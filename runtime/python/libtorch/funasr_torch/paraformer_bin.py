# -*- encoding: utf-8 -*-
import json
import copy
import torch
import os.path
import librosa
import numpy as np
from pathlib import Path
from typing import List, Union, Tuple

from .utils.utils import pad_list
from .utils.frontend import WavFrontend
from .utils.timestamp_utils import time_stamp_lfr6_onnx
from .utils.postprocess_utils import sentence_postprocess
from .utils.utils import CharTokenizer, Hypothesis, TokenIDConverter, get_logger, read_yaml

logging = get_logger()


class Paraformer:
    """
    Author: Speech Lab of DAMO Academy, Alibaba Group
    Paraformer: Fast and Accurate Parallel Transformer for Non-autoregressive End-to-End Speech Recognition
    https://arxiv.org/abs/2206.08317
    """

    def __init__(
        self,
        model_dir: Union[str, Path] = None,
        batch_size: int = 1,
        device_id: Union[str, int] = "-1",
        plot_timestamp_to: str = "",
        quantize: bool = False,
        cache_dir: str = None,
        **kwargs,
    ):
        if not Path(model_dir).exists():
            try:
                from modelscope.hub.snapshot_download import snapshot_download
            except:
                raise "You are exporting model from modelscope, please install modelscope and try it again. To install modelscope, you could:\n" "\npip3 install -U modelscope\n" "For the users in China, you could install with the command:\n" "\npip3 install -U modelscope -i https://mirror.sjtu.edu.cn/pypi/web/simple"
            try:
                model_dir = snapshot_download(model_dir, cache_dir=cache_dir)
            except:
                raise "model_dir must be model_name in modelscope or local path downloaded from modelscope, but is {}".format(
                    model_dir
                )

        model_file = os.path.join(model_dir, "model.torchscript")
        if quantize:
<<<<<<< HEAD
            model_file = os.path.join(model_dir, "model_quant.torchscript")
        if not os.path.exists(model_file):
            print(".torchscript does not exist, begin to export torchscript")
=======
            model_file = os.path.join(model_dir, "model_quant.torchscripts")
        if not os.path.exists(model_file):
            print(".torchscripts does not exist, begin to export torchscripts")
>>>>>>> abb33d6b
            try:
                from funasr import AutoModel
            except:
                raise "You are exporting onnx, please install funasr and try it again. To install funasr, you could:\n" "\npip3 install -U funasr\n" "For the users in China, you could install with the command:\n" "\npip3 install -U funasr -i https://mirror.sjtu.edu.cn/pypi/web/simple"

            model = AutoModel(model=model_dir)
            model_dir = model.export(type="torchscript", quantize=quantize, **kwargs)

        config_file = os.path.join(model_dir, "config.yaml")
        cmvn_file = os.path.join(model_dir, "am.mvn")
        config = read_yaml(config_file)
        token_list = os.path.join(model_dir, "tokens.json")
        with open(token_list, "r", encoding="utf-8") as f:
            token_list = json.load(f)

        self.converter = TokenIDConverter(token_list)
        self.tokenizer = CharTokenizer()
        self.frontend = WavFrontend(cmvn_file=cmvn_file, **config["frontend_conf"])
        self.ort_infer = torch.jit.load(model_file)
        self.batch_size = batch_size
        self.device_id = device_id
        self.plot_timestamp_to = plot_timestamp_to
        if "predictor_bias" in config["model_conf"].keys():
            self.pred_bias = config["model_conf"]["predictor_bias"]
        else:
            self.pred_bias = 0
        if "lang" in config:
            self.language = config["lang"]
        else:
            self.language = None

    def __call__(self, wav_content: Union[str, np.ndarray, List[str]], **kwargs) -> List:
        waveform_list = self.load_data(wav_content, self.frontend.opts.frame_opts.samp_freq)
        waveform_nums = len(waveform_list)
        asr_res = []
        for beg_idx in range(0, waveform_nums, self.batch_size):

            end_idx = min(waveform_nums, beg_idx + self.batch_size)
            feats, feats_len = self.extract_feat(waveform_list[beg_idx:end_idx])
            try:
                with torch.no_grad():
                    if int(self.device_id) == -1:
                        outputs = self.ort_infer(feats, feats_len)
                        am_scores, valid_token_lens = outputs[0], outputs[1]
                    else:
                        outputs = self.ort_infer(feats.cuda(), feats_len.cuda())
                        am_scores, valid_token_lens = outputs[0].cpu(), outputs[1].cpu()
                if len(outputs) == 4:
                    # for BiCifParaformer Inference
                    us_alphas, us_peaks = outputs[2], outputs[3]
                else:
                    us_alphas, us_peaks = None, None
            except:
                # logging.warning(traceback.format_exc())
                logging.warning("input wav is silence or noise")
                preds = [""]
            else:
                preds = self.decode(am_scores, valid_token_lens)
                if us_peaks is None:
                    for pred in preds:
                        pred = sentence_postprocess(pred)
                        asr_res.append({"preds": pred})
                else:
                    for pred, us_peaks_ in zip(preds, us_peaks):
                        raw_tokens = pred
                        timestamp, timestamp_raw = time_stamp_lfr6_onnx(
                            us_peaks_, copy.copy(raw_tokens)
                        )
                        text_proc, timestamp_proc, _ = sentence_postprocess(
                            raw_tokens, timestamp_raw
                        )
                        # logging.warning(timestamp)
                        if len(self.plot_timestamp_to):
                            self.plot_wave_timestamp(
                                waveform_list[0], timestamp, self.plot_timestamp_to
                            )
                        asr_res.append(
                            {
                                "preds": text_proc,
                                "timestamp": timestamp_proc,
                                "raw_tokens": raw_tokens,
                            }
                        )
        return asr_res

    def plot_wave_timestamp(self, wav, text_timestamp, dest):
        # TODO: Plot the wav and timestamp results with matplotlib
        import matplotlib

        matplotlib.use("Agg")
        matplotlib.rc(
            "font", family="Alibaba PuHuiTi"
        )  # set it to a font that your system supports
        import matplotlib.pyplot as plt

        fig, ax1 = plt.subplots(figsize=(11, 3.5), dpi=320)
        ax2 = ax1.twinx()
        ax2.set_ylim([0, 2.0])
        # plot waveform
        ax1.set_ylim([-0.3, 0.3])
        time = np.arange(wav.shape[0]) / 16000
        ax1.plot(time, wav / wav.max() * 0.3, color="gray", alpha=0.4)
        # plot lines and text
        for char, start, end in text_timestamp:
            ax1.vlines(start, -0.3, 0.3, ls="--")
            ax1.vlines(end, -0.3, 0.3, ls="--")
            x_adj = 0.045 if char != "<sil>" else 0.12
            ax1.text((start + end) * 0.5 - x_adj, 0, char)
        # plt.legend()
        plotname = "{}/timestamp.png".format(dest)
        plt.savefig(plotname, bbox_inches="tight")

    def load_data(self, wav_content: Union[str, np.ndarray, List[str]], fs: int = None) -> List:
        def load_wav(path: str) -> np.ndarray:
            waveform, _ = librosa.load(path, sr=fs)
            return waveform

        if isinstance(wav_content, np.ndarray):
            return [wav_content]

        if isinstance(wav_content, str):
            return [load_wav(wav_content)]

        if isinstance(wav_content, list):
            return [load_wav(path) for path in wav_content]

        raise TypeError(f"The type of {wav_content} is not in [str, np.ndarray, list]")

    def extract_feat(self, waveform_list: List[np.ndarray]) -> Tuple[np.ndarray, np.ndarray]:
        feats, feats_len = [], []
        for waveform in waveform_list:
            speech, _ = self.frontend.fbank(waveform)
            feat, feat_len = self.frontend.lfr_cmvn(speech)
            feats.append(feat)
            feats_len.append(feat_len)

        feats = self.pad_feats(feats, np.max(feats_len))
        feats_len = np.array(feats_len).astype(np.int32)
        feats = torch.from_numpy(feats).type(torch.float32)
        feats_len = torch.from_numpy(feats_len).type(torch.int32)
        return feats, feats_len

    @staticmethod
    def pad_feats(feats: List[np.ndarray], max_feat_len: int) -> np.ndarray:
        def pad_feat(feat: np.ndarray, cur_len: int) -> np.ndarray:
            pad_width = ((0, max_feat_len - cur_len), (0, 0))
            return np.pad(feat, pad_width, "constant", constant_values=0)

        feat_res = [pad_feat(feat, feat.shape[0]) for feat in feats]
        feats = np.array(feat_res).astype(np.float32)
        return feats

    def infer(self, feats: np.ndarray, feats_len: np.ndarray) -> Tuple[np.ndarray, np.ndarray]:
        outputs = self.ort_infer([feats, feats_len])
        return outputs

    def decode(self, am_scores: np.ndarray, token_nums: int) -> List[str]:
        return [
            self.decode_one(am_score, token_num)
            for am_score, token_num in zip(am_scores, token_nums)
        ]

    def decode_one(self, am_score: np.ndarray, valid_token_num: int) -> List[str]:
        yseq = am_score.argmax(axis=-1)
        score = am_score.max(axis=-1)
        score = np.sum(score, axis=-1)

        # pad with mask tokens to ensure compatibility with sos/eos tokens
        # asr_model.sos:1  asr_model.eos:2
        yseq = np.array([1] + yseq.tolist() + [2])
        hyp = Hypothesis(yseq=yseq, score=score)

        # remove sos/eos and get results
        last_pos = -1
        token_int = hyp.yseq[1:last_pos].tolist()

        # remove blank symbol id, which is assumed to be 0
        token_int = list(filter(lambda x: x not in (0, 2), token_int))

        # Change integer-ids to tokens
        token = self.converter.ids2tokens(token_int)
        token = token[: valid_token_num - self.pred_bias]
        # texts = sentence_postprocess(token)
        return token

    
class ContextualParaformer(Paraformer):
    """
    Author: Speech Lab of DAMO Academy, Alibaba Group
    Paraformer: Fast and Accurate Parallel Transformer for Non-autoregressive End-to-End Speech Recognition
    https://arxiv.org/abs/2206.08317
    """

    def __init__(
        self,
        model_dir: Union[str, Path] = None,
        batch_size: int = 1,
        device_id: Union[str, int] = "-1",
        plot_timestamp_to: str = "",
        quantize: bool = False,
        cache_dir: str = None,
        **kwargs,
    ):

        if not Path(model_dir).exists():
            try:
                from modelscope.hub.snapshot_download import snapshot_download
            except:
                raise "You are exporting model from modelscope, please install modelscope and try it again. To install modelscope, you could:\n" "\npip3 install -U modelscope\n" "For the users in China, you could install with the command:\n" "\npip3 install -U modelscope -i https://mirror.sjtu.edu.cn/pypi/web/simple"
            try:
                model_dir = snapshot_download(model_dir, cache_dir=cache_dir)
            except:
                raise "model_dir must be model_name in modelscope or local path downloaded from modelscope, but is {}".format(
                    model_dir
                )

        if quantize:
<<<<<<< HEAD
            model_bb_file = os.path.join(model_dir, "model_bb_quant.torchscript")
            model_eb_file = os.path.join(model_dir, "model_eb_quant.torchscript")
        else:
            model_bb_file = os.path.join(model_dir, "model_bb.torchscript")
            model_eb_file = os.path.join(model_dir, "model_eb.torchscript")
=======
            model_bb_file = os.path.join(model_dir, "model_bb_quant.torchscripts")
            model_eb_file = os.path.join(model_dir, "model_eb_quant.torchscripts")
        else:
            model_bb_file = os.path.join(model_dir, "model_bb.torchscripts")
            model_eb_file = os.path.join(model_dir, "model_eb.torchscripts")
>>>>>>> abb33d6b

        if not (os.path.exists(model_eb_file) and os.path.exists(model_bb_file)):
            print(".onnx does not exist, begin to export onnx")
            try:
                from funasr import AutoModel
            except:
                raise "You are exporting onnx, please install funasr and try it again. To install funasr, you could:\n" "\npip3 install -U funasr\n" "For the users in China, you could install with the command:\n" "\npip3 install -U funasr -i https://mirror.sjtu.edu.cn/pypi/web/simple"

            model = AutoModel(model=model_dir)
<<<<<<< HEAD
            model_dir = model.export(type="torchscript", quantize=quantize, **kwargs)
=======
            model_dir = model.export(type="torchscripts", quantize=quantize, **kwargs)
>>>>>>> abb33d6b

        config_file = os.path.join(model_dir, "config.yaml")
        cmvn_file = os.path.join(model_dir, "am.mvn")
        config = read_yaml(config_file)
        token_list = os.path.join(model_dir, "tokens.json")
        with open(token_list, "r", encoding="utf-8") as f:
            token_list = json.load(f)

        # revert token_list into vocab dict
        self.vocab = {}
        for i, token in enumerate(token_list):
            self.vocab[token] = i

        self.converter = TokenIDConverter(token_list)
        self.tokenizer = CharTokenizer()
        self.frontend = WavFrontend(cmvn_file=cmvn_file, **config["frontend_conf"])
        
        self.ort_infer_bb = torch.jit.load(model_bb_file)
        self.ort_infer_eb = torch.jit.load(model_eb_file)
        self.device_id = device_id

        self.batch_size = batch_size
        self.plot_timestamp_to = plot_timestamp_to
        if "predictor_bias" in config["model_conf"].keys():
            self.pred_bias = config["model_conf"]["predictor_bias"]
        else:
            self.pred_bias = 0

    def __call__(
        self, wav_content: Union[str, np.ndarray, List[str]], hotwords: str, **kwargs
    ) -> List:
        # make hotword list
        hotwords, hotwords_length = self.proc_hotword(hotwords)
        if int(self.device_id) != -1:
            bias_embed = self.eb_infer(hotwords.cuda())
        else:
            bias_embed = self.eb_infer(hotwords)
        # index from bias_embed
        bias_embed = torch.transpose(bias_embed, 0, 1)
        _ind = np.arange(0, len(hotwords)).tolist()
        bias_embed = bias_embed[_ind, hotwords_length.tolist()]
        waveform_list = self.load_data(wav_content, self.frontend.opts.frame_opts.samp_freq)
        waveform_nums = len(waveform_list)
        asr_res = []
        for beg_idx in range(0, waveform_nums, self.batch_size):
            end_idx = min(waveform_nums, beg_idx + self.batch_size)
            feats, feats_len = self.extract_feat(waveform_list[beg_idx:end_idx])
            bias_embed = torch.unsqueeze(bias_embed, 0).repeat(feats.shape[0], 1, 1)
            try:
                with torch.no_grad():
                    if int(self.device_id) == -1:
                        outputs = self.bb_infer(feats, feats_len, bias_embed)
                        am_scores, valid_token_lens = outputs[0], outputs[1]
                    else:
                        outputs = self.bb_infer(feats.cuda(), feats_len.cuda(), bias_embed.cuda())
                        am_scores, valid_token_lens = outputs[0].cpu(), outputs[1].cpu()
            except:
                # logging.warning(traceback.format_exc())
                logging.warning("input wav is silence or noise")
                preds = [""]
            else:
                preds = self.decode(am_scores, valid_token_lens)
                for pred in preds:
                    pred = sentence_postprocess(pred)
                    asr_res.append({"preds": pred})
        return asr_res

    def proc_hotword(self, hotwords):
        hotwords = hotwords.split(" ")
        hotwords_length = [len(i) - 1 for i in hotwords]
        hotwords_length.append(0)
        hotwords_length = np.array(hotwords_length)

        # hotwords.append('<s>')
        def word_map(word):
            hotwords = []
            for c in word:
                if c not in self.vocab.keys():
                    hotwords.append(8403)
                    logging.warning(
                        "oov character {} found in hotword {}, replaced by <unk>".format(c, word)
                    )
                else:
                    hotwords.append(self.vocab[c])
            return np.array(hotwords)

        hotword_int = [word_map(i) for i in hotwords]
        hotword_int.append(np.array([1]))
        hotwords = pad_list(hotword_int, pad_value=0, max_len=10)
        return torch.tensor(hotwords), hotwords_length

    def bb_infer(
        self, feats, feats_len, bias_embed
    ):
        outputs = self.ort_infer_bb(feats, feats_len, bias_embed)
        return outputs

    def eb_infer(self, hotwords):
        outputs = self.ort_infer_eb(hotwords.long())
        return outputs

    def decode(self, am_scores: np.ndarray, token_nums: int) -> List[str]:
        return [
            self.decode_one(am_score, token_num)
            for am_score, token_num in zip(am_scores, token_nums)
        ]

    def decode_one(self, am_score: np.ndarray, valid_token_num: int) -> List[str]:
        yseq = am_score.argmax(axis=-1)
        score = am_score.max(axis=-1)
        score = np.sum(score, axis=-1)

        # pad with mask tokens to ensure compatibility with sos/eos tokens
        # asr_model.sos:1  asr_model.eos:2
        yseq = np.array([1] + yseq.tolist() + [2])
        hyp = Hypothesis(yseq=yseq, score=score)

        # remove sos/eos and get results
        last_pos = -1
        token_int = hyp.yseq[1:last_pos].tolist()

        # remove blank symbol id, which is assumed to be 0
        token_int = list(filter(lambda x: x not in (0, 2), token_int))

        # Change integer-ids to tokens
        token = self.converter.ids2tokens(token_int)
        token = token[: valid_token_num - self.pred_bias]
        # texts = sentence_postprocess(token)
        return token


class SeacoParaformer(ContextualParaformer):
    def __init__(self, *args, **kwargs):
        super().__init__(*args, **kwargs)
        # no difference with contextual_paraformer in method of calling onnx models<|MERGE_RESOLUTION|>--- conflicted
+++ resolved
@@ -48,15 +48,9 @@
 
         model_file = os.path.join(model_dir, "model.torchscript")
         if quantize:
-<<<<<<< HEAD
             model_file = os.path.join(model_dir, "model_quant.torchscript")
         if not os.path.exists(model_file):
-            print(".torchscript does not exist, begin to export torchscript")
-=======
-            model_file = os.path.join(model_dir, "model_quant.torchscripts")
-        if not os.path.exists(model_file):
-            print(".torchscripts does not exist, begin to export torchscripts")
->>>>>>> abb33d6b
+            print(".torchscripts does not exist, begin to export torchscript")
             try:
                 from funasr import AutoModel
             except:
@@ -274,19 +268,11 @@
                 )
 
         if quantize:
-<<<<<<< HEAD
             model_bb_file = os.path.join(model_dir, "model_bb_quant.torchscript")
             model_eb_file = os.path.join(model_dir, "model_eb_quant.torchscript")
         else:
             model_bb_file = os.path.join(model_dir, "model_bb.torchscript")
             model_eb_file = os.path.join(model_dir, "model_eb.torchscript")
-=======
-            model_bb_file = os.path.join(model_dir, "model_bb_quant.torchscripts")
-            model_eb_file = os.path.join(model_dir, "model_eb_quant.torchscripts")
-        else:
-            model_bb_file = os.path.join(model_dir, "model_bb.torchscripts")
-            model_eb_file = os.path.join(model_dir, "model_eb.torchscripts")
->>>>>>> abb33d6b
 
         if not (os.path.exists(model_eb_file) and os.path.exists(model_bb_file)):
             print(".onnx does not exist, begin to export onnx")
@@ -296,11 +282,7 @@
                 raise "You are exporting onnx, please install funasr and try it again. To install funasr, you could:\n" "\npip3 install -U funasr\n" "For the users in China, you could install with the command:\n" "\npip3 install -U funasr -i https://mirror.sjtu.edu.cn/pypi/web/simple"
 
             model = AutoModel(model=model_dir)
-<<<<<<< HEAD
             model_dir = model.export(type="torchscript", quantize=quantize, **kwargs)
-=======
-            model_dir = model.export(type="torchscripts", quantize=quantize, **kwargs)
->>>>>>> abb33d6b
 
         config_file = os.path.join(model_dir, "config.yaml")
         cmvn_file = os.path.join(model_dir, "am.mvn")
