#!/usr/bin/env python3
# -*- encoding: utf-8 -*-

import os
import sys
import torch
import torch.nn as nn
import hydra
import logging
import time
import argparse
from io import BytesIO

from contextlib import nullcontext
import torch.distributed as dist

from omegaconf import DictConfig, OmegaConf
from torch.cuda.amp import autocast, GradScaler
from torch.nn.parallel import DistributedDataParallel as DDP
from torch.distributed.fsdp import FullyShardedDataParallel as FSDP
from torch.distributed.algorithms.join import Join
from torch.distributed.fsdp.sharded_grad_scaler import ShardedGradScaler
from funasr.train_utils.average_nbest_models import average_checkpoints

from funasr.register import tables
from funasr.optimizers import optim_classes
from funasr.train_utils.trainer_ds import Trainer
from funasr.schedulers import scheduler_classes
from funasr.train_utils.initialize import initialize
from funasr.download.download_from_hub import download_model
from funasr.models.lora.utils import mark_only_lora_as_trainable
from funasr.train_utils.set_all_random_seed import set_all_random_seed
from funasr.train_utils.load_pretrained_model import load_pretrained_model
from funasr.utils.misc import prepare_model_dir
from funasr.train_utils.model_summary import model_summary
from funasr import AutoModel

try:
    import deepspeed
except:
    deepspeed = None


@hydra.main(config_name=None, version_base=None)
def main_hydra(kwargs: DictConfig):
    if kwargs.get("debug", False):
        import pdb

        pdb.set_trace()

    assert "model" in kwargs
    if "model_conf" not in kwargs:
        logging.info("download models from model hub: {}".format(kwargs.get("hub", "ms")))
        kwargs = download_model(is_training=kwargs.get("is_training", True), **kwargs)

    main(**kwargs)


def main(**kwargs):

    # set random seed
    set_all_random_seed(kwargs.get("seed", 0))
    torch.backends.cudnn.enabled = kwargs.get("cudnn_enabled", torch.backends.cudnn.enabled)
    torch.backends.cudnn.benchmark = kwargs.get("cudnn_benchmark", torch.backends.cudnn.benchmark)
    torch.backends.cudnn.deterministic = kwargs.get("cudnn_deterministic", True)
    # open tf32
    torch.backends.cuda.matmul.allow_tf32 = kwargs.get("enable_tf32", True)

    rank = int(os.environ.get("RANK", 0))
    local_rank = int(os.environ.get("LOCAL_RANK", 0))
    world_size = int(os.environ.get("WORLD_SIZE", 1))

    if local_rank == 0:
        tables.print()

    use_ddp = world_size > 1
    use_fsdp = kwargs.get("use_fsdp", False)
    use_deepspeed = kwargs.get("use_deepspeed", False)
    if use_deepspeed:
        logging.info(f"use_deepspeed: {use_deepspeed}")
        deepspeed.init_distributed(dist_backend=kwargs.get("backend", "nccl"))
    elif use_ddp or use_fsdp:
        logging.info(f"use_ddp: {use_ddp}, use_fsdp: {use_fsdp}")
        dist.init_process_group(backend=kwargs.get("backend", "nccl"), init_method="env://")
        torch.cuda.set_device(local_rank)

    # rank = dist.get_rank()

    logging.info("Build model, frontend, tokenizer")
    device = kwargs.get("device", "cuda")
    kwargs["device"] = "cpu"
    model = AutoModel(**kwargs)

    # save config.yaml
    if rank == 0:
        prepare_model_dir(**kwargs)

    # parse kwargs
    kwargs = model.kwargs
    kwargs["device"] = device
    tokenizer = kwargs["tokenizer"]
    frontend = kwargs["frontend"]
    model = model.model
    del kwargs["model"]

    # freeze_param
    freeze_param = kwargs.get("freeze_param", None)
    if freeze_param is not None:
        if "," in freeze_param:
            freeze_param = eval(freeze_param)
        if not isinstance(freeze_param, (list, tuple)):
            freeze_param = (freeze_param,)
        logging.info("freeze_param is not None: %s", freeze_param)
        for t in freeze_param:
            for k, p in model.named_parameters():
                if k.startswith(t + ".") or k == t:
                    logging.info(f"Setting {k}.requires_grad = False")
                    p.requires_grad = False
    if local_rank == 0:
        logging.info(f"{model_summary(model)}")

    trainer = Trainer(
        rank=rank,
        local_rank=local_rank,
        world_size=world_size,
        use_ddp=use_ddp,
        use_fsdp=use_fsdp,
        device=kwargs["device"],
        excludes=kwargs.get("excludes", None),
        output_dir=kwargs.get("output_dir", "./exp"),
        **kwargs.get("train_conf"),
    )

    model = trainer.warp_model(model)

    kwargs["device"] = int(os.environ.get("LOCAL_RANK", 0))
    trainer.device = int(os.environ.get("LOCAL_RANK", 0))

    model, optim, scheduler = trainer.warp_optim_scheduler(model, **kwargs)

    # dataset
    logging.info("Build dataloader")
    dataloader_class = tables.dataloader_classes.get(
        kwargs["dataset_conf"].get("dataloader", "DataloaderMapStyle")
    )
    dataloader = dataloader_class(**kwargs)
    # dataloader_tr, dataloader_val = dataloader_class(**kwargs)

    scaler = GradScaler(enabled=True) if trainer.use_fp16 or trainer.use_bf16 else None
    scaler = ShardedGradScaler(enabled=trainer.use_fp16) if trainer.use_fsdp else scaler

    trainer.resume_checkpoint(
        model=model,
        optim=optim,
        scheduler=scheduler,
        scaler=scaler,
    )

    dataloader_tr, dataloader_val = None, None
    for epoch in range(trainer.start_epoch, trainer.max_epoch):
        time1 = time.perf_counter()

        for data_split_i in range(trainer.start_data_split_i, dataloader.data_split_num):
            time_slice_i = time.perf_counter()

            dataloader_tr, dataloader_val = dataloader.build_iter(
                epoch, data_split_i=data_split_i, start_step=trainer.start_step
            )

            trainer.train_epoch(
                model=model,
                optim=optim,
                scheduler=scheduler,
                scaler=scaler,
                dataloader_train=dataloader_tr,
                dataloader_val=dataloader_val,
                epoch=epoch,
                data_split_i=data_split_i,
                data_split_num=dataloader.data_split_num,
                start_step=trainer.start_step,
            )
            trainer.start_step = 0

            torch.cuda.empty_cache()

            time_escaped = (time.perf_counter() - time_slice_i) / 3600.0
            logging.info(
<<<<<<< HEAD
                f"rank: {local_rank}, "
=======
                f"\n\nrank: {local_rank}, "
>>>>>>> abb33d6b
                f"time_escaped_epoch: {time_escaped:.3f} hours, "
                f"estimated to finish {dataloader.data_split_num} data_slices, remaining: {dataloader.data_split_num-data_split_i} slices, {(dataloader.data_split_num-data_split_i)*time_escaped:.3f} hours, "
                f"epoch: {trainer.max_epoch - epoch} epochs, {((trainer.max_epoch - epoch - 1)*dataloader.data_split_num + dataloader.data_split_num-data_split_i)*time_escaped:.3f} hours\n"
            )

        trainer.start_data_split_i = 0
        trainer.validate_epoch(model=model, dataloader_val=dataloader_val, epoch=epoch + 1)
        scheduler.step()
        trainer.step_in_epoch = 0
        trainer.save_checkpoint(
            epoch + 1, model=model, optim=optim, scheduler=scheduler, scaler=scaler
        )

        time2 = time.perf_counter()
        time_escaped = (time2 - time1) / 3600.0
        logging.info(
            f"\n\nrank: {local_rank}, "
            f"time_escaped_epoch: {time_escaped:.3f} hours, "
            f"estimated to finish {trainer.max_epoch} "
            f"epoch: {(trainer.max_epoch - epoch) * time_escaped:.3f} hours\n"
        )
        trainer.train_acc_avg = 0.0
        trainer.train_loss_avg = 0.0

    if trainer.rank == 0:
        average_checkpoints(
            trainer.output_dir, trainer.avg_nbest_model, use_deepspeed=trainer.use_deepspeed
        )

    trainer.close()


if __name__ == "__main__":
    main_hydra()<|MERGE_RESOLUTION|>--- conflicted
+++ resolved
@@ -185,11 +185,7 @@
 
             time_escaped = (time.perf_counter() - time_slice_i) / 3600.0
             logging.info(
-<<<<<<< HEAD
-                f"rank: {local_rank}, "
-=======
                 f"\n\nrank: {local_rank}, "
->>>>>>> abb33d6b
                 f"time_escaped_epoch: {time_escaped:.3f} hours, "
                 f"estimated to finish {dataloader.data_split_num} data_slices, remaining: {dataloader.data_split_num-data_split_i} slices, {(dataloader.data_split_num-data_split_i)*time_escaped:.3f} hours, "
                 f"epoch: {trainer.max_epoch - epoch} epochs, {((trainer.max_epoch - epoch - 1)*dataloader.data_split_num + dataloader.data_split_num-data_split_i)*time_escaped:.3f} hours\n"
