#!/usr/bin/env python3
# -*- encoding: utf-8 -*-
# Copyright FunASR (https://github.com/alibaba-damo-academy/FunASR). All Rights Reserved.
#  MIT License  (https://opensource.org/licenses/MIT)

import torch
from typing import List, Tuple

from funasr.register import tables
from funasr.models.scama import utils as myutils
from funasr.models.transformer.utils.repeat import repeat
from funasr.models.transformer.decoder import DecoderLayer
from funasr.models.transformer.layer_norm import LayerNorm
from funasr.models.transformer.embedding import PositionalEncoding
from funasr.models.transformer.attention import MultiHeadedAttention
from funasr.models.transformer.utils.nets_utils import make_pad_mask
from funasr.models.transformer.decoder import BaseTransformerDecoder
from funasr.models.transformer.positionwise_feed_forward import PositionwiseFeedForward
from funasr.models.sanm.positionwise_feed_forward import PositionwiseFeedForwardDecoderSANM
from funasr.models.sanm.attention import MultiHeadedAttentionSANMDecoder, MultiHeadedAttentionCrossAtt


class DecoderLayerSANM(torch.nn.Module):
    """Single decoder layer module.

    Args:
        size (int): Input dimension.
        self_attn (torch.nn.Module): Self-attention module instance.
            `MultiHeadedAttention` instance can be used as the argument.
        src_attn (torch.nn.Module): Self-attention module instance.
            `MultiHeadedAttention` instance can be used as the argument.
        feed_forward (torch.nn.Module): Feed-forward module instance.
            `PositionwiseFeedForward`, `MultiLayeredConv1d`, or `Conv1dLinear` instance
            can be used as the argument.
        dropout_rate (float): Dropout rate.
        normalize_before (bool): Whether to use layer_norm before the first block.
        concat_after (bool): Whether to concat attention layer's input and output.
            if True, additional linear will be applied.
            i.e. x -> x + linear(concat(x, att(x)))
            if False, no additional linear will be applied. i.e. x -> x + att(x)


    """

    def __init__(
        self,
        size,
        self_attn,
        src_attn,
        feed_forward,
        dropout_rate,
        normalize_before=True,
        concat_after=False,
    ):
        """Construct an DecoderLayer object."""
        super(DecoderLayerSANM, self).__init__()
        self.size = size
        self.self_attn = self_attn
        self.src_attn = src_attn
        self.feed_forward = feed_forward
        self.norm1 = LayerNorm(size)
        if self_attn is not None:
            self.norm2 = LayerNorm(size)
        if src_attn is not None:
            self.norm3 = LayerNorm(size)
        self.dropout = torch.nn.Dropout(dropout_rate)
        self.normalize_before = normalize_before
        self.concat_after = concat_after
        if self.concat_after:
            self.concat_linear1 = torch.nn.Linear(size + size, size)
            self.concat_linear2 = torch.nn.Linear(size + size, size)
        self.reserve_attn=False
        self.attn_mat = []

    def forward(self, tgt, tgt_mask, memory, memory_mask=None, cache=None):
        """Compute decoded features.

        Args:
            tgt (torch.Tensor): Input tensor (#batch, maxlen_out, size).
            tgt_mask (torch.Tensor): Mask for input tensor (#batch, maxlen_out).
            memory (torch.Tensor): Encoded memory, float32 (#batch, maxlen_in, size).
            memory_mask (torch.Tensor): Encoded memory mask (#batch, maxlen_in).
            cache (List[torch.Tensor]): List of cached tensors.
                Each tensor shape should be (#batch, maxlen_out - 1, size).

        Returns:
            torch.Tensor: Output tensor(#batch, maxlen_out, size).
            torch.Tensor: Mask for output tensor (#batch, maxlen_out).
            torch.Tensor: Encoded memory (#batch, maxlen_in, size).
            torch.Tensor: Encoded memory mask (#batch, maxlen_in).

        """
        # tgt = self.dropout(tgt)
        residual = tgt
        if self.normalize_before:
            tgt = self.norm1(tgt)
        tgt = self.feed_forward(tgt)

        x = tgt
        if self.self_attn:
            if self.normalize_before:
                tgt = self.norm2(tgt)
            x, _ = self.self_attn(tgt, tgt_mask)
            x = residual + self.dropout(x)

        if self.src_attn is not None:
            residual = x
            if self.normalize_before:
                x = self.norm3(x)
            if self.reserve_attn:
                x_src_attn, attn_mat = self.src_attn(x, memory, memory_mask, ret_attn=True)
                self.attn_mat.append(attn_mat)
            else:
                x_src_attn = self.src_attn(x, memory, memory_mask, ret_attn=False)
            x = residual + self.dropout(x_src_attn)
            # x = residual + self.dropout(self.src_attn(x, memory, memory_mask))

        return x, tgt_mask, memory, memory_mask, cache
    
    def get_attn_mat(self, tgt, tgt_mask, memory, memory_mask=None, cache=None):
        residual = tgt
        tgt = self.norm1(tgt)
        tgt = self.feed_forward(tgt)

        x = tgt
        if self.self_attn is not None:
            tgt = self.norm2(tgt)
            x, cache = self.self_attn(tgt, tgt_mask, cache=cache)
            x = residual + x

        residual = x
        x = self.norm3(x)
        x_src_attn, attn_mat = self.src_attn(x, memory, memory_mask, ret_attn=True)
        return attn_mat

    def forward_one_step(self, tgt, tgt_mask, memory, memory_mask=None, cache=None):
        """Compute decoded features.

        Args:
            tgt (torch.Tensor): Input tensor (#batch, maxlen_out, size).
            tgt_mask (torch.Tensor): Mask for input tensor (#batch, maxlen_out).
            memory (torch.Tensor): Encoded memory, float32 (#batch, maxlen_in, size).
            memory_mask (torch.Tensor): Encoded memory mask (#batch, maxlen_in).
            cache (List[torch.Tensor]): List of cached tensors.
                Each tensor shape should be (#batch, maxlen_out - 1, size).

        Returns:
            torch.Tensor: Output tensor(#batch, maxlen_out, size).
            torch.Tensor: Mask for output tensor (#batch, maxlen_out).
            torch.Tensor: Encoded memory (#batch, maxlen_in, size).
            torch.Tensor: Encoded memory mask (#batch, maxlen_in).

        """
        # tgt = self.dropout(tgt)
        residual = tgt
        if self.normalize_before:
            tgt = self.norm1(tgt)
        tgt = self.feed_forward(tgt)

        x = tgt
        if self.self_attn:
            if self.normalize_before:
                tgt = self.norm2(tgt)
            if self.training:
                cache = None
            x, cache = self.self_attn(tgt, tgt_mask, cache=cache)
            x = residual + self.dropout(x)

        if self.src_attn is not None:
            residual = x
            if self.normalize_before:
                x = self.norm3(x)

            x = residual + self.dropout(self.src_attn(x, memory, memory_mask))


        return x, tgt_mask, memory, memory_mask, cache

    def forward_chunk(self, tgt, memory, fsmn_cache=None, opt_cache=None, chunk_size=None, look_back=0):
        """Compute decoded features.

        Args:
            tgt (torch.Tensor): Input tensor (#batch, maxlen_out, size).
            tgt_mask (torch.Tensor): Mask for input tensor (#batch, maxlen_out).
            memory (torch.Tensor): Encoded memory, float32 (#batch, maxlen_in, size).
            memory_mask (torch.Tensor): Encoded memory mask (#batch, maxlen_in).
            cache (List[torch.Tensor]): List of cached tensors.
                Each tensor shape should be (#batch, maxlen_out - 1, size).

        Returns:
            torch.Tensor: Output tensor(#batch, maxlen_out, size).
            torch.Tensor: Mask for output tensor (#batch, maxlen_out).
            torch.Tensor: Encoded memory (#batch, maxlen_in, size).
            torch.Tensor: Encoded memory mask (#batch, maxlen_in).

        """
        residual = tgt
        if self.normalize_before:
            tgt = self.norm1(tgt)
        tgt = self.feed_forward(tgt)

        x = tgt
        if self.self_attn:
            if self.normalize_before:
                tgt = self.norm2(tgt)
            x, fsmn_cache = self.self_attn(tgt, None, fsmn_cache)
            x = residual + self.dropout(x)

        if self.src_attn is not None:
            residual = x
            if self.normalize_before:
                x = self.norm3(x)

            x, opt_cache = self.src_attn.forward_chunk(x, memory, opt_cache, chunk_size, look_back)
            x = residual + x

        return x, memory, fsmn_cache, opt_cache


@tables.register("decoder_classes", "ParaformerSANMDecoder")
class ParaformerSANMDecoder(BaseTransformerDecoder):
    """
    Author: Speech Lab of DAMO Academy, Alibaba Group
    Paraformer: Fast and Accurate Parallel Transformer for Non-autoregressive End-to-End Speech Recognition
    https://arxiv.org/abs/2006.01713
    """
    def __init__(
        self,
        vocab_size: int,
        encoder_output_size: int,
        attention_heads: int = 4,
        linear_units: int = 2048,
        num_blocks: int = 6,
        dropout_rate: float = 0.1,
        positional_dropout_rate: float = 0.1,
        self_attention_dropout_rate: float = 0.0,
        src_attention_dropout_rate: float = 0.0,
        input_layer: str = "embed",
        use_output_layer: bool = True,
        wo_input_layer: bool = False,
        pos_enc_class=PositionalEncoding,
        normalize_before: bool = True,
        concat_after: bool = False,
        att_layer_num: int = 6,
        kernel_size: int = 21,
        sanm_shfit: int = 0,
        lora_list: List[str] = None,
        lora_rank: int = 8,
        lora_alpha: int = 16,
        lora_dropout: float = 0.1,
        chunk_multiply_factor: tuple = (1,),
        tf2torch_tensor_name_prefix_torch: str = "decoder",
        tf2torch_tensor_name_prefix_tf: str = "seq2seq/decoder",
    ):
        super().__init__(
            vocab_size=vocab_size,
            encoder_output_size=encoder_output_size,
            dropout_rate=dropout_rate,
            positional_dropout_rate=positional_dropout_rate,
            input_layer=input_layer,
            use_output_layer=use_output_layer,
            pos_enc_class=pos_enc_class,
            normalize_before=normalize_before,
        )

        attention_dim = encoder_output_size
        if wo_input_layer:
            self.embed = None
        else:
            if input_layer == "embed":
                self.embed = torch.nn.Sequential(
                    torch.nn.Embedding(vocab_size, attention_dim),
                    # pos_enc_class(attention_dim, positional_dropout_rate),
                )
            elif input_layer == "linear":
                self.embed = torch.nn.Sequential(
                    torch.nn.Linear(vocab_size, attention_dim),
                    torch.nn.LayerNorm(attention_dim),
                    torch.nn.Dropout(dropout_rate),
                    torch.nn.ReLU(),
                    pos_enc_class(attention_dim, positional_dropout_rate),
                )
            else:
                raise ValueError(f"only 'embed' or 'linear' is supported: {input_layer}")

        self.normalize_before = normalize_before
        if self.normalize_before:
            self.after_norm = LayerNorm(attention_dim)
        if use_output_layer:
            self.output_layer = torch.nn.Linear(attention_dim, vocab_size)
        else:
            self.output_layer = None

        self.att_layer_num = att_layer_num
        self.num_blocks = num_blocks
        if sanm_shfit is None:
            sanm_shfit = (kernel_size - 1) // 2
        self.decoders = repeat(
            att_layer_num,
            lambda lnum: DecoderLayerSANM(
                attention_dim,
                MultiHeadedAttentionSANMDecoder(
                    attention_dim, self_attention_dropout_rate, kernel_size, sanm_shfit=sanm_shfit
                ),
                MultiHeadedAttentionCrossAtt(
                    attention_heads, attention_dim, src_attention_dropout_rate, lora_list, lora_rank, lora_alpha, lora_dropout
                ),
                PositionwiseFeedForwardDecoderSANM(attention_dim, linear_units, dropout_rate),
                dropout_rate,
                normalize_before,
                concat_after,
            ),
        )
        if num_blocks - att_layer_num <= 0:
            self.decoders2 = None
        else:
            self.decoders2 = repeat(
                num_blocks - att_layer_num,
                lambda lnum: DecoderLayerSANM(
                    attention_dim,
                    MultiHeadedAttentionSANMDecoder(
                        attention_dim, self_attention_dropout_rate, kernel_size, sanm_shfit=0
                    ),
                    None,
                    PositionwiseFeedForwardDecoderSANM(attention_dim, linear_units, dropout_rate),
                    dropout_rate,
                    normalize_before,
                    concat_after,
                ),
            )

        self.decoders3 = repeat(
            1,
            lambda lnum: DecoderLayerSANM(
                attention_dim,
                None,
                None,
                PositionwiseFeedForwardDecoderSANM(attention_dim, linear_units, dropout_rate),
                dropout_rate,
                normalize_before,
                concat_after,
            ),
        )
        self.tf2torch_tensor_name_prefix_torch = tf2torch_tensor_name_prefix_torch
        self.tf2torch_tensor_name_prefix_tf = tf2torch_tensor_name_prefix_tf
        self.chunk_multiply_factor = chunk_multiply_factor

    def forward(
        self,
        hs_pad: torch.Tensor,
        hlens: torch.Tensor,
        ys_in_pad: torch.Tensor,
        ys_in_lens: torch.Tensor,
        return_hidden: bool = False,
        return_both: bool= False,
        chunk_mask: torch.Tensor = None,
    ) -> Tuple[torch.Tensor, torch.Tensor]:
        """Forward decoder.

        Args:
            hs_pad: encoded memory, float32  (batch, maxlen_in, feat)
            hlens: (batch)
            ys_in_pad:
                input token ids, int64 (batch, maxlen_out)
                if input_layer == "embed"
                input tensor (batch, maxlen_out, #mels) in the other cases
            ys_in_lens: (batch)
        Returns:
            (tuple): tuple containing:

            x: decoded token score before softmax (batch, maxlen_out, token)
                if use_output_layer is True,
            olens: (batch, )
        """
        tgt = ys_in_pad
        tgt_mask = myutils.sequence_mask(ys_in_lens, device=tgt.device)[:, :, None]
        
        memory = hs_pad
        memory_mask = myutils.sequence_mask(hlens, device=memory.device)[:, None, :]
        if chunk_mask is not None:
            memory_mask = memory_mask * chunk_mask
            if tgt_mask.size(1) != memory_mask.size(1):
                memory_mask = torch.cat((memory_mask, memory_mask[:, -2:-1, :]), dim=1)

        x = tgt
        x, tgt_mask, memory, memory_mask, _ = self.decoders(
            x, tgt_mask, memory, memory_mask
        )
        if self.decoders2 is not None:
            x, tgt_mask, memory, memory_mask, _ = self.decoders2(
                x, tgt_mask, memory, memory_mask
            )
        x, tgt_mask, memory, memory_mask, _ = self.decoders3(
            x, tgt_mask, memory, memory_mask
        )
        if self.normalize_before:
            hidden = self.after_norm(x)

        olens = tgt_mask.sum(1)
        if self.output_layer is not None and return_hidden is False:
            x = self.output_layer(hidden)
            return x, olens
        if return_both:
            x = self.output_layer(hidden)
            return x, hidden, olens
        return hidden, olens

    def score(self, ys, state, x):
        """Score."""
        ys_mask = myutils.sequence_mask(torch.tensor([len(ys)], dtype=torch.int32), device=x.device)[:, :, None]
        logp, state = self.forward_one_step(
            ys.unsqueeze(0), ys_mask, x.unsqueeze(0), cache=state
        )
        return logp.squeeze(0), state
    
    def forward_asf2(
        self,
        hs_pad: torch.Tensor,
        hlens: torch.Tensor,
        ys_in_pad: torch.Tensor,
        ys_in_lens: torch.Tensor,
    ):

        tgt = ys_in_pad
        tgt_mask = myutils.sequence_mask(ys_in_lens, device=tgt.device)[:, :, None]

        memory = hs_pad
        memory_mask = myutils.sequence_mask(hlens, device=memory.device)[:, None, :]

        tgt, tgt_mask, memory, memory_mask, _ = self.decoders[0](tgt, tgt_mask, memory, memory_mask)
        attn_mat = self.model.decoders[1].get_attn_mat(tgt, tgt_mask, memory, memory_mask)
        return attn_mat
    
    def forward_asf6(
        self,
        hs_pad: torch.Tensor,
        hlens: torch.Tensor,
        ys_in_pad: torch.Tensor,
        ys_in_lens: torch.Tensor,
    ):

        tgt = ys_in_pad
        tgt_mask = myutils.sequence_mask(ys_in_lens, device=tgt.device)[:, :, None]

        memory = hs_pad
        memory_mask = myutils.sequence_mask(hlens, device=memory.device)[:, None, :]

        tgt, tgt_mask, memory, memory_mask, _ = self.decoders[0](tgt, tgt_mask, memory, memory_mask)
        tgt, tgt_mask, memory, memory_mask, _ = self.decoders[1](tgt, tgt_mask, memory, memory_mask)
        tgt, tgt_mask, memory, memory_mask, _ = self.decoders[2](tgt, tgt_mask, memory, memory_mask)
        tgt, tgt_mask, memory, memory_mask, _ = self.decoders[3](tgt, tgt_mask, memory, memory_mask)
        tgt, tgt_mask, memory, memory_mask, _ = self.decoders[4](tgt, tgt_mask, memory, memory_mask)
        attn_mat = self.decoders[5].get_attn_mat(tgt, tgt_mask, memory, memory_mask)
        return attn_mat

    def forward_chunk(
        self,
        memory: torch.Tensor,
        tgt: torch.Tensor,
        cache: dict = None,
    ) -> Tuple[torch.Tensor, torch.Tensor]:
        """Forward decoder.

        Args:
            hs_pad: encoded memory, float32  (batch, maxlen_in, feat)
            hlens: (batch)
            ys_in_pad:
                input token ids, int64 (batch, maxlen_out)
                if input_layer == "embed"
                input tensor (batch, maxlen_out, #mels) in the other cases
            ys_in_lens: (batch)
        Returns:
            (tuple): tuple containing:

            x: decoded token score before softmax (batch, maxlen_out, token)
                if use_output_layer is True,
            olens: (batch, )
        """
        x = tgt
        if cache["decode_fsmn"] is None:
            cache_layer_num = len(self.decoders)
            if self.decoders2 is not None:
                cache_layer_num += len(self.decoders2)
            fsmn_cache = [None] * cache_layer_num
        else:
            fsmn_cache = cache["decode_fsmn"]

        if cache["opt"] is None:
            cache_layer_num = len(self.decoders)
            opt_cache = [None] * cache_layer_num
        else:
            opt_cache = cache["opt"]

        for i in range(self.att_layer_num):
            decoder = self.decoders[i]
            x, memory, fsmn_cache[i], opt_cache[i] = decoder.forward_chunk(
                x, memory, fsmn_cache=fsmn_cache[i], opt_cache=opt_cache[i],
                chunk_size=cache["chunk_size"], look_back=cache["decoder_chunk_look_back"]
            )

        if self.num_blocks - self.att_layer_num > 1:
            for i in range(self.num_blocks - self.att_layer_num):
                j = i + self.att_layer_num
                decoder = self.decoders2[i]
                x, memory, fsmn_cache[j], _  = decoder.forward_chunk(
                    x, memory, fsmn_cache=fsmn_cache[j]
                )

        for decoder in self.decoders3:
            x, memory, _, _ = decoder.forward_chunk(
                x, memory
            )
        if self.normalize_before:
            x = self.after_norm(x)
        if self.output_layer is not None:
            x = self.output_layer(x)

        cache["decode_fsmn"] = fsmn_cache
        if cache["decoder_chunk_look_back"] > 0 or cache["decoder_chunk_look_back"] == -1:
            cache["opt"] = opt_cache
        return x

    def forward_one_step(
        self,
        tgt: torch.Tensor,
        tgt_mask: torch.Tensor,
        memory: torch.Tensor,
        cache: List[torch.Tensor] = None,
    ) -> Tuple[torch.Tensor, List[torch.Tensor]]:
        """Forward one step.

        Args:
            tgt: input token ids, int64 (batch, maxlen_out)
            tgt_mask: input token mask,  (batch, maxlen_out)
                      dtype=torch.uint8 in PyTorch 1.2-
                      dtype=torch.bool in PyTorch 1.2+ (include 1.2)
            memory: encoded memory, float32  (batch, maxlen_in, feat)
            cache: cached output list of (batch, max_time_out-1, size)
        Returns:
            y, cache: NN output value and cache per `self.decoders`.
            y.shape` is (batch, maxlen_out, token)
        """
        x = self.embed(tgt)
        if cache is None:
            cache_layer_num = len(self.decoders)
            if self.decoders2 is not None:
                cache_layer_num += len(self.decoders2)
            cache = [None] * cache_layer_num
        new_cache = []
        # for c, decoder in zip(cache, self.decoders):
        for i in range(self.att_layer_num):
            decoder = self.decoders[i]
            c = cache[i]
            x, tgt_mask, memory, memory_mask, c_ret = decoder.forward_one_step(
                x, tgt_mask, memory, None, cache=c
            )
            new_cache.append(c_ret)

        if self.num_blocks - self.att_layer_num > 1:
            for i in range(self.num_blocks - self.att_layer_num):
                j = i + self.att_layer_num
                decoder = self.decoders2[i]
                c = cache[j]
                x, tgt_mask, memory, memory_mask, c_ret = decoder.forward_one_step(
                    x, tgt_mask, memory, None, cache=c
                )
                new_cache.append(c_ret)

        for decoder in self.decoders3:

            x, tgt_mask, memory, memory_mask, _ = decoder.forward_one_step(
                x, tgt_mask, memory, None, cache=None
            )

        if self.normalize_before:
            y = self.after_norm(x[:, -1])
        else:
            y = x[:, -1]
        if self.output_layer is not None:
            y = torch.log_softmax(self.output_layer(y), dim=-1)

        return y, new_cache

class DecoderLayerSANMExport(torch.nn.Module):

    def __init__(
        self,
        model
    ):
        super().__init__()
        self.self_attn = model.self_attn
        self.src_attn = model.src_attn
        self.feed_forward = model.feed_forward
        self.norm1 = model.norm1
        self.norm2 = model.norm2 if hasattr(model, 'norm2') else None
        self.norm3 = model.norm3 if hasattr(model, 'norm3') else None
        self.size = model.size


    def forward(self, tgt, tgt_mask, memory, memory_mask=None, cache=None):

        residual = tgt
        tgt = self.norm1(tgt)
        tgt = self.feed_forward(tgt)

        x = tgt
        if self.self_attn is not None:
            tgt = self.norm2(tgt)
            x, cache = self.self_attn(tgt, tgt_mask, cache=cache)
            x = residual + x

        if self.src_attn is not None:
            residual = x
            x = self.norm3(x)
            x = residual + self.src_attn(x, memory, memory_mask)


        return x, tgt_mask, memory, memory_mask, cache


@tables.register("decoder_classes", "ParaformerSANMDecoderExport")
class ParaformerSANMDecoderExport(torch.nn.Module):
    def __init__(self, model,
                 max_seq_len=512,
                 model_name='decoder',
                 onnx: bool = True, ):
        super().__init__()
        # self.embed = model.embed #Embedding(model.embed, max_seq_len)
        from funasr.utils.torch_function import MakePadMask
        from funasr.utils.torch_function import sequence_mask
        
        self.model = model
        if onnx:
            self.make_pad_mask = MakePadMask(max_seq_len, flip=False)
        else:
            self.make_pad_mask = sequence_mask(max_seq_len, flip=False)
        
<<<<<<< HEAD
        from funasr.models.sanm.attention import MultiHeadedAttentionSANMDecoderExport
        from funasr.models.sanm.attention import MultiHeadedAttentionCrossAttExport
=======
        from funasr.models.sanm.multihead_att import MultiHeadedAttentionSANMDecoderExport
        from funasr.models.sanm.multihead_att import MultiHeadedAttentionCrossAttExport
>>>>>>> f2d8ded5
        
        for i, d in enumerate(self.model.decoders):
            if isinstance(d.self_attn, MultiHeadedAttentionSANMDecoder):
                d.self_attn = MultiHeadedAttentionSANMDecoderExport(d.self_attn)
            if isinstance(d.src_attn, MultiHeadedAttentionCrossAtt):
                d.src_attn = MultiHeadedAttentionCrossAttExport(d.src_attn)
            self.model.decoders[i] = DecoderLayerSANMExport(d)
        
        if self.model.decoders2 is not None:
            for i, d in enumerate(self.model.decoders2):
                if isinstance(d.self_attn, MultiHeadedAttentionSANMDecoder):
                    d.self_attn = MultiHeadedAttentionSANMDecoderExport(d.self_attn)
                self.model.decoders2[i] = DecoderLayerSANMExport(d)
        
        for i, d in enumerate(self.model.decoders3):
            self.model.decoders3[i] = DecoderLayerSANMExport(d)
        
        self.output_layer = model.output_layer
        self.after_norm = model.after_norm
        self.model_name = model_name
    
    def prepare_mask(self, mask):
        mask_3d_btd = mask[:, :, None]
        if len(mask.shape) == 2:
            mask_4d_bhlt = 1 - mask[:, None, None, :]
        elif len(mask.shape) == 3:
            mask_4d_bhlt = 1 - mask[:, None, :]
        mask_4d_bhlt = mask_4d_bhlt * -10000.0
        
        return mask_3d_btd, mask_4d_bhlt
    
    def forward(
        self,
        hs_pad: torch.Tensor,
        hlens: torch.Tensor,
        ys_in_pad: torch.Tensor,
        ys_in_lens: torch.Tensor,
    ):
        
        tgt = ys_in_pad
        tgt_mask = self.make_pad_mask(ys_in_lens)
        tgt_mask, _ = self.prepare_mask(tgt_mask)
        # tgt_mask = myutils.sequence_mask(ys_in_lens, device=tgt.device)[:, :, None]
        
        memory = hs_pad
        memory_mask = self.make_pad_mask(hlens)
        _, memory_mask = self.prepare_mask(memory_mask)
        # memory_mask = myutils.sequence_mask(hlens, device=memory.device)[:, None, :]
        
        x = tgt
        x, tgt_mask, memory, memory_mask, _ = self.model.decoders(
            x, tgt_mask, memory, memory_mask
        )
        if self.model.decoders2 is not None:
            x, tgt_mask, memory, memory_mask, _ = self.model.decoders2(
                x, tgt_mask, memory, memory_mask
            )
        x, tgt_mask, memory, memory_mask, _ = self.model.decoders3(
            x, tgt_mask, memory, memory_mask
        )
        x = self.after_norm(x)
        x = self.output_layer(x)
        
        return x, ys_in_lens
    
    def get_dummy_inputs(self, enc_size):
        tgt = torch.LongTensor([0]).unsqueeze(0)
        memory = torch.randn(1, 100, enc_size)
        pre_acoustic_embeds = torch.randn(1, 1, enc_size)
        cache_num = len(self.model.decoders) + len(self.model.decoders2)
        cache = [
            torch.zeros((1, self.model.decoders[0].size, self.model.decoders[0].self_attn.kernel_size))
            for _ in range(cache_num)
        ]
        return (tgt, memory, pre_acoustic_embeds, cache)
    
    def is_optimizable(self):
        return True
    
    def get_input_names(self):
        cache_num = len(self.model.decoders) + len(self.model.decoders2)
        return ['tgt', 'memory', 'pre_acoustic_embeds'] \
               + ['cache_%d' % i for i in range(cache_num)]
    
    def get_output_names(self):
        cache_num = len(self.model.decoders) + len(self.model.decoders2)
        return ['y'] \
               + ['out_cache_%d' % i for i in range(cache_num)]
    
    def get_dynamic_axes(self):
        ret = {
            'tgt': {
                0: 'tgt_batch',
                1: 'tgt_length'
            },
            'memory': {
                0: 'memory_batch',
                1: 'memory_length'
            },
            'pre_acoustic_embeds': {
                0: 'acoustic_embeds_batch',
                1: 'acoustic_embeds_length',
            }
        }
        cache_num = len(self.model.decoders) + len(self.model.decoders2)
        ret.update({
            'cache_%d' % d: {
                0: 'cache_%d_batch' % d,
                2: 'cache_%d_length' % d
            }
            for d in range(cache_num)
        })
        return ret



@tables.register("decoder_classes", "ParaformerSANDecoder")
class ParaformerSANDecoder(BaseTransformerDecoder):
    """
    Author: Speech Lab of DAMO Academy, Alibaba Group
    Paraformer: Fast and Accurate Parallel Transformer for Non-autoregressive End-to-End Speech Recognition
    https://arxiv.org/abs/2006.01713
    """
    def __init__(
            self,
            vocab_size: int,
            encoder_output_size: int,
            attention_heads: int = 4,
            linear_units: int = 2048,
            num_blocks: int = 6,
            dropout_rate: float = 0.1,
            positional_dropout_rate: float = 0.1,
            self_attention_dropout_rate: float = 0.0,
            src_attention_dropout_rate: float = 0.0,
            input_layer: str = "embed",
            use_output_layer: bool = True,
            pos_enc_class=PositionalEncoding,
            normalize_before: bool = True,
            concat_after: bool = False,
            embeds_id: int = -1,
    ):
        super().__init__(
            vocab_size=vocab_size,
            encoder_output_size=encoder_output_size,
            dropout_rate=dropout_rate,
            positional_dropout_rate=positional_dropout_rate,
            input_layer=input_layer,
            use_output_layer=use_output_layer,
            pos_enc_class=pos_enc_class,
            normalize_before=normalize_before,
        )

        attention_dim = encoder_output_size
        self.decoders = repeat(
            num_blocks,
            lambda lnum: DecoderLayer(
                attention_dim,
                MultiHeadedAttention(
                    attention_heads, attention_dim, self_attention_dropout_rate
                ),
                MultiHeadedAttention(
                    attention_heads, attention_dim, src_attention_dropout_rate
                ),
                PositionwiseFeedForward(attention_dim, linear_units, dropout_rate),
                dropout_rate,
                normalize_before,
                concat_after,
            ),
        )
        self.embeds_id = embeds_id
        self.attention_dim = attention_dim

    def forward(
            self,
            hs_pad: torch.Tensor,
            hlens: torch.Tensor,
            ys_in_pad: torch.Tensor,
            ys_in_lens: torch.Tensor,
    ) -> Tuple[torch.Tensor, torch.Tensor]:
        """Forward decoder.

        Args:
            hs_pad: encoded memory, float32  (batch, maxlen_in, feat)
            hlens: (batch)
            ys_in_pad:
                input token ids, int64 (batch, maxlen_out)
                if input_layer == "embed"
                input tensor (batch, maxlen_out, #mels) in the other cases
            ys_in_lens: (batch)
        Returns:
            (tuple): tuple containing:

            x: decoded token score before softmax (batch, maxlen_out, token)
                if use_output_layer is True,
            olens: (batch, )
        """
        tgt = ys_in_pad
        tgt_mask = (~make_pad_mask(ys_in_lens)[:, None, :]).to(tgt.device)

        memory = hs_pad
        memory_mask = (~make_pad_mask(hlens, maxlen=memory.size(1)))[:, None, :].to(
            memory.device
        )
        # Padding for Longformer
        if memory_mask.shape[-1] != memory.shape[1]:
            padlen = memory.shape[1] - memory_mask.shape[-1]
            memory_mask = torch.nn.functional.pad(
                memory_mask, (0, padlen), "constant", False
            )

        # x = self.embed(tgt)
        x = tgt
        embeds_outputs = None
        for layer_id, decoder in enumerate(self.decoders):
            x, tgt_mask, memory, memory_mask = decoder(
                x, tgt_mask, memory, memory_mask
            )
            if layer_id == self.embeds_id:
                embeds_outputs = x
        if self.normalize_before:
            x = self.after_norm(x)
        if self.output_layer is not None:
            x = self.output_layer(x)

        olens = tgt_mask.sum(1)
        if embeds_outputs is not None:
            return x, olens, embeds_outputs
        else:
            return x, olens
<|MERGE_RESOLUTION|>--- conflicted
+++ resolved
@@ -635,13 +635,9 @@
         else:
             self.make_pad_mask = sequence_mask(max_seq_len, flip=False)
         
-<<<<<<< HEAD
         from funasr.models.sanm.attention import MultiHeadedAttentionSANMDecoderExport
         from funasr.models.sanm.attention import MultiHeadedAttentionCrossAttExport
-=======
-        from funasr.models.sanm.multihead_att import MultiHeadedAttentionSANMDecoderExport
-        from funasr.models.sanm.multihead_att import MultiHeadedAttentionCrossAttExport
->>>>>>> f2d8ded5
+        
         
         for i, d in enumerate(self.model.decoders):
             if isinstance(d.self_attn, MultiHeadedAttentionSANMDecoder):
