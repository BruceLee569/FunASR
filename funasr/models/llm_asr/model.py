import logging
import os.path
import torchaudio
from typing import Union, Dict, List, Tuple, Optional

import time
import torch
import torch.nn as nn
import torch.nn.functional as F
from torch.cuda.amp import autocast
import numpy as np
import re
import math
from torch.nn import CrossEntropyLoss

from funasr.models.scama.utils import sequence_mask
from funasr.losses.label_smoothing_loss import LabelSmoothingLoss
from funasr.models.ctc.ctc import CTC
from funasr.models.transformer.utils.add_sos_eos import add_sos_eos
from funasr.metrics.compute_acc import th_accuracy, compute_accuracy
from funasr.metrics.common import ErrorCalculator
from funasr.train_utils.device_funcs import force_gatherable
from funasr.utils.load_utils import load_audio_text_image_video, extract_fbank
from funasr.utils import postprocess_utils
from funasr.utils.datadir_writer import DatadirWriter
from funasr.register import tables
from funasr.train_utils.device_funcs import to_device
from funasr.models.transformer.utils.nets_utils import make_pad_mask, pad_list
from funasr.train_utils.set_all_random_seed import set_all_random_seed
import traceback
from pydub import AudioSegment
from io import BytesIO

try:
    import numpy as np
    from scipy.io import savemat
except:
    pass

dtype_map = {"bf16": torch.bfloat16, "fp16": torch.float16, "fp32": torch.float32}


@tables.register("model_classes", "LLMASR")
class LLMASR(nn.Module):
    """ """

    def __init__(
        self,
        specaug: str = None,
        specaug_conf: dict = None,
        normalize: str = None,
        normalize_conf: dict = None,
        audio_encoder: str = None,
        audio_encoder_conf: dict = None,
        audio_adaptor: str = None,
        audio_adaptor_conf: dict = None,
        decoder: str = None,
        decoder_conf: dict = None,
        ctc: str = None,
        ctc_conf: dict = None,
        ctc_weight: float = 0.5,
        llm: str = None,
        llm_conf: dict = None,
        input_size: int = 80,
        vocab_size: int = -1,
        ignore_id: int = -1,
        blank_id: int = 0,
        sos: int = 1,
        eos: int = 2,
        lsm_weight: float = 0.0,
        length_normalized_loss: bool = False,
        report_cer: bool = True,
        report_wer: bool = True,
        sym_space: str = "<space>",
        sym_blank: str = "<blank>",
        # extract_feats_in_collect_stats: bool = True,
        share_embedding: bool = False,
        # preencoder: Optional[AbsPreEncoder] = None,
        # postencoder: Optional[AbsPostEncoder] = None,
        **kwargs,
    ):

        super().__init__()

        if specaug is not None:
            specaug_class = tables.specaug_classes.get(specaug)
            specaug = specaug_class(**specaug_conf)
        if normalize is not None:
            normalize_class = tables.normalize_classes.get(normalize)
            normalize = normalize_class(**normalize_conf)

        # audio encoder
        hub = audio_encoder_conf.get("hub", None)
        if hub == "ms":
            from funasr import AutoModel

            model = AutoModel(model=audio_encoder, model_revision="master")
            # frontend = model.kwargs.get("frontend")
            audio_encoder_output_size = model.model.encoder_output_size

            audio_encoder = model.model.model.encoder

            # self.frontend = frontend

        elif hub == "hf":
            pass
        else:
            encoder_class = tables.encoder_classes.get(audio_encoder)
            audio_encoder = encoder_class(input_size=input_size, **audio_encoder_conf)
            audio_encoder_output_size = audio_encoder.output_size()
        freeze = audio_encoder_conf.get("freeze", True)
        if freeze:
            for name, param in audio_encoder.named_parameters():
                param.requires_grad = False
            audio_encoder.eval()

        self.audio_encoder = audio_encoder

        # llm
        hub = llm_conf.get("hub", "hf")
        self.llm = None
        if hub == "hf":
            from transformers import AutoModelForCausalLM, AutoTokenizer, AutoConfig

            init_param_path = llm_conf.get("init_param_path", "vicuna-7b-v1.5")

            model = AutoModelForCausalLM.from_pretrained(
                init_param_path,
                load_in_8bit=None,
                device_map=None,
                use_cache=None,
            )
            freeze = llm_conf.get("freeze", True)
            if freeze:
                for name, param in model.named_parameters():
                    param.requires_grad = False
                model.eval()
            self.llm = model

        # adaptor
        adaptor_class = tables.adaptor_classes.get(audio_adaptor)
        audio_adaptor_conf["encoder_dim"] = audio_encoder_output_size
        audio_adaptor = adaptor_class(**audio_adaptor_conf)

        self.audio_adaptor = audio_adaptor

        self.blank_id = blank_id
        self.sos = sos if sos is not None else vocab_size - 1
        self.eos = eos if eos is not None else vocab_size - 1
        self.vocab_size = vocab_size
        self.ignore_id = ignore_id
        self.specaug = specaug
        self.normalize = normalize

        self.criterion_att = LabelSmoothingLoss(
            size=vocab_size,
            padding_idx=ignore_id,
            smoothing=lsm_weight,
            normalize_length=length_normalized_loss,
        )

        self.error_calculator = None

        self.length_normalized_loss = length_normalized_loss
        self.beam_search = None

    def forward(
        self,
        speech: torch.Tensor,
        speech_lengths: torch.Tensor,
        text: torch.Tensor,
        text_lengths: torch.Tensor,
        input_ids: torch.Tensor,
        attention_mask: torch.Tensor,
        labels_ids: torch.Tensor,
        label_mask: torch.Tensor,
        audio_mask: torch.Tensor,
        **kwargs,
    ) -> Tuple[torch.Tensor, Dict[str, torch.Tensor], torch.Tensor]:
        """Encoder + Decoder + Calc loss
        Args:
                speech: (Batch, Length, ...)
                speech_lengths: (Batch, )
                text: (Batch, Length)
                text_lengths: (Batch,)
        """
        if len(text_lengths.size()) > 1:
            text_lengths = text_lengths[:, 0]
        if len(speech_lengths.size()) > 1:
            speech_lengths = speech_lengths[:, 0]

        batch_size = speech.shape[0]

        # audio encoder
        encoder_out, encoder_out_lens = self.encode(speech, speech_lengths)

        # audio_adaptor
        encoder_out = self.audio_adaptor(encoder_out)

        input_ids[input_ids == -1] = 0
        input_ids[input_ids == -100] = 0
        if hasattr(self.llm.model, "embed_tokens"):
            inputs_embeds = self.llm.model.embed_tokens(input_ids)
        elif hasattr(self.llm.model.model, "embed_tokens"):
            inputs_embeds = self.llm.model.model.embed_tokens(input_ids)
        else:
            inputs_embeds = self.llm.model.model.model.embed_tokens(input_ids)

        if audio_mask is not None:
            batch_size, token_num, dims = inputs_embeds.shape
            _, l, _ = encoder_out.shape
            # [audio, bos, prompt, input, pad]
            encoder_outs_pad = F.pad(encoder_out, (0, 0, 0, token_num - l, 0, 0), value=0.0)
            inputs_embeds = encoder_outs_pad * audio_mask[:, :, None] + inputs_embeds * (
                1.0 - audio_mask[:, :, None]
            )

        model_outputs = self.llm(
            inputs_embeds=inputs_embeds, attention_mask=attention_mask, labels=labels_ids
        )
        loss = model_outputs.loss

        stats = {}
        with torch.no_grad():
            preds = torch.argmax(model_outputs.logits, -1)
            acc_att = compute_accuracy(preds[:, :-1], labels_ids[:, 1:], ignore_label=-100)
            stats["acc"] = acc_att

        stats["loss"] = torch.clone(loss.detach())

        # force_gatherable: to-device and to-tensor if scalar for DataParallel
        if self.length_normalized_loss:
            batch_size = int((text_lengths + 1).sum())
        loss, stats, weight = force_gatherable((loss, stats, batch_size), loss.device)
        return loss, stats, weight

    def encode(
        self,
        speech: torch.Tensor,
        speech_lengths: torch.Tensor,
        **kwargs,
    ):
        speech = speech.permute(0, 2, 1)
        res = self.audio_encoder(speech)
        if isinstance(res, (list, tuple)):
            encoder_out, encoder_out_lens = res[0], res[1]
        else:
            encoder_out, encoder_out_lens = res, speech_lengths
        return encoder_out, encoder_out_lens

    def inference(
        self,
        data_in,
        data_lengths=None,
        key: list = None,
        tokenizer=None,
        frontend=None,
        **kwargs,
    ):

        prompt = kwargs.get("prompt", "Transcribe speech to text.")

        if kwargs.get("batch_size", 1) > 1:
            raise NotImplementedError("batch decoding is not implemented")

        meta_data = {}
        if (
            isinstance(data_in, torch.Tensor) and kwargs.get("data_type", "sound") == "fbank"
        ):  # fbank
            speech, speech_lengths = data_in, data_lengths
            if len(speech.shape) < 3:
                speech = speech[None, :, :]
            if speech_lengths is None:
                speech_lengths = speech.shape[1]
        else:
            # extract fbank feats
            time1 = time.perf_counter()
            audio_sample_list = load_audio_text_image_video(
                data_in,
                fs=frontend.fs,
                audio_fs=kwargs.get("fs", 16000),
                data_type=kwargs.get("data_type", "sound"),
                tokenizer=tokenizer,
            )
            time2 = time.perf_counter()
            meta_data["load_data"] = f"{time2 - time1:0.3f}"
            speech, speech_lengths = extract_fbank(
                audio_sample_list, data_type=kwargs.get("data_type", "sound"), frontend=frontend
            )
            time3 = time.perf_counter()
            meta_data["extract_feat"] = f"{time3 - time2:0.3f}"
            meta_data["batch_data_time"] = (
                speech_lengths.sum().item() * frontend.frame_shift * frontend.lfr_n / 1000
            )

        speech = speech.to(device=kwargs["device"])
        speech_lengths = speech_lengths.to(device=kwargs["device"])

        # Encoder
        encoder_out, encoder_out_lens = self.encode(speech, speech_lengths)

        # adaptor
        encoder_out = self.audio_adaptor(encoder_out)

        prompt_pre = "USER: \nINSTRUCTION: {}\nINPUT: ".format(prompt)
        prompt_ids = tokenizer.encode(prompt_pre)
        prompt_length = len(prompt_ids)
        prompt_ids = torch.tensor(prompt_ids, dtype=torch.int64).to(kwargs["device"])

        if hasattr(self.llm.model, "embed_tokens"):
            inputs_embeds = self.llm.model.embed_tokens(prompt_ids)
        elif hasattr(self.llm.model.model, "embed_tokens"):
            inputs_embeds = self.llm.model.model.embed_tokens(prompt_ids)
        else:
            inputs_embeds = self.llm.model.model.model.embed_tokens(prompt_ids)

        inputs_embeds = torch.cat(
            (inputs_embeds[None, :, :], encoder_out), dim=1
        )  # [prompt, audio]
        attention_mask = torch.ones(inputs_embeds.size()[:-1], dtype=torch.long).to(
            kwargs["device"]
        )

        preds = self.llm.generate(
            inputs_embeds=inputs_embeds,
            max_length=kwargs.get("max_length", 200),
            max_new_tokens=kwargs.get("max_new_tokens", 200),
            num_beams=kwargs.get("num_beams", 4),
            do_sample=kwargs.get("do_sample", False),
            min_length=kwargs.get("min_length", 1),
            top_p=kwargs.get("top_p", 1.0),
            repetition_penalty=kwargs.get("repetition_penalty", 1.0),
            length_penalty=kwargs.get("length_penalty", 1.0),
            temperature=kwargs.get("temperature", 1.0),
            attention_mask=attention_mask,
            bos_token_id=tokenizer.bos_token_id,
            eos_token_id=tokenizer.eos_token_id,
            pad_token_id=tokenizer.pad_token_id,
        )

        text = tokenizer.batch_decode(preds, add_special_tokens=False, skip_special_tokens=True)

        text = text[0].split(": ")[-1]
        text = text.strip()

        # preds = torch.argmax(model_outputs.logits, -1)

        ibest_writer = None
        if kwargs.get("output_dir") is not None:
            if not hasattr(self, "writer"):
                self.writer = DatadirWriter(kwargs.get("output_dir"))
            ibest_writer = self.writer[f"{0 + 1}best_recog"]

        results = []
        result_i = {"key": key[0], "text": text}
        results.append(result_i)

        if ibest_writer is not None:
            ibest_writer["text"][key[0]] = text

        return results, meta_data


@tables.register("model_classes", "LLMASR2")
class LLMASR2(nn.Module):
    """ """

    def __init__(
        self,
        specaug: str = None,
        specaug_conf: dict = None,
        normalize: str = None,
        normalize_conf: dict = None,
        audio_encoder: str = None,
        audio_encoder_conf: dict = None,
        audio_adaptor: str = None,
        audio_adaptor_conf: dict = None,
        decoder: str = None,
        decoder_conf: dict = None,
        ctc: str = None,
        ctc_conf: dict = None,
        ctc_weight: float = 0.5,
        llm: str = None,
        llm_conf: dict = None,
        input_size: int = 80,
        vocab_size: int = -1,
        ignore_id: int = -1,
        blank_id: int = 0,
        sos: int = 1,
        eos: int = 2,
        lsm_weight: float = 0.0,
        length_normalized_loss: bool = False,
        report_cer: bool = True,
        report_wer: bool = True,
        sym_space: str = "<space>",
        sym_blank: str = "<blank>",
        # extract_feats_in_collect_stats: bool = True,
        share_embedding: bool = False,
        # preencoder: Optional[AbsPreEncoder] = None,
        # postencoder: Optional[AbsPostEncoder] = None,
        **kwargs,
    ):

        super().__init__()

        # audio encoder
        hub = audio_encoder_conf.get("hub", None)
        if hub == "ms":
            from funasr import AutoModel

            model = AutoModel(model=audio_encoder, model_revision="master")
            # frontend = model.kwargs.get("frontend")
            audio_encoder_output_size = model.model.encoder_output_size

            audio_encoder = (
                model.model.model.encoder if hasattr(model.model, "model") else model.model.encoder
            )

            # self.frontend = frontend

        elif hub == "hf":
            pass
        else:
            encoder_class = tables.encoder_classes.get(audio_encoder)
            audio_encoder = encoder_class(input_size=input_size, **audio_encoder_conf)
            audio_encoder_output_size = audio_encoder.output_size()
        freeze = audio_encoder_conf.get("freeze", True)
        freeze_layer_num = int(audio_encoder_conf.get("freeze_layer_num", -1))
        # if freeze_layer_num > 0:
        #     freeze_layer_num = range(freeze_layer_num)

        if freeze:
            for name, param in audio_encoder.named_parameters():
                if freeze_layer_num > 0:
                    idx = re.search(r"\.\d+\.", name)
                    if idx is not None:
                        beg, end = idx.regs[0]
                        layer_id = int(name[beg + 1 : end - 1])
                        if layer_id < freeze_layer_num:
                            param.requires_grad = False
                    elif "ln_post." not in name:
                        param.requires_grad = False
                else:
                    param.requires_grad = False

            audio_encoder.eval()

        self.audio_encoder = audio_encoder

        # llm
        self.llm = None

        from transformers import AutoModelForCausalLM, AutoTokenizer, AutoConfig

        init_param_path = llm_conf.get("init_param_path", "vicuna-7b-v1.5")

        model = AutoModelForCausalLM.from_pretrained(
            init_param_path,
            load_in_8bit=None,
            device_map=None,
            use_cache=None,
        )
        freeze = llm_conf.get("freeze", True)
        if freeze:
            for name, param in model.named_parameters():
                param.requires_grad = False
            model.eval()
        self.llm_dtype = llm_conf.get("llm_dtype", "fp32")
        self.llm = model.to(dtype_map[self.llm_dtype])
        llm_dim = model.get_input_embeddings().weight.shape[-1]

        # adaptor
        adaptor_class = tables.adaptor_classes.get(audio_adaptor)
        audio_adaptor_conf["encoder_dim"] = audio_encoder_output_size
        audio_adaptor_conf["llm_dim"] = llm_dim
        audio_adaptor = adaptor_class(**audio_adaptor_conf)
        init_param_path = audio_adaptor_conf.get("init_param_path", None)
        if init_param_path is not None:
            src_state = torch.load(init_param_path, map_location="cpu")
            flag = audio_adaptor.load_state_dict(src_state, strict=False)
            logging.info(f"Loading audio_adaptor ckpt: {init_param_path}, status: {flag}")

        self.audio_adaptor = audio_adaptor

        self.error_calculator = None

        self.length_normalized_loss = length_normalized_loss
        self.beam_search = None

    def forward(
        self,
        speech: torch.Tensor,
        speech_lengths: torch.Tensor,
        input_ids: torch.Tensor,
        attention_mask: torch.Tensor,
        labels_ids: torch.Tensor,
        fbank_beg: torch.Tensor,
        fbank_mask: torch.Tensor,
        **kwargs,
    ) -> Tuple[torch.Tensor, Dict[str, torch.Tensor], torch.Tensor]:
        """Encoder + Decoder + Calc loss
        Args:
                speech: (Batch, Length, ...)
                speech_lengths: (Batch, )
                text: (Batch, Length)
                text_lengths: (Batch,)
        """
        # import pdb;
        # pdb.set_trace()
        if len(speech_lengths.size()) > 1:
            speech_lengths = speech_lengths[:, 0]

        batch_size, frames, _ = speech.shape

        with torch.cuda.amp.autocast(enabled=False):
            # audio encoder
            encoder_out, encoder_out_lens = self.encode(speech, speech_lengths)

            # audio_adaptor
            encoder_out, encoder_out_lens = self.audio_adaptor(encoder_out, encoder_out_lens)

        input_ids[input_ids < 0] = 0
        inputs_embeds = self.llm.model.get_input_embeddings()(input_ids)

        batch_size, token_num, dims = inputs_embeds.shape
        fbank_mask[fbank_mask < 0] = 0
        fbank_fake_lens = fbank_mask.sum(-1).to(torch.int32)
        # _, l, _ = encoder_out.shape
        for batch_idx in range(batch_size):

            fbank_fake_len = fbank_fake_lens[batch_idx].item()
            fbank_beg_idx = fbank_beg[batch_idx, 0].item()
            min_len = min(fbank_fake_len, inputs_embeds.shape[1] - fbank_beg_idx)

            try:
                inputs_embeds[batch_idx, fbank_beg_idx : fbank_beg_idx + min_len, :] = encoder_out[
                    batch_idx, :min_len, :
                ]
            except Exception as e:
                logging.error(f"{str(e)}, {traceback.format_exc()}")
                logging.info(
                    f"batch_idx: {batch_idx}, inputs_embeds: {inputs_embeds.shape}, fbank_beg_idx: {fbank_beg_idx}, min_len: {min_len}, fbank_fake_len: {fbank_fake_len}, encoder_out: {encoder_out.shape}, encoder_out_lens: {encoder_out_lens[batch_idx].item()}"
                )
                fbank_fake_len = encoder_out_lens[batch_idx].item()
                min_len = min(fbank_fake_len, min_len)
                inputs_embeds[batch_idx, fbank_beg_idx : fbank_beg_idx + min_len, :] = encoder_out[
                    batch_idx, :min_len, :
                ]

        with torch.cuda.amp.autocast(
            enabled=True if self.llm_dtype != "fp32" else False, dtype=dtype_map[self.llm_dtype]
        ):
            labels_ids[labels_ids == -1] = -100
            attention_mask[attention_mask < 0] = 0
            model_outputs = self.llm(
                inputs_embeds=inputs_embeds.to(dtype_map[self.llm_dtype]),
                attention_mask=attention_mask,
                labels=labels_ids,
            )
            loss = model_outputs.loss

        stats = {}
        with torch.no_grad():
            preds = torch.argmax(model_outputs.logits, -1)
            acc_att = compute_accuracy(preds[:, :-1], labels_ids[:, 1:], ignore_label=-100)
            stats["acc"] = acc_att

        stats["loss"] = torch.clone(loss.detach())
        stats["batch_size"] = batch_size
        stats["batch_size_x_frames"] = frames * batch_size
        stats["batch_size_real_frames"] = speech_lengths.sum().item()
        stats["padding_frames"] = stats["batch_size_x_frames"] - stats["batch_size_real_frames"]
        stats["batch_size_x_tokens"] = token_num * batch_size
        stats["batch_size_real_tokens"] = attention_mask.sum().item()
        stats["padding_tokens"] = stats["batch_size_x_tokens"] - stats["batch_size_real_tokens"]

        # force_gatherable: to-device and to-tensor if scalar for DataParallel
        if self.length_normalized_loss:
            batch_size = int((labels_ids > 0 + 1).sum())
        loss, stats, weight = force_gatherable((loss, stats, batch_size), loss.device)
        return loss, stats, weight

    def encode(self, speech, speech_lengths):
        # audio encoder
        encoder_out, encoder_out_lens = self.audio_encoder(speech.permute(0, 2, 1), speech_lengths)

        return encoder_out, encoder_out_lens

    def data_template(self, data):
        system, user, assistant = [], [], []
        for i, item in enumerate(data):
            role = item["role"]
            content = item["content"]
            if role == "system":
                system.append(content)
            elif role == "user":
                user.append(content)
            elif role == "assistant":
                assistant.append(content)

        system = system * len(user)

        contents = {
            "system": system,
            "user": user,
            "assistant": assistant,
        }

        return contents

    def data_load_speech(self, contents: dict, tokenizer, frontend, meta_data={}, **kwargs):

        system = contents["system"]
        user = contents["user"]
        assistant = contents["assistant"]
        pattern = re.compile(r"(<\|startofspeech\|>.*?<\|endofspeech\|>)")
        input_ids, labels, source_ids, target_ids, fbank, fbank_lens, fbank_mask, fbank_beg = (
            [],
            [],
            [],
            [],
            [],
            [],
            [],
            [],
        )

        for i, (system_prompt, user_prompt, target_out) in enumerate(zip(system, user, assistant)):

            source_input = f"<|im_start|>system\n{system_prompt}<|im_end|>\n<|im_start|>user\n{user_prompt}<|im_end|>\n<|im_start|>assistant\n"

            splits = pattern.split(source_input)
            source_ids_i = []
            fbank_mask_i = []
            fbank_beg_i = []
            fbank_lens_i = []
            # target_ids_i = []
            for k, sub_str in enumerate(splits):
                if not sub_str.startswith("<|startofspeech|>"):
                    sub_token = tokenizer.encode(sub_str)
                    source_ids_i += sub_token
                    fbank_mask_i += [0] * len(sub_token)
                else:
                    sub_str = sub_str.replace("<|startofspeech|>", "").replace(
                        "<|endofspeech|>", ""
                    )
                    if sub_str.startswith("!"):
                        try:
                            time1 = time.perf_counter()
                            data_src = load_audio_text_image_video(sub_str[1:], fs=frontend.fs)
                            time2 = time.perf_counter()
                            meta_data["load_data"] = f"{time2 - time1:0.3f}"
                        except Exception as e:
                            logging.error(f"Loading wav failed! {str(e)}, {traceback.format_exc()}")

                        speech, speech_lengths = extract_fbank(
                            data_src,
                            data_type=kwargs.get("data_type", "sound"),
                            frontend=frontend,
                            is_final=True,
                        )  # speech: [b, T, d]

                        time3 = time.perf_counter()
                        meta_data["extract_feat"] = f"{time3 - time2:0.3f}"
                        meta_data["batch_data_time"] = (
                            speech_lengths.sum().item()
                            * frontend.frame_shift
                            * frontend.lfr_n
                            / 1000
                        )

                        if hasattr(frontend, "permute") and not frontend.permute:
                            # if kwargs.get("permute", True):
                            speech = speech.permute(0, 2, 1)

                        if (
                            kwargs.get("dataset_conf", {}).get("audio_encoder_downsample_rate", 1)
                            == 4
                        ):
                            olens = 1 + (speech_lengths[0].item() - 3 + 2 * 1) // 2
                            olens = 1 + (olens - 3 + 2 * 1) // 2
                        elif (
                            kwargs.get("dataset_conf", {}).get("audio_encoder_downsample_rate", 1)
                            == 1
                        ):
                            olens = speech_lengths[0].item()

                        sub_token_len = (olens - 1) // kwargs.get("dataset_conf", {}).get(
                            "audio_adaptor_downsample_rate", 1
                        ) + 1
                        sub_token = [0] * sub_token_len
                        fbank_beg_i = [len(source_ids_i)]
                        source_ids_i += sub_token
                        fbank_mask_i += [1] * len(sub_token)

            source_mask = [-100] * len(source_ids_i)
            target_out = f"{target_out}<|im_end|>"
            target_ids = tokenizer.encode(target_out)
            input_ids += source_ids_i + target_ids
            labels += source_mask + target_ids
            fbank_mask += fbank_mask_i
            fbank_beg.append(fbank_beg_i)

        input_ids = torch.tensor(input_ids, dtype=torch.int64)  # [: self.max_token_length]
        attention_mask = torch.tensor([1] * len(input_ids), dtype=torch.int32)
        labels = torch.tensor(labels, dtype=torch.int64)  # [: self.max_token_length]
        source_ids = torch.tensor(source_ids_i, dtype=torch.int64)
        target_ids = torch.tensor(target_ids, dtype=torch.int64)

        fbank = speech[0, :, :]
        fbank_lens = speech_lengths
        fbank_mask = torch.tensor(fbank_mask, dtype=torch.float32)
        fbank_beg = torch.tensor(fbank_beg, dtype=torch.int32)

        output = {
            "speech": fbank[None, :, :],
            "speech_lengths": fbank_lens[:, None],
            "fbank_mask": fbank_mask[None, :],
            "fbank_beg": fbank_beg[None,],
            "input_ids": input_ids[None, :],
            "attention_mask": attention_mask[None, :],
            "labels_ids": labels[None, :],
            "source_ids": source_ids[None, :],
            "target_ids": target_ids[None, :],
        }

        return output

    def inference(
        self,
        data_in,
        data_lengths=None,
        key: list = None,
        tokenizer=None,
        frontend=None,
        **kwargs,
    ):

        meta_data = {}
        prompt = kwargs.get("prompt", None)

        if kwargs.get("batch_size", 1) > 1:
            raise NotImplementedError("batch decoding is not implemented")

        contents = self.data_template(data_in[0])
        output = self.data_load_speech(contents, tokenizer, frontend, meta_data=meta_data, **kwargs)
        batch = to_device(output, kwargs["device"])

        # audio encoder
        speech = batch["speech"]
        speech_lengths = batch["speech_lengths"][:, 0]
        # fp16
        if kwargs.get("fp16", False):
            speech = speech.to(torch.float16)
        elif kwargs.get("bf16", False):
            speech = speech.to(torch.bfloat16)
        # audio encoder
        encoder_out, encoder_out_lens = self.encode(speech, speech_lengths)

        # audio_adaptor
        encoder_out, encoder_out_lens = self.audio_adaptor(encoder_out, encoder_out_lens)

        input_ids = batch["input_ids"]
        source_ids = batch["source_ids"]
        if not kwargs.get("tearchforing", False):
            input_ids = source_ids
        input_ids[input_ids < 0] = 0
        inputs_embeds = self.llm.model.get_input_embeddings()(input_ids)

        batch_size, token_num, dims = inputs_embeds.shape
        fbank_beg = batch["fbank_beg"]
        for batch_idx in range(batch_size):

            min_len = encoder_out_lens[batch_idx].item()
            fbank_beg_idx = fbank_beg[batch_idx]
            inputs_embeds[batch_idx, fbank_beg_idx : fbank_beg_idx + min_len, :] = encoder_out[
                batch_idx, :min_len, :
            ]

        llm_dtype = kwargs.get("llm_dtype", "fp32")
        if llm_dtype == "fp32":
            llm_dtype = "fp16" if kwargs.get("fp16", False) else llm_dtype
            llm_dtype = "bf16" if kwargs.get("bf16", False) else llm_dtype

        with torch.cuda.amp.autocast(
            enabled=True if llm_dtype != "fp32" else False, dtype=dtype_map[llm_dtype]
        ):
            label = contents["assistant"][0]
            self.llm = self.llm.to(dtype_map[llm_dtype])
            inputs_embeds = inputs_embeds.to(dtype_map[llm_dtype])

            if not kwargs.get("tearchforing", False):

                generated_ids = self.llm.generate(
                    inputs_embeds=inputs_embeds, max_new_tokens=kwargs.get("max_length", 512)
                )
                # generated_ids = [
                #     output_ids[len(input_id) :]
                #     for input_id, output_ids in zip(input_ids, generated_ids)
                # ]
                response = tokenizer.batch_decode(
                    generated_ids, skip_special_tokens=kwargs.get("skip_special_tokens", True)
                )[0]

                loss = None
            else:

                labels_ids = batch["labels_ids"]
                labels_ids[labels_ids == -1] = -100
                attention_mask = batch.get("attention_mask", None)
                # attention_mask = attention_mask.to(dtype_map[llm_dtype])
                model_outputs = self.llm(
                    inputs_embeds=inputs_embeds, attention_mask=attention_mask, labels=labels_ids
                )

                preds = torch.argmax(model_outputs.logits, -1)[:, source_ids.shape[1] :]
                response = tokenizer.batch_decode(
                    preds,
                    add_special_tokens=False,
                    skip_special_tokens=kwargs.get("skip_special_tokens", True),
                )[0]
                loss = model_outputs.loss.item()

        ibest_writer = None
        if kwargs.get("output_dir") is not None:
            if not hasattr(self, "writer"):
                self.writer = DatadirWriter(kwargs.get("output_dir"))
            ibest_writer = self.writer[f"{0 + 1}best_recog"]

        results = []
        response_clean = re.sub(r"[^\w\s\u3000\u4e00-\u9fff]+", "", response)
        result_i = {"key": key[0], "text": response, "text_tn": response_clean, "label": label}
        if loss is not None:
            result_i["loss"] = loss
        results.append(result_i)

        if ibest_writer is not None:
            ibest_writer["text"][key[0]] = response
            ibest_writer["label"][key[0]] = label
            ibest_writer["text_tn"][key[0]] = response_clean

        return results, meta_data


@tables.register("model_classes", "LLMASR3")
class LLMASR3(LLMASR2):
    """ """

    def __init__(
        self,
        *args,
        **kwargs,
    ):

        super().__init__(*args, **kwargs)

    def encode(self, speech, speech_lengths):
        # audio encoder
        encoder_out, encoder_out_lens = self.audio_encoder(speech, speech_lengths)
        return encoder_out, encoder_out_lens


@tables.register("model_classes", "LLMASR4")
class LLMASR4(nn.Module):
    """ """

    def __init__(
        self,
        audio_encoder: str = None,
        audio_encoder_conf: dict = None,
        audio_adaptor: str = None,
        audio_adaptor_conf: dict = None,
        llm: str = None,
        llm_conf: dict = None,
        input_size: int = 80,
        length_normalized_loss: bool = False,
        **kwargs,
    ):

        super().__init__()

        # audio encoder
        hub = audio_encoder_conf.get("hub", None)
        self.audio_encoder_activation_checkpoint = audio_encoder_conf.get(
            "activation_checkpoint", False
        )
        if hub == "ms":
            from funasr import AutoModel

            model = AutoModel(model=audio_encoder, model_revision="master")
            # frontend = model.kwargs.get("frontend")
            audio_encoder_output_size = model.model.encoder_output_size

            audio_encoder = (
                model.model.model.encoder if hasattr(model.model, "model") else model.model.encoder
            )

            # self.frontend = frontend

        elif hub == "hf":
            pass
        else:
            encoder_class = tables.encoder_classes.get(audio_encoder)
            audio_encoder = encoder_class(input_size=input_size, **audio_encoder_conf)
            audio_encoder_output_size = audio_encoder.output_size()
        freeze = audio_encoder_conf.get("freeze", True)
        freeze_layer_num = int(audio_encoder_conf.get("freeze_layer_num", -1))
        # if freeze_layer_num > 0:
        #     freeze_layer_num = range(freeze_layer_num)

        if freeze:
            for name, param in audio_encoder.named_parameters():
                if freeze_layer_num > 0:
                    idx = re.search(r"\.\d+\.", name)
                    if idx is not None:
                        beg, end = idx.regs[0]
                        layer_id = int(name[beg + 1 : end - 1])
                        if layer_id < freeze_layer_num:
                            param.requires_grad = False
                    elif "ln_post." not in name:
                        param.requires_grad = False
                else:
                    param.requires_grad = False

            audio_encoder.eval()

        self.audio_encoder = audio_encoder

        # llm
        self.llm = None

        from transformers import AutoModelForCausalLM, AutoTokenizer, AutoConfig

        init_param_path = llm_conf.get("init_param_path", "vicuna-7b-v1.5")
        llm_load_kwargs = llm_conf.get("load_kwargs", {})

        if not llm_conf.get("low_cpu", False):
            model = AutoModelForCausalLM.from_pretrained(
                init_param_path,
                load_in_8bit=None,
                device_map=None,
                use_cache=None,
                **llm_load_kwargs,
            )
        else:
            import os

            if int(os.environ.get("RANK", 0)) == 0:
                model = AutoModelForCausalLM.from_pretrained(
                    init_param_path,
                    load_in_8bit=None,
                    device_map="cpu",
                    use_cache=None,
                    **llm_load_kwargs,
                )
            else:
                llm_config = AutoConfig.from_pretrained(init_param_path)
                model = AutoModelForCausalLM.from_config(llm_config)

        freeze = llm_conf.get("freeze", True)
        if freeze:
            for name, param in model.named_parameters():
                param.requires_grad = False
            model.eval()

        logging.info(f"use_lora: {llm_conf.get('use_lora', False)}")
        if llm_conf.get("use_lora", False):
            from omegaconf import OmegaConf, DictConfig

            lora_conf = llm_conf.get("lora_conf", {})
            if isinstance(lora_conf, (OmegaConf, DictConfig)):
                lora_conf = OmegaConf.to_container(lora_conf, resolve=True)
            from peft import get_peft_model, LoraConfig, TaskType, PeftConfig, PeftModel

            lora_init_param_path = lora_conf.get("init_param_path", None)
            if lora_init_param_path is not None:
                logging.info(f"lora_init_param_path: {lora_init_param_path}")
                model = PeftModel.from_pretrained(model, lora_init_param_path)
                for name, param in model.named_parameters():
                    if not lora_conf.get("freeze_lora", False):
                        if "lora_" in name:
                            param.requires_grad = True
            else:
                peft_config = LoraConfig(**lora_conf)
                model = get_peft_model(model, peft_config)

            model.print_trainable_parameters()

        if llm_conf.get("activation_checkpoint", False):
            model.gradient_checkpointing_enable()

        self.llm_dtype = llm_conf.get("llm_dtype", "fp32")
        self.llm = model.to(dtype_map[self.llm_dtype])
        llm_dim = model.get_input_embeddings().weight.shape[-1]

        # adaptor
        adaptor_class = tables.adaptor_classes.get(audio_adaptor)
        audio_adaptor_conf["encoder_dim"] = audio_encoder_output_size
        audio_adaptor_conf["llm_dim"] = llm_dim
        audio_adaptor = adaptor_class(**audio_adaptor_conf)
        init_param_path = audio_adaptor_conf.get("init_param_path", None)
        if init_param_path is not None:
            src_state = torch.load(init_param_path, map_location="cpu")
            flag = audio_adaptor.load_state_dict(src_state, strict=False)
            logging.info(f"Loading audio_adaptor ckpt: {init_param_path}, status: {flag}")
        freeze = audio_adaptor_conf.get("freeze", False)
        if freeze:
            for name, param in audio_adaptor.named_parameters():
                param.requires_grad = False
            audio_adaptor.eval()

        self.audio_adaptor = audio_adaptor

        self.error_calculator = None

        self.length_normalized_loss = length_normalized_loss
        self.beam_search = None
        import os

        rank = int(os.environ.get("RANK", 0))
        logging.info(f"rank: {rank}, model is builded.")

    def forward(
        self,
        speech: torch.Tensor = None,
        speech_lengths: torch.Tensor = None,
        input_ids: torch.Tensor = None,
        attention_mask: torch.Tensor = None,
        labels_ids: torch.Tensor = None,
        fbank_beg: torch.Tensor = None,
        fbank_mask: torch.Tensor = None,
        **kwargs,
    ):
        """Encoder + Decoder + Calc loss
        Args:
                speech: (Batch, Length, ...)
                speech_lengths: (Batch, )
                text: (Batch, Length)
                text_lengths: (Batch,)
        """
        # import pdb
        #
        # pdb.set_trace()
        batch_size, token_num = input_ids.shape
        stats = {}
        input_ids[input_ids < 0] = 0
        inputs_embeds = self.llm.model.get_input_embeddings()(input_ids)
        if speech is not None:
            if len(speech_lengths.size()) > 1:
                speech_lengths = speech_lengths[:, 0]

            batch_size_speech, frames, _ = speech.shape

            # audio encoder
            if self.audio_encoder_activation_checkpoint:
                from torch.utils.checkpoint import checkpoint

                encoder_out, encoder_out_lens = checkpoint(
                    self.encode, speech, speech_lengths, use_reentrant=False
                )
            else:
                encoder_out, encoder_out_lens = self.encode(speech, speech_lengths)

            # audio_adaptor
            encoder_out, encoder_out_lens = self.audio_adaptor(encoder_out, encoder_out_lens)

            batch_size, token_num, dims = inputs_embeds.shape
            fake_token_len = kwargs.get("fake_token_len")
            fake_token_len[fake_token_len < 0] = 0
            fbank_beg[fbank_beg < 0] = 0

            speech_idx = 0
            for batch_idx in range(batch_size):

                for turn_id in range(fbank_beg.shape[1]):
                    fbank_beg_idx = fbank_beg[batch_idx, turn_id].item()
                    if fbank_beg_idx > 0:
                        speech_token_len = fake_token_len[batch_idx, turn_id]
                        speech_token = encoder_out[speech_idx, :speech_token_len, :]

                        try:
                            inputs_embeds[
                                batch_idx, fbank_beg_idx : fbank_beg_idx + speech_token_len, :
                            ] = speech_token
                        except Exception as e:
                            #
                            logging.error(f"{str(e)}, {traceback.format_exc()}")
                            logging.info(
                                f"batch_idx: {batch_idx}, inputs_embeds: {inputs_embeds.shape}, fbank_beg_idx: {fbank_beg_idx}, speech_token_len: {speech_token_len}, encoder_out: {encoder_out.shape}, encoder_out_lens: {encoder_out_lens}, fake_token_len: {fake_token_len}, speech_lengths: {speech_lengths}"
                            )
                            # import pdb;
                            # pdb.set_trace()
                            speech_token_len = encoder_out_lens[speech_idx].item()
                            speech_token = encoder_out[speech_idx, :speech_token_len, :]
                            inputs_embeds[
                                batch_idx, fbank_beg_idx : fbank_beg_idx + speech_token_len, :
                            ] = speech_token

                        speech_idx += 1

            stats["batch_size_speech"] = batch_size_speech
            stats["batch_size_x_frames"] = frames * batch_size_speech
            stats["batch_size_real_frames"] = speech_lengths.sum().item()
            stats["padding_frames"] = stats["batch_size_x_frames"] - stats["batch_size_real_frames"]

        with torch.cuda.amp.autocast(
            enabled=True if self.llm_dtype != "fp32" else False, dtype=dtype_map[self.llm_dtype]
        ):
            labels_ids[labels_ids == -1] = -100
            attention_mask[attention_mask < 0] = 0
            model_outputs = self.llm(
                inputs_embeds=inputs_embeds.to(dtype_map[self.llm_dtype]),
                attention_mask=attention_mask,
                labels=labels_ids,
            )
            loss = model_outputs.loss

        with torch.no_grad():
            preds = torch.argmax(model_outputs.logits, -1)
            acc_att = compute_accuracy(preds[:, :-1], labels_ids[:, 1:], ignore_label=-100)
            stats["acc"] = acc_att

        stats["loss"] = torch.clone(loss.detach())
        stats["batch_size"] = batch_size

        stats["batch_size_x_tokens"] = token_num * batch_size
        stats["batch_size_real_tokens"] = attention_mask.sum().item()
        stats["padding_tokens"] = stats["batch_size_x_tokens"] - stats["batch_size_real_tokens"]

        dialog_turns = (fbank_beg > 0).sum(-1)
        dialog_turns_max = torch.max(dialog_turns).int().item()
        dialog_turns_avg = dialog_turns.sum().item() / batch_size
        stats["dialog_turns_max"] = dialog_turns_max
        stats["dialog_turns_avg"] = dialog_turns_avg

        # force_gatherable: to-device and to-tensor if scalar for DataParallel
        if self.length_normalized_loss:
            batch_size = int((labels_ids > 0 + 1).sum())
        loss, stats, weight = force_gatherable((loss, stats, batch_size), loss.device)
        return loss, stats, weight

    def encode(self, speech, speech_lengths):
        # audio encoder
        encoder_out, encoder_out_lens = self.audio_encoder(speech.permute(0, 2, 1), speech_lengths)

        return encoder_out, encoder_out_lens

    def data_template(self, data):
        system, user, assistant = [], [], []
        for i, item in enumerate(data):
            role = item["role"]
            content = item["content"]
            if role == "system":
                system.append(content)
            elif role == "user":
                if "audio" in item:
                    audio = item["audio"]
                    content = [content, audio]
                user.append(content)
            elif role == "assistant":
                assistant.append(content)

        system = system * len(user)

        contents = {
            "system": system,
            "user": user,
            "assistant": assistant,
        }

        return contents

    def data_load_speech(self, contents: dict, tokenizer, frontend, meta_data={}, **kwargs):

        system = contents["system"]
        user = contents["user"]
        assistant = contents["assistant"]
        pattern = re.compile(r"(<\|startofspeech\|>.*?<\|endofspeech\|>)")

        input_ids, labels, fbank, fbank_lens, fbank_mask, fbank_beg, fake_token_len = (
            [],
            [],
            [],
            [],
            [],
            [],
            [],
        )
        input_source_ids = []
        for i, (system_prompt, user_prompt, target_out) in enumerate(zip(system, user, assistant)):
            if i >= kwargs.get("multiturn_num_max", 5):
                break
            if len(input_ids) > kwargs.get("max_token_length", 1500):

                break
            if isinstance(user_prompt, (list, tuple)):
                user_prompt, audio = user_prompt
            if i == 0:
                if kwargs.get("infer_with_assistant_input", False):
                    source_input = f"<|im_start|>system\n{system_prompt}<|im_end|>\n<|im_start|>user\n{user_prompt}"
                else:
                    source_input = f"<|im_start|>system\n{system_prompt}<|im_end|>\n<|im_start|>user\n{user_prompt}<|im_end|>\n<|im_start|>assistant\n"
            else:
                if kwargs.get("infer_with_assistant_input", False):
                    source_input = f"<|im_start|>user\n{user_prompt}"
                else:
                    source_input = (
                        f"<|im_start|>user\n{user_prompt}<|im_end|>\n<|im_start|>assistant\n"
                    )

            splits = pattern.split(source_input)
            source_ids = []
            fbank_i = []
            fbank_mask_i = []
            fake_token_len_i = 0
            fbank_beg_i = -1
            fbank_lens_i = []
            speech, speech_lengths = [], []
            for k, sub_str in enumerate(splits):
                if not sub_str.startswith("<|startofspeech|>"):
                    sub_token = tokenizer.encode(sub_str)
                    source_ids += sub_token
                    fbank_mask_i += [0] * len(sub_token)
                else:
                    sub_str = sub_str.replace("<|startofspeech|>", "").replace(
                        "<|endofspeech|>", ""
                    )
                    if sub_str.startswith("!"):
                        sub_str = sub_str[1:]
                        if sub_str.startswith("!"):  # !!: audio sample point
                            sub_str = audio
                        try:
                            time1 = time.perf_counter()
                            data_src = load_audio_text_image_video(sub_str, fs=frontend.fs)
                            time2 = time.perf_counter()
                            meta_data["load_data"] = f"{time2 - time1:0.3f}"
                        except Exception as e:
                            logging.error(f"Loading wav failed! {str(e)}, {traceback.format_exc()}")

                        speech, speech_lengths = extract_fbank(
                            data_src,
                            data_type=kwargs.get("data_type", "sound"),
                            frontend=frontend,
                            is_final=True,
                        )  # speech: [b, T, d]

                        time3 = time.perf_counter()
                        meta_data["extract_feat"] = f"{time3 - time2:0.3f}"
                        meta_data["batch_data_time"] = (
                            speech_lengths.sum().item()
                            * frontend.frame_shift
                            * frontend.lfr_n
                            / 1000
                        )

                        if kwargs.get("permute", True):
                            speech = speech.permute(0, 2, 1)
                        if speech_lengths > kwargs.get("max_source_length", 5500):
                            # logging.info(
                            #     f"speech_lengths > max_source_length: {speech_lengths}>{self.max_source_length}, {item}"
                            # )
                            badcase_flag = True

                        olens = 1 + (speech_lengths[0].item() - 3 + 2 * 1) // 2
                        olens = 1 + (olens - 3 + 2 * 1) // 2
                        fake_token_len_i = (olens - 1) // 2 + 1
                        fake_token = [0] * fake_token_len_i
                        fbank_beg_i = len(source_ids)
                        source_ids += fake_token
                        fbank_mask_i += [1] * len(fake_token)

            fbank_beg += [fbank_beg_i + len(input_ids)]
            fake_token_len += [fake_token_len_i]
            source_mask = [-100] * len(source_ids)
            target_out = f"{target_out}<|im_end|>"
            target_ids = tokenizer.encode(target_out)
            input_source_ids = input_ids + source_ids
            input_ids += source_ids + target_ids
            labels += source_mask + target_ids
            fbank_mask += fbank_mask_i
            if len(speech) > 0:
                fbank.append(speech[0, :, :])
                fbank_lens.append(speech_lengths)

        input_ids = torch.tensor(input_ids, dtype=torch.int64)  # [: self.max_token_length]
        attention_mask = torch.tensor([1] * len(input_ids), dtype=torch.int32)
        labels = torch.tensor(labels, dtype=torch.int64)  # [: self.max_token_length]

        # fbank = speech[0, :, :]
        # fbank_lens = torch.tensor(fbank_lens, dtype=torch.int32)
        fbank_mask = torch.tensor(fbank_mask, dtype=torch.float32)
        fbank_beg = torch.tensor(fbank_beg, dtype=torch.int32)
        fake_token_len = torch.tensor(fake_token_len, dtype=torch.int32)
        source_ids = torch.tensor(input_source_ids, dtype=torch.int64)
        target_ids = torch.tensor(target_ids, dtype=torch.int64)

        if len(fbank) > 0:
            speech = torch.nn.utils.rnn.pad_sequence(fbank, batch_first=True, padding_value=0.0)
            speech_lengths = torch.nn.utils.rnn.pad_sequence(
                fbank_lens, batch_first=True, padding_value=-1
            )
        else:
            speech = []
            speech_lengths = []
        output = {
            "speech": speech,
            "speech_lengths": speech_lengths,
            "fbank_mask": fbank_mask[None, :],
            "fbank_beg": fbank_beg[None,],
            "fake_token_len": fake_token_len[None, :],
            "input_ids": input_ids[None,],
            "attention_mask": attention_mask[None,],
            "labels_ids": labels,
            "source_ids": source_ids[None, :],
            "target_ids": target_ids[None, :],
        }

        return output

    def inference_prepare(
        self,
        data_in,
        data_lengths=None,
        key: list = None,
        tokenizer=None,
        frontend=None,
        **kwargs,
    ):

        meta_data = {}
        prompt = kwargs.get("prompt", None)

        if kwargs.get("batch_size", 1) > 1:
            raise NotImplementedError("batch decoding is not implemented")

        contents = self.data_template(data_in[0])
        output = self.data_load_speech(contents, tokenizer, frontend, meta_data=meta_data, **kwargs)
        batch = to_device(output, kwargs["device"])

        # audio encoder
        speech = batch["speech"]
        if len(speech) > 0:
            speech_lengths = batch["speech_lengths"][:, 0]
            # fp16
            if kwargs.get("fp16", False):
                speech = speech.to(torch.float16)
            elif kwargs.get("bf16", False):
                speech = speech.to(torch.bfloat16)
            # audio encoder
            encoder_out, encoder_out_lens = self.encode(speech, speech_lengths)

            # audio_adaptor
            encoder_out, encoder_out_lens = self.audio_adaptor(encoder_out, encoder_out_lens)

        input_ids = batch["input_ids"]
        source_ids = batch["source_ids"]
        fbank_beg = batch["fbank_beg"]
        fake_token_len = batch["fake_token_len"]

        if not kwargs.get("tearchforing", False):
            input_ids = source_ids

        input_ids[input_ids < 0] = 0
        inputs_embeds = self.llm.model.get_input_embeddings()(input_ids)

        batch_size, token_num, dims = inputs_embeds.shape

        fake_token_len[fake_token_len < 0] = 0
        fbank_beg[fbank_beg < 0] = 0

        speech_idx = 0
        for batch_idx in range(batch_size):

            for turn_id in range(fbank_beg.shape[1]):
                fbank_beg_idx = fbank_beg[batch_idx, turn_id].item()
                if fbank_beg_idx > 0:
                    speech_token_len = fake_token_len[batch_idx, turn_id]
                    speech_token = encoder_out[speech_idx, :speech_token_len, :]

                    try:
                        inputs_embeds[
                            batch_idx, fbank_beg_idx : fbank_beg_idx + speech_token_len, :
                        ] = speech_token
                    except Exception as e:
                        #
                        logging.error(f"{str(e)}, {traceback.format_exc()}")
                        logging.info(
                            f"batch_idx: {batch_idx}, inputs_embeds: {inputs_embeds.shape}, fbank_beg_idx: {fbank_beg_idx}, speech_token_len: {speech_token_len}, encoder_out: {encoder_out.shape}, encoder_out_lens: {encoder_out_lens}, fake_token_len: {fake_token_len}, speech_lengths: {speech_lengths}"
                        )
                        # import pdb;
                        # pdb.set_trace()
                        speech_token_len = encoder_out_lens[speech_idx].item()
                        speech_token = encoder_out[speech_idx, :speech_token_len, :]
                        inputs_embeds[
                            batch_idx, fbank_beg_idx : fbank_beg_idx + speech_token_len, :
                        ] = speech_token

                    speech_idx += 1
        return inputs_embeds, contents, batch, source_ids, meta_data

    def inference(
        self,
        data_in,
        data_lengths=None,
        key: list = None,
        tokenizer=None,
        frontend=None,
        **kwargs,
    ):

        inputs_embeds, contents, batch, source_ids, meta_data = self.inference_prepare(
            data_in, data_lengths, key, tokenizer, frontend, **kwargs
        )

        llm_dtype = kwargs.get("llm_dtype", "fp32")
        if llm_dtype == "fp32":
            llm_dtype = "fp16" if kwargs.get("fp16", False) else llm_dtype
            llm_dtype = "bf16" if kwargs.get("bf16", False) else llm_dtype

        with torch.cuda.amp.autocast(
            enabled=True if llm_dtype != "fp32" else False, dtype=dtype_map[llm_dtype]
        ):
            label = contents["assistant"][-1]
            self.llm = self.llm.to(dtype_map[llm_dtype])
            inputs_embeds = inputs_embeds.to(dtype_map[llm_dtype])
            llm_kwargs = kwargs.get("llm_kwargs", {})
            if not kwargs.get("tearchforing", False):

                generated_ids = self.llm.generate(
                    inputs_embeds=inputs_embeds,
                    max_new_tokens=kwargs.get("max_length", 512),
                    **llm_kwargs,
                )
                # generated_ids = [
                #     output_ids[len(input_id) :]
                #     for input_id, output_ids in zip(input_ids, generated_ids)
                # ]
                response = tokenizer.batch_decode(
                    generated_ids, skip_special_tokens=kwargs.get("skip_special_tokens", True)
                )[0]

                loss = None
            else:

                labels_ids = batch["labels_ids"]
                labels_ids[labels_ids == -1] = -100
                attention_mask = batch.get("attention_mask", None)
                # attention_mask = attention_mask.to(dtype_map[llm_dtype])
                model_outputs = self.llm(
                    inputs_embeds=inputs_embeds,
                    attention_mask=attention_mask,
                    labels=labels_ids,
                    **llm_kwargs,
                )

                preds = torch.argmax(model_outputs.logits, -1)[:, source_ids.shape[1] :]
                response = tokenizer.batch_decode(
                    preds,
                    add_special_tokens=False,
                    skip_special_tokens=kwargs.get("skip_special_tokens", True),
                )[0]
                loss = model_outputs.loss.item()

        ibest_writer = None
        if kwargs.get("output_dir") is not None:
            if not hasattr(self, "writer"):
                self.writer = DatadirWriter(kwargs.get("output_dir"))
            ibest_writer = self.writer[f"{0 + 1}best_recog"]

        results = []
        response_clean = re.sub(r"[^\w\s\u3000\u4e00-\u9fff]+", "", response)
        result_i = {"key": key[0], "text": response, "text_tn": response_clean, "label": label}
        if loss is not None:
            result_i["loss"] = loss
        results.append(result_i)

        if ibest_writer is not None:
            ibest_writer["text"][key[0]] = response.replace("\n", " ")
            ibest_writer["label"][key[0]] = label.replace("\n", " ")
            ibest_writer["text_tn"][key[0]] = response_clean

        return results, meta_data


@tables.register("model_classes", "LLMASR4_extract_kv")
class LLMASR4_extract_kv(nn.Module):
    """ """

    def __init__(
        self,
        audio_encoder: str = None,
        audio_encoder_conf: dict = None,
        audio_adaptor: str = None,
        audio_adaptor_conf: dict = None,
        llm: str = None,
        llm_conf: dict = None,
        input_size: int = 80,
        length_normalized_loss: bool = False,
        **kwargs,
    ):

        super().__init__()

        # audio encoder
        hub = audio_encoder_conf.get("hub", None)
        self.audio_encoder_activation_checkpoint = audio_encoder_conf.get(
            "activation_checkpoint", False
        )
        if hub == "ms":
            from funasr import AutoModel

            model = AutoModel(model=audio_encoder, model_revision="master")
            # frontend = model.kwargs.get("frontend")
            audio_encoder_output_size = model.model.encoder_output_size

            audio_encoder = (
                model.model.model.encoder if hasattr(model.model, "model") else model.model.encoder
            )

            # self.frontend = frontend

        elif hub == "hf":
            pass
        else:
            encoder_class = tables.encoder_classes.get(audio_encoder)
            audio_encoder = encoder_class(input_size=input_size, **audio_encoder_conf)
            audio_encoder_output_size = audio_encoder.output_size()
        freeze = audio_encoder_conf.get("freeze", True)
        freeze_layer_num = int(audio_encoder_conf.get("freeze_layer_num", -1))
        # if freeze_layer_num > 0:
        #     freeze_layer_num = range(freeze_layer_num)

        if freeze:
            for name, param in audio_encoder.named_parameters():
                if freeze_layer_num > 0:
                    idx = re.search(r"\.\d+\.", name)
                    if idx is not None:
                        beg, end = idx.regs[0]
                        layer_id = int(name[beg + 1 : end - 1])
                        if layer_id < freeze_layer_num:
                            param.requires_grad = False
                    elif "ln_post." not in name:
                        param.requires_grad = False
                else:
                    param.requires_grad = False

            audio_encoder.eval()

        self.audio_encoder = audio_encoder

        # llm
        self.llm = None

        from transformers import AutoModelForCausalLM, AutoTokenizer, AutoConfig

        init_param_path = llm_conf.get("init_param_path", "vicuna-7b-v1.5")

        if not llm_conf.get("low_cpu", False):
            model = AutoModelForCausalLM.from_pretrained(
                init_param_path,
                load_in_8bit=None,
                device_map=None,
                use_cache=None,
                output_hidden_states=llm_conf.get("output_hidden_states", True),
            )
        else:
            import os

            if int(os.environ.get("RANK", 0)) == 0:
                model = AutoModelForCausalLM.from_pretrained(
                    init_param_path,
                    load_in_8bit=None,
                    device_map="cpu",
                    use_cache=None,
                )
            else:
                llm_config = AutoConfig.from_pretrained(init_param_path)
                model = AutoModelForCausalLM.from_config(llm_config)

        freeze = llm_conf.get("freeze", True)
        if freeze:
            for name, param in model.named_parameters():
                param.requires_grad = False
            model.eval()

        logging.info(f"use_lora: {llm_conf.get('use_lora', False)}")
        if llm_conf.get("use_lora", False):
            from omegaconf import OmegaConf, DictConfig

            lora_conf = llm_conf.get("lora_conf", {})
            if isinstance(lora_conf, (OmegaConf, DictConfig)):
                lora_conf = OmegaConf.to_container(lora_conf, resolve=True)
            from peft import get_peft_model, LoraConfig, TaskType, PeftConfig, PeftModel

            lora_init_param_path = lora_conf.get("init_param_path", None)
            if lora_init_param_path is not None:
                model = PeftModel.from_pretrained(model, lora_init_param_path)
            else:
                peft_config = LoraConfig(**lora_conf)
                model = get_peft_model(model, peft_config)
                model.print_trainable_parameters()

        if llm_conf.get("activation_checkpoint", False):
            model.gradient_checkpointing_enable()

        self.llm_dtype = llm_conf.get("llm_dtype", "fp32")
        self.llm = model.to(dtype_map[self.llm_dtype])
        llm_dim = model.get_input_embeddings().weight.shape[-1]
        self.kv_cache_outdir = llm_conf.get("kv_cache_outdir", None)
        if self.kv_cache_outdir is not None:
            import os

            os.makedirs(self.kv_cache_outdir, exist_ok=True)
            os.makedirs(f"{self.kv_cache_outdir}/mat", exist_ok=True)
            os.makedirs(f"{self.kv_cache_outdir}/inputs_embeds", exist_ok=True)
            os.makedirs(f"{self.kv_cache_outdir}/txt", exist_ok=True)

        # adaptor
        adaptor_class = tables.adaptor_classes.get(audio_adaptor)
        audio_adaptor_conf["encoder_dim"] = audio_encoder_output_size
        audio_adaptor_conf["llm_dim"] = llm_dim
        audio_adaptor = adaptor_class(**audio_adaptor_conf)
        init_param_path = audio_adaptor_conf.get("init_param_path", None)
        if init_param_path is not None:
            src_state = torch.load(init_param_path, map_location="cpu")
            flag = audio_adaptor.load_state_dict(src_state, strict=False)
            logging.info(f"Loading audio_adaptor ckpt: {init_param_path}, status: {flag}")
        freeze = audio_adaptor_conf.get("freeze", False)
        if freeze:
            for name, param in audio_adaptor.named_parameters():
                param.requires_grad = False
            audio_adaptor.eval()

        self.audio_adaptor = audio_adaptor

        self.error_calculator = None

        self.length_normalized_loss = length_normalized_loss
        self.beam_search = None
        import os

        rank = int(os.environ.get("RANK", 0))
        logging.info(f"rank: {rank}, model is builded.")
        self.fo = open(f"{self.kv_cache_outdir}/txt/{rank}.txt", "w")

    def forward(
        self,
        speech: torch.Tensor = None,
        speech_lengths: torch.Tensor = None,
        input_ids: torch.Tensor = None,
        attention_mask: torch.Tensor = None,
        labels_ids: torch.Tensor = None,
        fbank_beg: torch.Tensor = None,
        fbank_mask: torch.Tensor = None,
        **kwargs,
    ):
        """Encoder + Decoder + Calc loss
        Args:
                speech: (Batch, Length, ...)
                speech_lengths: (Batch, )
                text: (Batch, Length)
                text_lengths: (Batch,)
        """
        # import pdb
        #
        # pdb.set_trace()
        stats = {}
        input_ids[input_ids < 0] = 0
        inputs_embeds = self.llm.model.get_input_embeddings()(input_ids)
        batch_size, token_num = input_ids.shape
        if speech is not None:
            if len(speech_lengths.size()) > 1:
                speech_lengths = speech_lengths[:, 0]

            batch_size_speech, frames, _ = speech.shape

            # with torch.cuda.amp.autocast(enabled=False):
            # audio encoder
            if self.audio_encoder_activation_checkpoint:
                from torch.utils.checkpoint import checkpoint

                encoder_out, encoder_out_lens = checkpoint(
                    self.encode, speech, speech_lengths, use_reentrant=False
                )
            else:
                encoder_out, encoder_out_lens = self.encode(speech, speech_lengths)

            # audio_adaptor
            encoder_out, encoder_out_lens = self.audio_adaptor(encoder_out, encoder_out_lens)

            batch_size, token_num, dims = inputs_embeds.shape
            fake_token_len = kwargs.get("fake_token_len")
            fake_token_len[fake_token_len < 0] = 0
            fbank_beg[fbank_beg < 0] = 0

            speech_idx = 0
            for batch_idx in range(batch_size):

                for turn_id in range(fbank_beg.shape[1]):
                    fbank_beg_idx = fbank_beg[batch_idx, turn_id].item()
                    if fbank_beg_idx > 0:
                        speech_token_len = fake_token_len[batch_idx, turn_id]
                        speech_token = encoder_out[speech_idx, :speech_token_len, :]

                        try:
                            inputs_embeds[
                                batch_idx, fbank_beg_idx : fbank_beg_idx + speech_token_len, :
                            ] = speech_token
                        except Exception as e:
                            #
                            logging.error(f"{str(e)}, {traceback.format_exc()}")
                            logging.info(
                                f"batch_idx: {batch_idx}, inputs_embeds: {inputs_embeds.shape}, fbank_beg_idx: {fbank_beg_idx}, speech_token_len: {speech_token_len}, encoder_out: {encoder_out.shape}, encoder_out_lens: {encoder_out_lens}, fake_token_len: {fake_token_len}, speech_lengths: {speech_lengths}"
                            )
                            # import pdb;
                            # pdb.set_trace()
                            speech_token_len = encoder_out_lens[speech_idx].item()
                            speech_token = encoder_out[speech_idx, :speech_token_len, :]
                            inputs_embeds[
                                batch_idx, fbank_beg_idx : fbank_beg_idx + speech_token_len, :
                            ] = speech_token

                        speech_idx += 1

            stats["batch_size_speech"] = batch_size_speech
            stats["batch_size_x_frames"] = frames * batch_size_speech
            stats["batch_size_real_frames"] = speech_lengths.sum().item()
            stats["padding_frames"] = stats["batch_size_x_frames"] - stats["batch_size_real_frames"]

        with torch.cuda.amp.autocast(
            enabled=True if self.llm_dtype != "fp32" else False, dtype=dtype_map[self.llm_dtype]
        ):
            labels_ids[labels_ids == -1] = -100
            attention_mask[attention_mask < 0] = 0
            model_outputs = self.llm(
                inputs_embeds=inputs_embeds.to(dtype_map[self.llm_dtype]),
                attention_mask=attention_mask,
                labels=labels_ids,
            )
            loss = model_outputs.loss

        input_mask_beg = kwargs.get("input_mask_beg")
        input_mask_beg[input_mask_beg < 0] = 0
        input_mask = kwargs.get("input_mask")
        input_mask[input_mask < 0] = 0

        hidden_states = model_outputs.hidden_states[-1].float()
        key = kwargs.get("key")[0]
        kv_cache_outdir = self.kv_cache_outdir
        mat_file = f"{kv_cache_outdir}/mat/{key}.mat"
        savemat(mat_file, {"kv_cache": hidden_states[0].cpu()})

        mat_file = f"{kv_cache_outdir}/inputs_embeds/{key}.mat"
        savemat(mat_file, {"inputs_embeds": inputs_embeds[0].float().cpu()})

        for turn_id_cum in range(input_mask.shape[0]):
            beg = input_mask_beg[turn_id_cum].sum(-1)
            end = input_mask[turn_id_cum].sum(-1)
            uttid = f"{key}_assistant_{turn_id_cum:02d}"
            line = f"{uttid} {mat_file} {beg} {end}\n"
            self.fo.write(line)
            self.fo.flush()

        with torch.no_grad():
            preds = torch.argmax(model_outputs.logits, -1)
            acc_att = compute_accuracy(preds[:, :-1], labels_ids[:, 1:], ignore_label=-100)
            stats["acc"] = acc_att

        stats["loss"] = torch.clone(loss.detach())
        stats["batch_size"] = batch_size
        stats["batch_size_x_tokens"] = token_num * batch_size
        stats["batch_size_real_tokens"] = attention_mask.sum().item()
        stats["padding_tokens"] = stats["batch_size_x_tokens"] - stats["batch_size_real_tokens"]

        dialog_turns = (fbank_beg > 0).sum(-1)
        dialog_turns_max = torch.max(dialog_turns).int().item()
        dialog_turns_avg = dialog_turns.sum().item() / batch_size
        stats["dialog_turns_max"] = dialog_turns_max
        stats["dialog_turns_avg"] = dialog_turns_avg

        # force_gatherable: to-device and to-tensor if scalar for DataParallel
        if self.length_normalized_loss:
            batch_size = int((labels_ids > 0 + 1).sum())
        loss, stats, weight = force_gatherable((loss, stats, batch_size), loss.device)
        return loss, stats, weight

    def encode(self, speech, speech_lengths):
        # audio encoder
        encoder_out, encoder_out_lens = self.audio_encoder(speech.permute(0, 2, 1), speech_lengths)

        return encoder_out, encoder_out_lens

    def data_template(self, data):
        system, user, assistant = [], [], []
        for i, item in enumerate(data):
            role = item["role"]
            content = item["content"]
            if role == "system":
                system.append(content)
            elif role == "user":
                if "audio" in item:
                    audio = item["audio"]
                    content = [content, audio]
                user.append(content)
            elif role == "assistant":
                assistant.append(content)

        system = system * len(user)

        contents = {
            "system": system,
            "user": user,
            "assistant": assistant,
        }

        return contents

    def data_load_speech(self, contents: dict, tokenizer, frontend, meta_data={}, **kwargs):

        system = contents["system"]
        user = contents["user"]
        assistant = contents["assistant"]
        pattern = re.compile(r"(<\|startofspeech\|>.*?<\|endofspeech\|>)")

        input_ids, labels, fbank, fbank_lens, fbank_mask, fbank_beg, fake_token_len = (
            [],
            [],
            [],
            [],
            [],
            [],
            [],
        )
        input_source_ids = []
        for i, (system_prompt, user_prompt, target_out) in enumerate(zip(system, user, assistant)):
            if i >= kwargs.get("multiturn_num_max", 5):
                break
            if len(input_ids) > kwargs.get("max_token_length", 1500):

                break
            if isinstance(user_prompt, (list, tuple)):
                user_prompt, audio = user_prompt
            if i == 0:
                if kwargs.get("infer_with_assistant_input", False):
                    source_input = f"<|im_start|>system\n{system_prompt}<|im_end|>\n<|im_start|>user\n{user_prompt}"
                else:
                    source_input = f"<|im_start|>system\n{system_prompt}<|im_end|>\n<|im_start|>user\n{user_prompt}<|im_end|>\n<|im_start|>assistant\n"
            else:
                if kwargs.get("infer_with_assistant_input", False):
                    source_input = f"<|im_start|>user\n{user_prompt}"
                else:
                    source_input = (
                        f"<|im_start|>user\n{user_prompt}<|im_end|>\n<|im_start|>assistant\n"
                    )

            splits = pattern.split(source_input)
            source_ids = []
            fbank_i = []
            fbank_mask_i = []
            fake_token_len_i = 0
            fbank_beg_i = -1
            fbank_lens_i = []
            speech, speech_lengths = [], []
            for k, sub_str in enumerate(splits):
                if not sub_str.startswith("<|startofspeech|>"):
                    sub_token = tokenizer.encode(sub_str)
                    source_ids += sub_token
                    fbank_mask_i += [0] * len(sub_token)
                else:
                    sub_str = sub_str.replace("<|startofspeech|>", "").replace(
                        "<|endofspeech|>", ""
                    )
                    if sub_str.startswith("!"):
                        sub_str = sub_str[1:]
                        if sub_str.startswith("!"):  # !!: audio sample point
                            sub_str = audio
                        try:
                            time1 = time.perf_counter()
                            data_src = load_audio_text_image_video(sub_str, fs=frontend.fs)
                            time2 = time.perf_counter()
                            meta_data["load_data"] = f"{time2 - time1:0.3f}"
                        except Exception as e:
                            logging.error(f"Loading wav failed! {str(e)}, {traceback.format_exc()}")

                        speech, speech_lengths = extract_fbank(
                            data_src,
                            data_type=kwargs.get("data_type", "sound"),
                            frontend=frontend,
                            is_final=True,
                        )  # speech: [b, T, d]

                        time3 = time.perf_counter()
                        meta_data["extract_feat"] = f"{time3 - time2:0.3f}"
                        meta_data["batch_data_time"] = (
                            speech_lengths.sum().item()
                            * frontend.frame_shift
                            * frontend.lfr_n
                            / 1000
                        )

                        if kwargs.get("permute", True):
                            speech = speech.permute(0, 2, 1)
                        if speech_lengths > kwargs.get("max_source_length", 5500):
                            # logging.info(
                            #     f"speech_lengths > max_source_length: {speech_lengths}>{self.max_source_length}, {item}"
                            # )
                            badcase_flag = True

                        olens = 1 + (speech_lengths[0].item() - 3 + 2 * 1) // 2
                        olens = 1 + (olens - 3 + 2 * 1) // 2
                        fake_token_len_i = (olens - 1) // 2 + 1
                        fake_token = [0] * fake_token_len_i
                        fbank_beg_i = len(source_ids)
                        source_ids += fake_token
                        fbank_mask_i += [1] * len(fake_token)

            fbank_beg += [fbank_beg_i + len(input_ids)]
            fake_token_len += [fake_token_len_i]
            source_mask = [-100] * len(source_ids)
            target_out = f"{target_out}<|im_end|>"
            target_ids = tokenizer.encode(target_out)
            input_source_ids = input_ids + source_ids
            input_ids += source_ids + target_ids
            labels += source_mask + target_ids
            fbank_mask += fbank_mask_i
            if len(speech) > 0:
                fbank.append(speech[0, :, :])
                fbank_lens.append(speech_lengths)

        input_ids = torch.tensor(input_ids, dtype=torch.int64)  # [: self.max_token_length]
        attention_mask = torch.tensor([1] * len(input_ids), dtype=torch.int32)
        labels = torch.tensor(labels, dtype=torch.int64)  # [: self.max_token_length]

        # fbank = speech[0, :, :]
        # fbank_lens = torch.tensor(fbank_lens, dtype=torch.int32)
        fbank_mask = torch.tensor(fbank_mask, dtype=torch.float32)
        fbank_beg = torch.tensor(fbank_beg, dtype=torch.int32)
        fake_token_len = torch.tensor(fake_token_len, dtype=torch.int32)
        source_ids = torch.tensor(input_source_ids, dtype=torch.int64)
        target_ids = torch.tensor(target_ids, dtype=torch.int64)

        if len(fbank) > 0:
            speech = torch.nn.utils.rnn.pad_sequence(fbank, batch_first=True, padding_value=0.0)
            speech_lengths = torch.nn.utils.rnn.pad_sequence(
                fbank_lens, batch_first=True, padding_value=-1
            )
        else:
            speech = []
            speech_lengths = []
        output = {
            "speech": speech,
            "speech_lengths": speech_lengths,
            "fbank_mask": fbank_mask[None, :],
            "fbank_beg": fbank_beg[None,],
            "fake_token_len": fake_token_len[None, :],
            "input_ids": input_ids[None,],
            "attention_mask": attention_mask[None,],
            "labels_ids": labels,
            "source_ids": source_ids[None, :],
            "target_ids": target_ids[None, :],
        }

        return output

    def inference_prepare(
        self,
        data_in,
        data_lengths=None,
        key: list = None,
        tokenizer=None,
        frontend=None,
        **kwargs,
    ):

        meta_data = {}
        prompt = kwargs.get("prompt", None)

        if kwargs.get("batch_size", 1) > 1:
            raise NotImplementedError("batch decoding is not implemented")

        contents = self.data_template(data_in[0])
        output = self.data_load_speech(contents, tokenizer, frontend, meta_data=meta_data, **kwargs)
        batch = to_device(output, kwargs["device"])

        # audio encoder
        speech = batch["speech"]
        if len(speech) > 0:
            speech_lengths = batch["speech_lengths"][:, 0]
            # fp16
            if kwargs.get("fp16", False):
                speech = speech.to(torch.float16)
            elif kwargs.get("bf16", False):
                speech = speech.to(torch.bfloat16)
            # audio encoder
            encoder_out, encoder_out_lens = self.encode(speech, speech_lengths)

            # audio_adaptor
            encoder_out, encoder_out_lens = self.audio_adaptor(encoder_out, encoder_out_lens)

        input_ids = batch["input_ids"]
        source_ids = batch["source_ids"]
        fbank_beg = batch["fbank_beg"]
        fake_token_len = batch["fake_token_len"]

        if not kwargs.get("tearchforing", False):
            input_ids = source_ids

        input_ids[input_ids < 0] = 0
        inputs_embeds = self.llm.model.get_input_embeddings()(input_ids)

        batch_size, token_num, dims = inputs_embeds.shape

        fake_token_len[fake_token_len < 0] = 0
        fbank_beg[fbank_beg < 0] = 0

        speech_idx = 0
        for batch_idx in range(batch_size):

            for turn_id in range(fbank_beg.shape[1]):
                fbank_beg_idx = fbank_beg[batch_idx, turn_id].item()
                if fbank_beg_idx > 0:
                    speech_token_len = fake_token_len[batch_idx, turn_id]
                    speech_token = encoder_out[speech_idx, :speech_token_len, :]

                    try:
                        inputs_embeds[
                            batch_idx, fbank_beg_idx : fbank_beg_idx + speech_token_len, :
                        ] = speech_token
                    except Exception as e:
                        #
                        logging.error(f"{str(e)}, {traceback.format_exc()}")
                        logging.info(
                            f"batch_idx: {batch_idx}, inputs_embeds: {inputs_embeds.shape}, fbank_beg_idx: {fbank_beg_idx}, speech_token_len: {speech_token_len}, encoder_out: {encoder_out.shape}, encoder_out_lens: {encoder_out_lens}, fake_token_len: {fake_token_len}, speech_lengths: {speech_lengths}"
                        )
                        # import pdb;
                        # pdb.set_trace()
                        speech_token_len = encoder_out_lens[speech_idx].item()
                        speech_token = encoder_out[speech_idx, :speech_token_len, :]
                        inputs_embeds[
                            batch_idx, fbank_beg_idx : fbank_beg_idx + speech_token_len, :
                        ] = speech_token

                    speech_idx += 1
        return inputs_embeds, contents, batch, source_ids, meta_data

    def inference(
        self,
        data_in,
        data_lengths=None,
        key: list = None,
        tokenizer=None,
        frontend=None,
        **kwargs,
    ):

        inputs_embeds, contents, batch, source_ids, meta_data = self.inference_prepare(
            data_in, data_lengths, key, tokenizer, frontend, **kwargs
        )

        llm_dtype = kwargs.get("llm_dtype", "fp32")
        if llm_dtype == "fp32":
            llm_dtype = "fp16" if kwargs.get("fp16", False) else llm_dtype
            llm_dtype = "bf16" if kwargs.get("bf16", False) else llm_dtype

        with torch.cuda.amp.autocast(
            enabled=True if llm_dtype != "fp32" else False, dtype=dtype_map[llm_dtype]
        ):
            label = contents["assistant"][-1]
            self.llm = self.llm.to(dtype_map[llm_dtype])
            inputs_embeds = inputs_embeds.to(dtype_map[llm_dtype])
            llm_kwargs = kwargs.get("llm_kwargs", {})
            if not kwargs.get("tearchforing", False):

                generated_ids = self.llm.generate(
                    inputs_embeds=inputs_embeds,
                    max_new_tokens=kwargs.get("max_length", 512),
                    **llm_kwargs,
                )
                # generated_ids = [
                #     output_ids[len(input_id) :]
                #     for input_id, output_ids in zip(input_ids, generated_ids)
                # ]
                response = tokenizer.batch_decode(
                    generated_ids, skip_special_tokens=kwargs.get("skip_special_tokens", True)
                )[0]

                loss = None
            else:

                labels_ids = batch["labels_ids"]
                labels_ids[labels_ids == -1] = -100
                attention_mask = batch.get("attention_mask", None)
                # attention_mask = attention_mask.to(dtype_map[llm_dtype])
                model_outputs = self.llm(
                    inputs_embeds=inputs_embeds,
                    attention_mask=attention_mask,
                    labels=labels_ids,
                    **llm_kwargs,
                )

                preds = torch.argmax(model_outputs.logits, -1)[:, source_ids.shape[1] :]
                response = tokenizer.batch_decode(
                    preds,
                    add_special_tokens=False,
                    skip_special_tokens=kwargs.get("skip_special_tokens", True),
                )[0]
                loss = model_outputs.loss.item()

        ibest_writer = None
        if kwargs.get("output_dir") is not None:
            if not hasattr(self, "writer"):
                self.writer = DatadirWriter(kwargs.get("output_dir"))
            ibest_writer = self.writer[f"{0 + 1}best_recog"]

        results = []
        response_clean = re.sub(r"[^\w\s\u3000\u4e00-\u9fff]+", "", response)
        result_i = {"key": key[0], "text": response, "text_tn": response_clean, "label": label}
        if loss is not None:
            result_i["loss"] = loss
        results.append(result_i)

        if ibest_writer is not None:
            ibest_writer["text"][key[0]] = response.replace("\n", " ")
            ibest_writer["label"][key[0]] = label.replace("\n", " ")
            ibest_writer["text_tn"][key[0]] = response_clean

        return results, meta_data


@tables.register("model_classes", "LLMASRXvecSlotTTS")
class LLMASRXvecSlotTTS(nn.Module):
    """ """

    def __init__(
        self,
        audio_encoder: str = None,
        audio_encoder_conf: dict = None,
        audio_adaptor: str = None,
        audio_adaptor_conf: dict = None,
        llm: str = None,
        llm_conf: dict = None,
        input_size: int = 80,
        length_normalized_loss: bool = False,
        **kwargs,
    ):

        super().__init__()

        # audio encoder
        hub = audio_encoder_conf.get("hub", None)
        self.audio_encoder_activation_checkpoint = audio_encoder_conf.get(
            "activation_checkpoint", False
        )
        if hub == "ms":
            from funasr import AutoModel

            model = AutoModel(model=audio_encoder, model_revision="master")
            # frontend = model.kwargs.get("frontend")
            audio_encoder_output_size = model.model.encoder_output_size

            audio_encoder = (
                model.model.model.encoder if hasattr(model.model, "model") else model.model.encoder
            )

            # self.frontend = frontend

        elif hub == "hf":
            pass
        else:
            encoder_class = tables.encoder_classes.get(audio_encoder)
            audio_encoder = encoder_class(input_size=input_size, **audio_encoder_conf)
            audio_encoder_output_size = audio_encoder.output_size()
        freeze = audio_encoder_conf.get("freeze", True)
        freeze_layer_num = int(audio_encoder_conf.get("freeze_layer_num", -1))
        # if freeze_layer_num > 0:
        #     freeze_layer_num = range(freeze_layer_num)

        if freeze:
            for name, param in audio_encoder.named_parameters():
                if freeze_layer_num > 0:
                    idx = re.search(r"\.\d+\.", name)
                    if idx is not None:
                        beg, end = idx.regs[0]
                        layer_id = int(name[beg + 1 : end - 1])
                        if layer_id < freeze_layer_num:
                            param.requires_grad = False
                    elif "ln_post." not in name:
                        param.requires_grad = False
                else:
                    param.requires_grad = False

            audio_encoder.eval()

        self.audio_encoder = audio_encoder

        # llm
        self.llm = None

        from transformers import AutoModelForCausalLM, AutoTokenizer, AutoConfig

        init_param_path = llm_conf.get("init_param_path", "vicuna-7b-v1.5")

        if not llm_conf.get("low_cpu", False):
            model = AutoModelForCausalLM.from_pretrained(
                init_param_path,
                load_in_8bit=None,
                device_map=None,
                use_cache=None,
                output_hidden_states=True,
            )
        else:
            import os

            if int(os.environ.get("RANK", 0)) == 0:
                model = AutoModelForCausalLM.from_pretrained(
                    init_param_path,
                    load_in_8bit=None,
                    device_map="cpu",
                    use_cache=None,
                )
            else:
                llm_config = AutoConfig.from_pretrained(init_param_path)
                model = AutoModelForCausalLM.from_config(llm_config)

        freeze = llm_conf.get("freeze", True)
        if freeze:
            for name, param in model.named_parameters():
                param.requires_grad = False
            model.eval()

        logging.info(f"use_lora: {llm_conf.get('use_lora', False)}")
        if llm_conf.get("use_lora", False):
            from omegaconf import OmegaConf, DictConfig

            lora_conf = llm_conf.get("lora_conf", {})
            if isinstance(lora_conf, (OmegaConf, DictConfig)):
                lora_conf = OmegaConf.to_container(lora_conf, resolve=True)
            from peft import get_peft_model, LoraConfig, TaskType, PeftConfig, PeftModel

            lora_init_param_path = lora_conf.get("init_param_path", None)
            if lora_init_param_path is not None:
                model = PeftModel.from_pretrained(model, lora_init_param_path)
            else:
                peft_config = LoraConfig(**lora_conf)
                model = get_peft_model(model, peft_config)
                model.print_trainable_parameters()

        if llm_conf.get("activation_checkpoint", False):
            model.gradient_checkpointing_enable()

        self.llm_dtype = llm_conf.get("llm_dtype", "fp32")
        self.llm = model.to(dtype_map[self.llm_dtype])
        llm_dim = model.get_input_embeddings().weight.shape[-1]

        # adaptor
        adaptor_class = tables.adaptor_classes.get(audio_adaptor)
        audio_adaptor_conf["encoder_dim"] = audio_encoder_output_size
        audio_adaptor_conf["llm_dim"] = llm_dim
        audio_adaptor = adaptor_class(**audio_adaptor_conf)
        init_param_path = audio_adaptor_conf.get("init_param_path", None)
        if init_param_path is not None:
            src_state = torch.load(init_param_path, map_location="cpu")
            flag = audio_adaptor.load_state_dict(src_state, strict=False)
            logging.info(f"Loading audio_adaptor ckpt: {init_param_path}, status: {flag}")
        freeze = audio_adaptor_conf.get("freeze", False)
        if freeze:
            for name, param in audio_adaptor.named_parameters():
                param.requires_grad = False
            audio_adaptor.eval()

        self.audio_adaptor = audio_adaptor

        self.error_calculator = None

        self.length_normalized_loss = length_normalized_loss
        self.beam_search = None

        # tts text tokenizer related
        audio_decoder_conf = kwargs.get("audio_decoder_conf", {})
        tts_token_type = audio_decoder_conf.get("tts_token_type", "whisper_rich_ttsfrd")
        ttsfrd_res_dir = audio_decoder_conf.get("ttsfrd_res_dir", "./ttsfrd/9.5.5")
        from funasr.models.llm_asr.tts_text_tokenizer.build_tokenizer import build_tokenizer

        self.tts_text_tokenizer = build_tokenizer(
            tts_token_type,
            bpemodel=ttsfrd_res_dir,
            p_word2phn=1.0,
        )
        # e2e tts model related
        from funasr.models.llm_asr.tts_models.e2e_model import UCTDXvecSlotModel

        self.tts_model = UCTDXvecSlotModel(**kwargs.get("tts_model_conf", {}))
        # vocoder related
        vocoder_name = kwargs.get("vocoder", None)
        vocoder_conf = kwargs.get("vocoder_conf", None)
        self.vocoder = self.build_vocoder(name=vocoder_name, conf=vocoder_conf)

        import os

        rank = int(os.environ.get("RANK", 0))
        logging.info(f"rank: {rank}, model is builded.")

    def build_vocoder(self, name: str, conf: dict):
        if name is None or conf is None:
            return None
        if name == "HifiGAN":
            from funasr.models.llm_asr.hifigan import HifiGan

            return HifiGan(**conf)
        return None

    def forward(
        self,
        speech: torch.Tensor = None,
        speech_lengths: torch.Tensor = None,
        input_ids: torch.Tensor = None,
        attention_mask: torch.Tensor = None,
        labels_ids: torch.Tensor = None,
        fbank_beg: torch.Tensor = None,
        fbank_mask: torch.Tensor = None,
        **kwargs,
    ):
        """Encoder + Decoder + Calc loss
        Args:
                speech: (Batch, Length, ...)
                speech_lengths: (Batch, )
                text: (Batch, Length)
                text_lengths: (Batch,)
        """
        # import pdb
        #
        # pdb.set_trace()
        input_ids[input_ids < 0] = 0
        inputs_embeds = self.llm.model.get_input_embeddings()(input_ids)
        if speech is not None:
            if len(speech_lengths.size()) > 1:
                speech_lengths = speech_lengths[:, 0]

            batch_size_speech, frames, _ = speech.shape
            batch_size, token_num = input_ids.shape

            # with torch.cuda.amp.autocast(enabled=False):
            # audio encoder
            if self.audio_encoder_activation_checkpoint:
                from torch.utils.checkpoint import checkpoint

                encoder_out, encoder_out_lens = checkpoint(
                    self.encode, speech, speech_lengths, use_reentrant=False
                )
            else:
                encoder_out, encoder_out_lens = self.encode(speech, speech_lengths)

            # audio_adaptor
            encoder_out, encoder_out_lens = self.audio_adaptor(encoder_out, encoder_out_lens)

            batch_size, token_num, dims = inputs_embeds.shape
            fake_token_len = kwargs.get("fake_token_len")
            fake_token_len[fake_token_len < 0] = 0
            fbank_beg[fbank_beg < 0] = 0

            speech_idx = 0
            for batch_idx in range(batch_size):

                for turn_id in range(fbank_beg.shape[1]):
                    fbank_beg_idx = fbank_beg[batch_idx, turn_id].item()
                    if fbank_beg_idx > 0:
                        speech_token_len = fake_token_len[batch_idx, turn_id]
                        speech_token = encoder_out[speech_idx, :speech_token_len, :]

                        try:
                            inputs_embeds[
                                batch_idx, fbank_beg_idx : fbank_beg_idx + speech_token_len, :
                            ] = speech_token
                        except Exception as e:
                            #
                            logging.error(f"{str(e)}, {traceback.format_exc()}")
                            logging.info(
                                f"batch_idx: {batch_idx}, inputs_embeds: {inputs_embeds.shape}, fbank_beg_idx: {fbank_beg_idx}, speech_token_len: {speech_token_len}, encoder_out: {encoder_out.shape}, encoder_out_lens: {encoder_out_lens}, fake_token_len: {fake_token_len}, speech_lengths: {speech_lengths}"
                            )
                            # import pdb;
                            # pdb.set_trace()
                            speech_token_len = encoder_out_lens[speech_idx].item()
                            speech_token = encoder_out[speech_idx, :speech_token_len, :]
                            inputs_embeds[
                                batch_idx, fbank_beg_idx : fbank_beg_idx + speech_token_len, :
                            ] = speech_token

                        speech_idx += 1

        with torch.cuda.amp.autocast(
            enabled=True if self.llm_dtype != "fp32" else False, dtype=dtype_map[self.llm_dtype]
        ):
            labels_ids[labels_ids == -1] = -100
            attention_mask[attention_mask < 0] = 0
            model_outputs = self.llm(
                inputs_embeds=inputs_embeds.to(dtype_map[self.llm_dtype]),
                attention_mask=attention_mask,
                labels=labels_ids,
            )
            loss = model_outputs.loss

        stats = {}
        with torch.no_grad():
            preds = torch.argmax(model_outputs.logits, -1)
            acc_att = compute_accuracy(preds[:, :-1], labels_ids[:, 1:], ignore_label=-100)
            stats["acc"] = acc_att

        # tts model training related
        # audio sampling point
        audio = kwargs.get("audio")
        audio_len = kwargs.get("audio_len")

        # codec
        codec = kwargs.get("codec")
        codec_len = (codec > 0).sum(-1)

        input_mask = kwargs.get("input_mask")
        input_mask[input_mask < 0] = 0

        hidden_states = model_outputs.hidden_states[-1].float()
        hidden_states_his_select = []

        # target, str
        target_ids = []
        target_ids_len = []
        turn_id_cum = 0
        for batch_idx in range(labels_ids.shape[0]):

            for turn_id in range(fbank_beg.shape[1]):
                beg = 0
                end = input_mask[turn_id_cum].sum(-1)
                print(f"beg: {beg}, end: {end}")
                hidden_states_his_i = hidden_states[batch_idx, beg:end, :]
                hidden_states_his_select.append(hidden_states_his_i)

                turn_id_cum += 1

            beg_i = 0
            end_i = 0
            for token_idx in range(labels_ids.shape[1]):
                token_int = labels_ids[batch_idx, token_idx].item()
                if token_int == self.eos:
                    target_ids_i = labels_ids[batch_idx, beg_i:end_i]
                    target_ids_len_i = end_i - beg_i
                    target_ids_len.append(target_ids_len_i)
                    target = self.tokenizer.decode(target_ids_i)
                    target_ids.append(target)

                    end_i += 1
                    beg_i = end_i
                    continue

                end_i += 1
                if token_int <= 0:
                    beg_i += 1

        # hidden_states_his_select
        hidden_states_his_select = torch.nn.utils.rnn.pad_sequence(
            hidden_states_his_select, batch_first=True, padding_value=0.0
        )
        hidden_states_his_select = hidden_states_his_select.to(device=input_ids.device)
        hidden_states_his_select_len = input_mask.sum(-1)

        # nar tts model related
        device = hidden_states_his_select.device
        text = [self.tts_text_tokenizer.text2tokens(x) for x in target_ids]
        text_lengths = [len(x) for x in text]
        text = pad_list(text, pad_value=-1).long().to(device)
        text_lengths = torch.tensor(text_lengths).to(audio_len)
        # mute the "da" noise.
        # TODO: make sure the sample rate is 22050.
        audio[:, : int(0.02 * 22050)] = 0
        hidden_states_his_select = self.tts_dim_proj(hidden_states_his_select)
        tts_loss, tts_states, tts_weight = self.tts_model.forward(
            text=text,
            text_lengths=text_lengths,
            speech_token=codec,
            speech_token_lengths=codec_len,
            audio=audio,
            audio_lengths=audio_len,
            prompt=hidden_states_his_select,
            prompt_len=hidden_states_his_select_len,
        )
        loss = loss + tts_loss
        for key, value in tts_states.items():
            stats[f"tts_{key}"] = value

        stats["loss"] = torch.clone(loss.detach())
        stats["batch_size"] = batch_size
        stats["batch_size_speech"] = batch_size_speech
        stats["batch_size_x_frames"] = frames * batch_size_speech
        stats["batch_size_real_frames"] = speech_lengths.sum().item()
        stats["padding_frames"] = stats["batch_size_x_frames"] - stats["batch_size_real_frames"]
        stats["batch_size_x_tokens"] = token_num * batch_size
        stats["batch_size_real_tokens"] = attention_mask.sum().item()
        stats["padding_tokens"] = stats["batch_size_x_tokens"] - stats["batch_size_real_tokens"]

        dialog_turns = (fbank_beg > 0).sum(-1)
        dialog_turns_max = torch.max(dialog_turns).int().item()
        dialog_turns_avg = dialog_turns.sum().item() / batch_size
        stats["dialog_turns_max"] = dialog_turns_max
        stats["dialog_turns_avg"] = dialog_turns_avg

        # force_gatherable: to-device and to-tensor if scalar for DataParallel
        if self.length_normalized_loss:
            batch_size = int((labels_ids > 0 + 1).sum())
        loss, stats, weight = force_gatherable((loss, stats, batch_size), loss.device)
        return loss, stats, weight

    def encode(self, speech, speech_lengths):
        # audio encoder
        encoder_out, encoder_out_lens = self.audio_encoder(speech.permute(0, 2, 1), speech_lengths)

        return encoder_out, encoder_out_lens

    def data_template(self, data):
        system, user, assistant = [], [], []
        for i, item in enumerate(data):
            role = item["role"]
            content = item["content"]
            if role == "system":
                system.append(content)
            elif role == "user":
                if "audio" in item:
                    audio = item["audio"]
                    content = [content, audio]
                user.append(content)
            elif role == "assistant":
                assistant.append(content)

        system = system * len(user)

        contents = {
            "system": system,
            "user": user,
            "assistant": assistant,
        }

        return contents

    def data_load_speech(self, contents: dict, tokenizer, frontend, meta_data={}, **kwargs):

        system = contents["system"]
        user = contents["user"]
        assistant = contents["assistant"]
        pattern = re.compile(r"(<\|startofspeech\|>.*?<\|endofspeech\|>)")

        (
            input_ids,
            labels,
            fbank,
            fbank_lens,
            fbank_mask,
            fbank_beg,
            fake_token_len,
            input_mask,
            input_mask_beg,
        ) = ([], [], [], [], [], [], [], [], [])
        input_source_ids = []
        for i, (system_prompt, user_prompt, target_out) in enumerate(zip(system, user, assistant)):
            if i >= kwargs.get("multiturn_num_max", 5):
                break
            if len(input_ids) > kwargs.get("max_token_length", 1500):

                break
            if isinstance(user_prompt, (list, tuple)):
                user_prompt, audio = user_prompt
            if i == 0:
                if kwargs.get("infer_with_assistant_input", False):
                    source_input = f"<|im_start|>system\n{system_prompt}<|im_end|>\n<|im_start|>user\n{user_prompt}"
                else:
                    source_input = f"<|im_start|>system\n{system_prompt}<|im_end|>\n<|im_start|>user\n{user_prompt}<|im_end|>\n<|im_start|>assistant\n"
            else:
                if kwargs.get("infer_with_assistant_input", False):
                    source_input = f"<|im_start|>user\n{user_prompt}"
                else:
                    source_input = (
                        f"<|im_start|>user\n{user_prompt}<|im_end|>\n<|im_start|>assistant\n"
                    )

            splits = pattern.split(source_input)
            source_ids = []
            fbank_i = []
            fbank_mask_i = []
            fake_token_len_i = 0
            fbank_beg_i = -1
            fbank_lens_i = []
            speech, speech_lengths = [], []
            for k, sub_str in enumerate(splits):
                if not sub_str.startswith("<|startofspeech|>"):
                    sub_token = tokenizer.encode(sub_str)
                    source_ids += sub_token
                    fbank_mask_i += [0] * len(sub_token)
                else:
                    sub_str = sub_str.replace("<|startofspeech|>", "").replace(
                        "<|endofspeech|>", ""
                    )
                    if sub_str.startswith("!"):
                        sub_str = sub_str[1:]
                        if sub_str.startswith("!"):  # !!: audio sample point
                            sub_str = audio
                        try:
                            time1 = time.perf_counter()
                            data_src = load_audio_text_image_video(sub_str, fs=frontend.fs)
                            time2 = time.perf_counter()
                            meta_data["load_data"] = f"{time2 - time1:0.3f}"
                        except Exception as e:
                            logging.error(f"Loading wav failed! {str(e)}, {traceback.format_exc()}")

                        speech, speech_lengths = extract_fbank(
                            data_src,
                            data_type=kwargs.get("data_type", "sound"),
                            frontend=frontend,
                            is_final=True,
                        )  # speech: [b, T, d]

                        time3 = time.perf_counter()
                        meta_data["extract_feat"] = f"{time3 - time2:0.3f}"
                        meta_data["batch_data_time"] = (
                            speech_lengths.sum().item()
                            * frontend.frame_shift
                            * frontend.lfr_n
                            / 1000
                        )

                        if kwargs.get("permute", True):
                            speech = speech.permute(0, 2, 1)
                        if speech_lengths > kwargs.get("max_source_length", 5500):
                            # logging.info(
                            #     f"speech_lengths > max_source_length: {speech_lengths}>{self.max_source_length}, {item}"
                            # )
                            badcase_flag = True

                        olens = 1 + (speech_lengths[0].item() - 3 + 2 * 1) // 2
                        olens = 1 + (olens - 3 + 2 * 1) // 2
                        fake_token_len_i = (olens - 1) // 2 + 1
                        fake_token = [0] * fake_token_len_i
                        fbank_beg_i = len(source_ids)
                        source_ids += fake_token
                        fbank_mask_i += [1] * len(fake_token)

            fbank_beg += [fbank_beg_i + len(input_ids)]
            fake_token_len += [fake_token_len_i]
            source_mask = [-100] * len(source_ids)
            target_out = f"{target_out}<|im_end|>"
            target_ids = tokenizer.encode(target_out)

            if i == 0:
                sys_prompt = f"<|im_start|>system\n{system_prompt}<|im_end|>\n"
                sys_prompt_len = tokenizer.encode(sys_prompt)
                input_mask_i = (
                    [1] * len(sys_prompt_len) + [0] * len(source_ids) + [0] * len(target_ids)
                )
            else:
                input_mask_i = [1] * len(input_ids) + [0] * len(source_ids)
            input_mask_i = torch.tensor(input_mask_i, dtype=torch.int64)
            input_mask_beg.append(input_mask_i)

            input_mask_i = [1] * len(input_ids) + [1] * len(source_ids)
            input_mask_i = torch.tensor(input_mask_i, dtype=torch.int64)
            input_mask.append(input_mask_i)

            input_source_ids = input_ids + source_ids
            input_ids += source_ids + target_ids
            labels += source_mask + target_ids
            fbank_mask += fbank_mask_i
            if len(speech) > 0:
                fbank.append(speech[0, :, :])
                fbank_lens.append(speech_lengths)

        input_ids = torch.tensor(input_ids, dtype=torch.int64)  # [: self.max_token_length]
        attention_mask = torch.tensor([1] * len(input_ids), dtype=torch.int32)
        labels = torch.tensor(labels, dtype=torch.int64)  # [: self.max_token_length]

        # fbank = speech[0, :, :]
        # fbank_lens = torch.tensor(fbank_lens, dtype=torch.int32)
        fbank_mask = torch.tensor(fbank_mask, dtype=torch.float32)
        fbank_beg = torch.tensor(fbank_beg, dtype=torch.int32)
        fake_token_len = torch.tensor(fake_token_len, dtype=torch.int32)
        source_ids = torch.tensor(input_source_ids, dtype=torch.int64)
        target_ids = torch.tensor(target_ids, dtype=torch.int64)

        if len(fbank) > 0:
            speech = torch.nn.utils.rnn.pad_sequence(fbank, batch_first=True, padding_value=0.0)
            speech_lengths = torch.nn.utils.rnn.pad_sequence(
                fbank_lens, batch_first=True, padding_value=-1
            )
        else:
            speech = []
            speech_lengths = []
        output = {
            "speech": speech,
            "speech_lengths": speech_lengths,
            "fbank_mask": fbank_mask[None, :],
            "fbank_beg": fbank_beg[None,],
            "fake_token_len": fake_token_len[None, :],
            "input_ids": input_ids[None,],
            "attention_mask": attention_mask[None,],
            "labels_ids": labels,
            "source_ids": source_ids[None, :],
            "target_ids": target_ids[None, :],
        }
        if len(input_mask) > 0:
            output["input_mask"] = input_mask
            output["input_mask_beg"] = input_mask_beg
        return output

    def inference_prepare(
        self,
        data_in,
        data_lengths=None,
        key: list = None,
        tokenizer=None,
        frontend=None,
        **kwargs,
    ):

        meta_data = {}
        prompt = kwargs.get("prompt", None)

        if kwargs.get("batch_size", 1) > 1:
            raise NotImplementedError("batch decoding is not implemented")

        contents = self.data_template(data_in[0])
        output = self.data_load_speech(contents, tokenizer, frontend, meta_data=meta_data, **kwargs)
        batch = to_device(output, kwargs["device"])

        # audio encoder
        speech = batch["speech"]
        if len(speech) > 0:
            speech_lengths = batch["speech_lengths"][:, 0]
            # fp16
            if kwargs.get("fp16", False):
                speech = speech.to(torch.float16)
            elif kwargs.get("bf16", False):
                speech = speech.to(torch.bfloat16)
            # audio encoder
            encoder_out, encoder_out_lens = self.encode(speech, speech_lengths)

            # audio_adaptor
            encoder_out, encoder_out_lens = self.audio_adaptor(encoder_out, encoder_out_lens)

        input_ids = batch["input_ids"]
        source_ids = batch["source_ids"]
        fbank_beg = batch["fbank_beg"]
        fake_token_len = batch["fake_token_len"]

        if not kwargs.get("tearchforing", False):
            input_ids = source_ids

        input_ids[input_ids < 0] = 0
        inputs_embeds = self.llm.model.get_input_embeddings()(input_ids)

        batch_size, token_num, dims = inputs_embeds.shape

        fake_token_len[fake_token_len < 0] = 0
        fbank_beg[fbank_beg < 0] = 0

        speech_idx = 0
        for batch_idx in range(batch_size):

            for turn_id in range(fbank_beg.shape[1]):
                fbank_beg_idx = fbank_beg[batch_idx, turn_id].item()
                if fbank_beg_idx > 0:
                    speech_token_len = fake_token_len[batch_idx, turn_id]
                    speech_token = encoder_out[speech_idx, :speech_token_len, :]

                    try:
                        inputs_embeds[
                            batch_idx, fbank_beg_idx : fbank_beg_idx + speech_token_len, :
                        ] = speech_token
                    except Exception as e:
                        #
                        logging.error(f"{str(e)}, {traceback.format_exc()}")
                        logging.info(
                            f"batch_idx: {batch_idx}, inputs_embeds: {inputs_embeds.shape}, fbank_beg_idx: {fbank_beg_idx}, speech_token_len: {speech_token_len}, encoder_out: {encoder_out.shape}, encoder_out_lens: {encoder_out_lens}, fake_token_len: {fake_token_len}, speech_lengths: {speech_lengths}"
                        )
                        # import pdb;
                        # pdb.set_trace()
                        speech_token_len = encoder_out_lens[speech_idx].item()
                        speech_token = encoder_out[speech_idx, :speech_token_len, :]
                        inputs_embeds[
                            batch_idx, fbank_beg_idx : fbank_beg_idx + speech_token_len, :
                        ] = speech_token

                    speech_idx += 1
        return inputs_embeds, contents, batch, source_ids, meta_data

    def inference(
        self,
        data_in,
        data_lengths=None,
        key: list = None,
        tokenizer=None,
        frontend=None,
        **kwargs,
    ):

        inputs_embeds, contents, batch, source_ids, meta_data = self.inference_prepare(
            data_in, data_lengths, key, tokenizer, frontend, **kwargs
        )
        rand_seed = kwargs.get("rand_seed", 0)

        llm_dtype = kwargs.get("llm_dtype", "fp32")
        if llm_dtype == "fp32":
            llm_dtype = "fp16" if kwargs.get("fp16", False) else llm_dtype
            llm_dtype = "bf16" if kwargs.get("bf16", False) else llm_dtype

        with torch.cuda.amp.autocast(
            enabled=True if llm_dtype != "fp32" else False, dtype=dtype_map[llm_dtype]
        ):
            label = contents["assistant"][-1]
            self.llm.to(dtype_map[llm_dtype])
            inputs_embeds = inputs_embeds.to(dtype_map[llm_dtype])
            llm_kwargs = kwargs.get("llm_kwargs", {})
            if not kwargs.get("tearchforing", False):

                generated_ids = self.llm.generate(
                    inputs_embeds=inputs_embeds,
                    max_new_tokens=kwargs.get("max_length", 512),
                    output_hidden_states=True,
                    return_dict_in_generate=True,
                    output_scores=True,
                    **llm_kwargs,
                )

                # TODO: get llm_cur_kv_cache

                target_ids = generated_ids["sequences"]
                response = tokenizer.batch_decode(
                    target_ids, skip_special_tokens=kwargs.get("skip_special_tokens", True)
                )[0]

                loss = None
            else:

                labels_ids = batch["labels_ids"]
                labels_ids[labels_ids == -1] = -100
                attention_mask = batch.get("attention_mask", None)
                # attention_mask = attention_mask.to(dtype_map[llm_dtype])
                model_outputs = self.llm(
                    inputs_embeds=inputs_embeds,
                    attention_mask=attention_mask,
                    labels=labels_ids,
                    **llm_kwargs,
                )

                preds = torch.argmax(model_outputs.logits, -1)[:, source_ids.shape[1] :]
                response = tokenizer.batch_decode(
                    preds,
                    add_special_tokens=False,
                    skip_special_tokens=kwargs.get("skip_special_tokens", True),
                )[0]
                loss = model_outputs.loss.item()

        ibest_writer = None
        if kwargs.get("output_dir") is not None:
            if not hasattr(self, "writer"):
                self.writer = DatadirWriter(kwargs.get("output_dir"))
            ibest_writer = self.writer[f"{0 + 1}best_recog"]

        results = []
        response_clean = re.sub(r"[^\w\s\u3000\u4e00-\u9fff]+", "", response)
        result_i = {"key": key[0], "text": response, "text_tn": response_clean, "label": label}
        if loss is not None:
            result_i["loss"] = loss
        results.append(result_i)

        if ibest_writer is not None:
            ibest_writer["text"][key[0]] = response.replace("\n", " ")
            ibest_writer["label"][key[0]] = label.replace("\n", " ")
            ibest_writer["text_tn"][key[0]] = response_clean

        # tts related inference, require the kv cache of llm last layer for only the current inputs
        # TODO: select kv cache of the current turn inputs
        attention_mask = batch.get("attention_mask", None)
        model_outputs = self.llm(
            inputs_embeds=inputs_embeds,
            attention_mask=None,
            labels=None,
            **llm_kwargs,
        )
        hidden_states = model_outputs.hidden_states[-1].float()
        # hidden_states = generated_ids[
        #     "hidden_states"
        # ]  # hidden_states: (t1, t2, ..., tn, ..., tN), tn=(l1, l2, ..., ln, ..., lN), ln: shape: 1x1x3584

        # token_num = len(hidden_states)
        # hidden_states_select = torch.zeros((1, token_num, 3584), dtype=torch.float32).to(
        #     inputs_embeds.device
        # )
        #
        # for i in range(token_num):
        #     hidden_states_select[0, i, :] = hidden_states[i][-1][0, 0, :].to(torch.float32)

        llm_cur_kv_cache, llm_cur_kv_cache_len = None, None

        input_mask_beg = batch.get("input_mask_beg")[-1][None, :]
        input_mask_beg[input_mask_beg < 0] = 0
        input_mask = batch.get("input_mask")[-1][None, :]
        input_mask[input_mask < 0] = 0

        for turn_id_cum in range(input_mask.shape[0]):
            beg = input_mask_beg[turn_id_cum].sum(-1)
            end = input_mask[turn_id_cum].sum(-1)
            llm_cur_kv_cache = hidden_states[:, beg:end, :]
            llm_cur_kv_cache_len = torch.tensor(
                [
                    end - beg,
                ],
                dtype=torch.int32,
            ).to(inputs_embeds.device)
        # Generative quality is sensitive to dtype, FM requires fp32
        tts_dtype = "fp32"
        with torch.cuda.amp.autocast(
            enabled=True if tts_dtype != "fp32" else False, dtype=dtype_map[tts_dtype]
        ):
            assert llm_cur_kv_cache is not None
            set_all_random_seed(rand_seed)
            # speech_tokens, mel, wav = self.generate_speech(
            #     response, llm_cur_kv_cache, llm_cur_kv_cache_len, dtype_map[tts_dtype]
            # )
            speech_tokens, mel, wav, mp3 = self.simulate_streaming_generate_speech(
                target_ids, llm_cur_kv_cache, llm_cur_kv_cache_len, dtype_map[tts_dtype], tokenizer
            )
            self.write_mel_wav(kwargs.get("output_dir"), mel, wav, mp3, key[0])

        return results, meta_data

    def generate_speech(self, text, llm_cur_kv_cache, llm_cur_kv_cache_len, llm_dtype):
        # self.tts_text_tokenizer = self.tts_text_tokenizer
        self.vocoder.to(llm_dtype)
        device = llm_cur_kv_cache.device
        # tokenize text
        text_token = self.tts_text_tokenizer.text2tokens(f"<|endofprompt|><|sil|>{text}<|sil|>")
        text_token = torch.tensor([text_token], dtype=torch.long, device=device)
        text_token_len = torch.tensor([text_token.shape[1]], dtype=torch.long, device=device)
        # e2e tts model forward
        self.tts_model.to(llm_dtype)
        speech_tokens, mel_feats = self.tts_model.inference(
            text_token,
            text_token_len,
            None,
            None,
            outside_prompt=llm_cur_kv_cache,
            outside_prompt_lengths=llm_cur_kv_cache_len,
            sampling="threshold_1e-6",
        )
        # vocoder forward
        wav = self.vocoder.inference(mel_feats.transpose(1, 2))

        return speech_tokens, mel_feats, wav

    def split_characters_and_words(self, input_string):
        # 定义正则表达式模式
        pattern = r"[\u4e00-\u9fff]|[\w]+|[^\w\s]"
        # 使用 re.findall 找到所有匹配的字符和单词
        results = re.findall(pattern, input_string)
        return results

    def tts_tokenizer_warpper(self, text):
        text_token = self.tts_text_tokenizer.text2tokens(text)
        # remove the added pouc by ttsfrd.
        if text[-1] != "。" and text_token[-1] == 1542:
            text_token = text_token[:-1]
        return text_token

    def generate_speech_one_step(
        self,
        text: str,
        last_t_size,
        llm_cur_kv_cache,
        llm_cur_kv_cache_len,
        prompt_token,
        prompt_audio,
        tts_text_chunk_size,
        chunk_idx,
        is_last,
        para_len=30,
    ):
        device = llm_cur_kv_cache.device
        pounc = ["。", "？", "！", "；", "：", ".", "?", "!", ";", "\n"]

        # remove duplicated pounctuations
        normed_text = []
        for i, c in enumerate(text):
            if i > 0 and text[i - 1] in pounc and text[i] in pounc:
                continue
            normed_text.append(c)
        text = "".join(normed_text)

        cur_token, feat, wav = None, None, None
        _text = f"<|endofprompt|><|sil|>{text}" + ("<|sil|>" if is_last else "")
        text_token = self.tts_tokenizer_warpper(_text)
        t_size = len(text_token)
        if (t_size - last_t_size) >= tts_text_chunk_size or is_last:
            text_token = torch.tensor([text_token], dtype=torch.long, device=device)
            text_token_len = torch.tensor([text_token.shape[1]], dtype=torch.long, device=device)
            cur_token, feat = self.tts_model.streaming_one_step(
                text_token,
                text_token_len,
                xvec=None,
                xvec_lengths=None,
                prompt_dict={
                    "prompt_token": prompt_token,
                    "prompt_audio": prompt_audio,
                },
                outside_prompt=llm_cur_kv_cache,
                outside_prompt_lengths=llm_cur_kv_cache_len,
                sampling="threshold_1e-6",
                chunk_idx=chunk_idx,
            )
            if cur_token is not None and cur_token.shape[1] > 0 and feat.shape[2] > 0:
                # process first package, token in B,T,D, feat in B,F,T
                if prompt_token[0] is None:
                    prompt_token = [
                        cur_token,
                        torch.tensor([cur_token.shape[1]], dtype=torch.long, device=device),
                    ]
                    prompt_audio = [
                        feat.transpose(1, 2),
                        torch.tensor([feat.shape[2]], dtype=torch.long, device=device),
                    ]
                else:
                    prompt_token[1] = prompt_token[1] + cur_token.shape[1]
                    prompt_token[0] = torch.concat([prompt_token[0], cur_token], dim=1)
                    prompt_audio[1] = prompt_audio[1] + feat.shape[2]
                    prompt_audio[0] = torch.concat([prompt_audio[0], feat.transpose(1, 2)], dim=1)
                wav = self.vocoder.inference(feat.transpose(1, 2))
                chunk_idx += 1
            else:
                cur_token, feat, wav = None, None, None

            # post process
            last_t_size = t_size
            # restart a new paragraph
            # char_words = self.split_characters_and_words(text)
            # if len(char_words) > para_len:
            #     # find the last pounc to split paragraph
            #     idx = -1
            #     for i in range(len(char_words)-1, -1, -1):
            #         if char_words[i] in pounc:
            #             idx = i
            #             break
            #     if idx > 0:
            #         text = text[idx+1:]
            #         last_t_size = len(self.tts_tokenizer_warpper(text))

        return ((cur_token, feat, wav), (text, last_t_size, prompt_token, prompt_audio, chunk_idx))

<<<<<<< HEAD
    def convert_wav_to_mp3(self, wav: torch.Tensor):
        wav = wav.detach().cpu().numpy()
        wav = (wav * (2**16-1)).astype(np.int16)
        mp3 = AudioSegment.from_raw(
            wav.tobytes(),
            sample_width=16 // 8,  # Sample width in bytes
            frame_rate=22050,
            channels=1
        )
        mp3_buffer = BytesIO()
        mp3.export(mp3_buffer, format="mp3", bitrate="48k")
        # we should return this to web page.
        mp3_bytes_data = mp3_buffer.getvalue()

        return mp3_bytes_data

    def simulate_streaming_generate_speech(self, preds, llm_cur_kv_cache, llm_cur_kv_cache_len, llm_dtype, llm_tokenizer):
=======
    def simulate_streaming_generate_speech(
        self, preds, llm_cur_kv_cache, llm_cur_kv_cache_len, llm_dtype, llm_tokenizer
    ):
>>>>>>> a131fc90
        # self.tts_text_tokenizer = self.tts_text_tokenizer
        self.vocoder.to(llm_dtype)
        self.tts_model.to(llm_dtype)
        llm_token_num_per_call = 3
        text_chunk_size = 8
        given_rtf = 0.5

        token_list, feat_list, wav_list, mp3_list = [], [], [], []
        prompt_token, prompt_audio = [None, None], [None, None]
        new_text, last_t_size, chunk_idx = "", 0, 0
        st, count = 0, 0
        while st < preds.shape[1]:
            chunk_size = int(llm_token_num_per_call / (given_rtf ** min(count, 2)))
            _resp = llm_tokenizer.batch_decode(
                preds[:, st : st + chunk_size],
                add_special_tokens=False,
                skip_special_tokens=True,
            )[0]
            is_last = st + chunk_size >= preds.shape[1]

            new_text = new_text + _resp
            rt_value, states = self.generate_speech_one_step(
                new_text,
                last_t_size,
                llm_cur_kv_cache,
                llm_cur_kv_cache_len,
                prompt_token,
                prompt_audio,
                text_chunk_size,
                chunk_idx,
                is_last,
            )
            cur_token, feat, wav = rt_value
            new_text, last_t_size, prompt_token, prompt_audio, chunk_idx = states
            # save results
            if cur_token is not None and feat is not None and wav is not None:
                token_list.append(cur_token)
                feat_list.append(feat)
                # we should return this data to web page for playing.
                mp3_data = self.convert_wav_to_mp3(wav)
                wav_list.append(wav)
                mp3_list.append(mp3_data)

            st += chunk_size
            count += 1

        speech_tokens = torch.cat(token_list, dim=1)
        mel_feats = torch.cat(feat_list, dim=2)
        wav = torch.cat(wav_list, dim=1)
        mp3 = b''.join(mp3_list)
        return speech_tokens, mel_feats, wav, mp3

    def write_mel_wav(self, output_dir, feat, wav, mp3, key):
        out_dir = os.path.join(output_dir, "1best_recog", "mels")
        os.makedirs(out_dir, exist_ok=True)
        if feat is not None:
            feat = feat.cpu().numpy()[0]
            np.save(os.path.join(out_dir, f"{key}.npy"), feat)

        out_dir = os.path.join(output_dir, "1best_recog", "wavs")
        os.makedirs(out_dir, exist_ok=True)
        if wav is not None:
            path = os.path.join(out_dir, f"{key}.wav")
            torchaudio.save(
                path,
                wav.cpu(),
                sample_rate=self.vocoder.sample_rate,
                encoding="PCM_S",
                bits_per_sample=16,
            )
        if mp3 is not None:
            path = os.path.join(out_dir, f"{key}.mp3")
            fd = open(path, "wb")
            fd.write(mp3)
            fd.close()


class Swish(torch.nn.Module):
    """Construct an Swish object."""

    def forward(self, x):
        """Return Swich activation function."""
        return x * torch.sigmoid(x)


class LayerNorm(nn.LayerNorm):
    def __init__(self, *args, **kwargs):
        super().__init__(*args, **kwargs)

    def forward(self, input):
        output = F.layer_norm(
            input.float(),
            self.normalized_shape,
            self.weight.float() if self.weight is not None else None,
            self.bias.float() if self.bias is not None else None,
            self.eps,
        )
        return output.type_as(input)


@tables.register("model_classes", "LLMASR5")
class LLMASR5(nn.Module):
    """ """

    def __init__(
        self,
        audio_encoder: str = None,
        audio_encoder_conf: dict = None,
        audio_adaptor: str = None,
        audio_adaptor_conf: dict = None,
        llm: str = None,
        llm_conf: dict = None,
        input_size: int = 80,
        lsm_weight: float = 0.0,
        length_normalized_loss: bool = False,
        audio_decoder: str = None,
        audio_decoder_conf: dict = None,
        **kwargs,
    ):

        super().__init__()

        # audio encoder
        hub = audio_encoder_conf.get("hub", None)
        if hub == "ms":
            from funasr import AutoModel

            model = AutoModel(model=audio_encoder, model_revision="master")
            # frontend = model.kwargs.get("frontend")
            audio_encoder_output_size = model.model.encoder_output_size

            audio_encoder = (
                model.model.model.encoder if hasattr(model.model, "model") else model.model.encoder
            )

            # self.frontend = frontend

        elif hub == "hf":
            pass
        else:
            encoder_class = tables.encoder_classes.get(audio_encoder)
            audio_encoder = encoder_class(input_size=input_size, **audio_encoder_conf)
            audio_encoder_output_size = audio_encoder.output_size()
        freeze = audio_encoder_conf.get("freeze", True)
        freeze_layer_num = int(audio_encoder_conf.get("freeze_layer_num", -1))
        # if freeze_layer_num > 0:
        #     freeze_layer_num = range(freeze_layer_num)

        if freeze:
            for name, param in audio_encoder.named_parameters():
                if freeze_layer_num > 0:
                    idx = re.search(r"\.\d+\.", name)
                    if idx is not None:
                        beg, end = idx.regs[0]
                        layer_id = int(name[beg + 1 : end - 1])
                        if layer_id < freeze_layer_num:
                            param.requires_grad = False
                    elif "ln_post." not in name:
                        param.requires_grad = False
                else:
                    param.requires_grad = False

            audio_encoder.eval()

        self.audio_encoder = audio_encoder

        # llm
        self.llm = None

        from transformers import AutoModelForCausalLM, AutoTokenizer, AutoConfig

        init_param_path = llm_conf.get("init_param_path", "vicuna-7b-v1.5")

        model = AutoModelForCausalLM.from_pretrained(
            init_param_path,
            load_in_8bit=None,
            device_map=None,
            use_cache=None,
            output_hidden_states=True,
        )
        freeze = llm_conf.get("freeze", True)
        if freeze:
            for name, param in model.named_parameters():
                param.requires_grad = False
            model.eval()
        self.llm_dtype = llm_conf.get("llm_dtype", "fp32")
        self.llm = model.to(dtype_map[self.llm_dtype])
        llm_dim = model.get_input_embeddings().weight.shape[-1]

        # adaptor
        adaptor_class = tables.adaptor_classes.get(audio_adaptor)
        audio_adaptor_conf["encoder_dim"] = audio_encoder_output_size
        audio_adaptor_conf["llm_dim"] = llm_dim
        audio_adaptor = adaptor_class(**audio_adaptor_conf)
        init_param_path = audio_adaptor_conf.get("init_param_path", None)
        if init_param_path is not None:
            src_state = torch.load(init_param_path, map_location="cpu")
            flag = audio_adaptor.load_state_dict(src_state, strict=False)
            logging.info(f"Loading audio_adaptor ckpt: {init_param_path}, status: {flag}")

        self.audio_adaptor = audio_adaptor

        self.error_calculator = None

        self.length_normalized_loss = length_normalized_loss
        self.beam_search = None

        self.eos = kwargs.get("eos", 151645)

        # audio decoder related

        self.codebook_dim = audio_decoder_conf.get("codebook_dim", 1024)
        self.codebook_size = audio_decoder_conf.get("codebook_size", 4096)
        self.lm_out_voc_size = self.codebook_size + 1
        self.audio_decoder = self.build_audio_decoder(name=audio_decoder, conf=audio_decoder_conf)
        self.concat_emb_hidden = audio_decoder_conf.get("concat_emb_hidden", False)
        self.concat_emb_hidden_norm = audio_decoder_conf.get("concat_emb_hidden_norm", False)
        if self.concat_emb_hidden_norm:
            self.hidden_norm = LayerNorm(llm_dim)
            self.fusion_dropout = nn.Dropout(audio_decoder_conf.get("fusion_drop_rate", 0.0))
            self.emb_norm = LayerNorm(llm_dim)
            self.fusion_norm = LayerNorm(self.audio_decoder.embed_unit)
            self.fusion_act = Swish()
        audio_decoder_in_proj_dim = llm_dim * 2 if self.concat_emb_hidden else llm_dim
        self.audio_decoder_in_proj = torch.nn.Linear(
            audio_decoder_in_proj_dim, self.audio_decoder.embed_unit
        )
        self.codec_embedder = torch.nn.Embedding(self.codebook_size, self.codebook_dim)
        self.audio_decoder_embedding = torch.nn.Embedding(2, self.audio_decoder.embed_unit)
        self.ad_sos_eos = 0
        self.ad_task_id = 1
        self.ad_ignore_id = -1
        self.predict_nq = 1

        from .label_smoothing_loss import LabelSmoothingLoss

        self.criterion_ce = LabelSmoothingLoss(
            size=self.lm_out_voc_size // self.predict_nq,
            padding_idx=self.ad_ignore_id,
            smoothing=lsm_weight,
            normalize_length=length_normalized_loss,
            reduction=False,
        )

        mel_decoder_name = kwargs.get("mel_decoder", None)
        mel_decoder_conf = kwargs.get("mel_decoder_conf", None)
        self.mel_decoder = self.build_mel_decoder(name=mel_decoder_name, conf=mel_decoder_conf)
        vocoder_name = kwargs.get("vocoder", None)
        vocoder_conf = kwargs.get("vocoder_conf", None)
        self.vocoder = self.build_vocoder(name=vocoder_name, conf=vocoder_conf)

    def build_mel_decoder(self, name: str, conf: dict):
        if name is None or conf is None:
            return None
        if name == "MaskedDiffWithXvec":
            from funasr.models.llm_asr.flow_matching import MaskedDiffWithXvec

            return MaskedDiffWithXvec(**conf)
        return None

    def build_vocoder(self, name: str, conf: dict):
        if name is None or conf is None:
            return None
        if name == "HifiGAN":
            from funasr.models.llm_asr.hifigan import HifiGan

            return HifiGan(**conf)
        return None

    def build_audio_decoder(self, name, conf):
        if name == "transformer":
            from funasr.models.llm_asr.transformer_lm import TransformerEmbedLM

            if "text_vocab_size" in conf:
                lm_model = TransformerEmbedLM(vocab_size=self.lm_out_voc_size, **conf)
            else:
                lm_model = TransformerEmbedLM(
                    vocab_size=self.lm_out_voc_size, text_vocab_size=self.lm_out_voc_size, **conf
                )
        else:
            raise TypeError(f"Unknown codec decoder type {name}")

        return lm_model

    def calc_dense_vector(self, codec, codec_lengths):
        """
        Args:
            codec: (B, T, Nq)
            codec_lengths: (B, )
        """
        mask = codec != self.ad_ignore_id
        return self.codec_embedder(codec * mask).sum(dim=-2) * mask

    def prepare_audio_decoder_io(
        self,
        text: torch.Tensor,
        text_lengths: torch.Tensor,
        codec: Optional[torch.Tensor] = None,
        codec_lengths: Optional[torch.Tensor] = None,
        need_targets: bool = True,
    ):
        """build inputs and targets for language model

        Normally, this function is called in batchify_nll.
        Args:
            text: (Batch, Length, Dim)
            text_lengths: (Batch,)
            codec: (Batch, Length)
            codec_lengths: (Batch,)
            need_targets: bool, whether provide targets
        """

        if need_targets:
            assert (
                codec is not None and codec_lengths is not None
            ), "need_target=True, but codec or codec_length is None"

        sos_eos_emb = self.audio_decoder_embedding(
            torch.tensor([self.ad_sos_eos], dtype=torch.int64, device=text.device)
        )
        task_id_emb = self.audio_decoder_embedding(
            torch.tensor([self.ad_task_id], dtype=torch.int64, device=text.device)
        )
        codec_emb = None
        if codec is not None and codec_lengths is not None:
            codec_emb = self.calc_dense_vector(codec, codec_lengths)
        inputs_list = []
        for i, text_len in enumerate(text_lengths):
            one_input = [sos_eos_emb, text[i, :text_len], task_id_emb]
            if codec_emb is not None:
                one_input.append(codec_emb[i, : codec_lengths[i]])
            inputs_list.append(torch.cat(one_input, dim=0))
        llm_inputs = pad_list(inputs_list, 0.0)
        llm_lengths = text_lengths + 2
        if codec_emb is not None:
            llm_lengths = llm_lengths + codec_lengths

        if not need_targets:
            return llm_inputs, llm_lengths

        bb, tt = text.shape[0], codec_lengths.max() + 1
        llm_targets = -1 * torch.ones(
            [bb, tt, self.predict_nq], dtype=torch.int64, device=text.device
        )
        for i, codec_len in enumerate(codec_lengths):
            llm_targets[i, :codec_len] = codec[i, :codec_len]
            llm_targets[i, codec_len] = self.codebook_size + self.ad_sos_eos

        return (llm_inputs, llm_targets), (llm_lengths, codec_lengths + 1)

    def nll(
        self,
        text: torch.Tensor,
        text_lengths: torch.Tensor,
        codec: Optional[torch.Tensor] = None,
        codec_lengths: Optional[torch.Tensor] = None,
    ) -> Tuple[torch.Tensor, torch.Tensor, torch.Tensor, torch.Tensor]:
        """Compute negative log likelihood(nll)

        Normally, this function is called in batchify_nll.
        Args:
            text: (Batch, Length, Dim)
            text_lengths: (Batch,)
            codec: (Batch, Length)
            codec_lengths: (Batch,)
        """
        batch_size = text.size(0)
        # For data parallel
        text = text[:, : text_lengths.max()]
        codec = codec[:, : codec_lengths.max()]
        # text = self.audio_decoder_in_proj(text)

        # build inputs and targets for language model
        with autocast(False):
            (sequence, target), (x_lengths, y_lengths) = self.prepare_audio_decoder_io(
                text, text_lengths, codec, codec_lengths, need_targets=True
            )

        # 2a. Forward Language model
        # x: (Batch, Length) -> y: (Batch, Length, NVocab)
        sequence = sequence[:, : x_lengths.max()]
        target = target[:, : y_lengths.max()]
        y, _ = self.audio_decoder(sequence, x_lengths, text_lengths + 1)
        bb, tt = y.shape[0], y.shape[1]
        y = y.reshape(bb, tt, self.predict_nq, -1)
        # 2b. Extract real logits
        logits_list = []
        for i, (text_len, codec_len) in enumerate(zip(text_lengths, codec_lengths)):
            logits_list.append(y[i, text_len + 1 : text_len + 2 + codec_len])
        logits = pad_list(logits_list, 0.0)

        # 3. Calc negative log likelihood
        tt = logits.shape[1]
        nll = self.criterion_ce(
            logits.reshape(bb, tt * self.predict_nq, -1), target.reshape(bb, tt * self.predict_nq)
        )
        nll = nll.sum(-1)
        # nll: (BxL,) -> (BxL,)
        nll.masked_fill_(make_pad_mask(y_lengths * self.predict_nq).to(nll.device).view(-1), 0.0)
        # nll: (BxL,) -> (B, L)
        nll = nll.reshape(batch_size, -1).reshape(batch_size, tt, self.predict_nq)

        return nll, logits, target, codec_lengths + 1

    def forward(
        self,
        speech: torch.Tensor = None,
        speech_lengths: torch.Tensor = None,
        input_ids: torch.Tensor = None,
        attention_mask: torch.Tensor = None,
        labels_ids: torch.Tensor = None,
        fbank_beg: torch.Tensor = None,
        fbank_mask: torch.Tensor = None,
        **kwargs,
    ) -> Tuple[torch.Tensor, Dict[str, torch.Tensor], torch.Tensor]:
        """Encoder + Decoder + Calc loss
        Args:
                speech: (Batch, Length, ...)
                speech_lengths: (Batch, )
                text: (Batch, Length)
                text_lengths: (Batch,)
        """
        # import pdb
        #
        # pdb.set_trace()
        stats = {}
        input_ids[input_ids < 0] = 0
        inputs_embeds = self.llm.model.get_input_embeddings()(input_ids)
        batch_size, token_num, dims = inputs_embeds.shape
        if speech is not None:
            if len(speech_lengths.size()) > 1:
                speech_lengths = speech_lengths[:, 0]

            batch_size_speech, frames, _ = speech.shape

            with torch.cuda.amp.autocast(enabled=False):
                # audio encoder
                encoder_out, encoder_out_lens = self.encode(speech, speech_lengths)

                # audio_adaptor
                encoder_out, encoder_out_lens = self.audio_adaptor(encoder_out, encoder_out_lens)

            fake_token_len = kwargs.get("fake_token_len")
            fake_token_len[fake_token_len < 0] = 0
            fbank_beg[fbank_beg < 0] = 0

            speech_idx = 0
            for batch_idx in range(batch_size):

                for turn_id in range(fbank_beg.shape[1]):
                    fbank_beg_idx = fbank_beg[batch_idx, turn_id].item()
                    if fbank_beg_idx > 0:
                        speech_token_len = fake_token_len[batch_idx, turn_id]
                        speech_token = encoder_out[speech_idx, :speech_token_len, :]

                        try:
                            inputs_embeds[
                                batch_idx, fbank_beg_idx : fbank_beg_idx + speech_token_len, :
                            ] = speech_token
                        except Exception as e:
                            #
                            logging.error(f"{str(e)}, {traceback.format_exc()}")
                            logging.info(
                                f"batch_idx: {batch_idx}, inputs_embeds: {inputs_embeds.shape}, fbank_beg_idx: {fbank_beg_idx}, speech_token_len: {speech_token_len}, encoder_out: {encoder_out.shape}, encoder_out_lens: {encoder_out_lens}, fake_token_len: {fake_token_len}, speech_lengths: {speech_lengths}"
                            )
                            # import pdb;
                            # pdb.set_trace()
                            speech_token_len = encoder_out_lens[speech_idx].item()
                            speech_token = encoder_out[speech_idx, :speech_token_len, :]
                            inputs_embeds[
                                batch_idx, fbank_beg_idx : fbank_beg_idx + speech_token_len, :
                            ] = speech_token

                        speech_idx += 1

            stats["batch_size_speech"] = batch_size_speech
            stats["batch_size_x_frames"] = frames * batch_size_speech
            stats["batch_size_real_frames"] = speech_lengths.sum().item()
            stats["padding_frames"] = stats["batch_size_x_frames"] - stats["batch_size_real_frames"]

        with torch.cuda.amp.autocast(
            enabled=True if self.llm_dtype != "fp32" else False, dtype=dtype_map[self.llm_dtype]
        ):
            labels_ids[labels_ids == -1] = -100
            attention_mask[attention_mask < 0] = 0
            model_outputs = self.llm(
                inputs_embeds=inputs_embeds.to(dtype_map[self.llm_dtype]),
                attention_mask=attention_mask,
                labels=labels_ids,
            )
            loss = model_outputs.loss

        codec = kwargs.get("codec")
        # codec_len = kwargs.get("codec_len")
        # if len(codec_len.size()) > 1:
        #     codec_len = codec_len[:, 0]
        codec_len = (codec > 0).sum(-1)
        hidden_states = model_outputs.hidden_states[-1].float()

        target_ids = []
        target_ids_len = []
        hidden_states_select = []
        for batch_idx in range(labels_ids.shape[0]):
            beg_i = 0
            end_i = 0
            for token_idx in range(labels_ids.shape[1]):
                token_int = labels_ids[batch_idx, token_idx].item()
                if token_int == self.eos:
                    target_ids_i = labels_ids[batch_idx, beg_i:end_i]
                    target_ids_len_i = end_i - beg_i
                    target_ids_len.append(target_ids_len_i)
                    target_ids.append(target_ids_i)
                    hidden_states_i = hidden_states[batch_idx, beg_i - 1 : end_i - 1, :]
                    hidden_states_select.append(hidden_states_i)
                    end_i += 1
                    beg_i = end_i
                    continue

                end_i += 1
                if token_int <= 0:
                    beg_i += 1

        target_ids = torch.nn.utils.rnn.pad_sequence(
            target_ids, batch_first=True, padding_value=-100
        )
        hidden_states_select = torch.nn.utils.rnn.pad_sequence(
            hidden_states_select, batch_first=True, padding_value=0.0
        )
        target_ids_len = torch.tensor(target_ids_len, dtype=torch.int32, device=input_ids.device)
        target_ids = target_ids.to(device=input_ids.device)
        target_ids[target_ids < 0] = 0
        target_emb = self.llm.model.get_input_embeddings()(target_ids)
        hidden_states_select = hidden_states_select.to(device=input_ids.device)
        if self.concat_emb_hidden:
            if not self.concat_emb_hidden_norm:
                hidden_states_select = torch.concat((hidden_states_select, target_emb), dim=-1)
                hidden_states_select = self.audio_decoder_in_proj(hidden_states_select)
            else:
                outs = self.hidden_norm(hidden_states_select)
                outs = self.fusion_dropout(self.fusion_act(outs))
                # emb = model_outputs.hidden_states[0]
                emb = self.fusion_dropout(self.fusion_act(self.emb_norm(target_emb)))
                outs = self.audio_decoder_in_proj(torch.cat([outs, emb], dim=-1))
                hidden_states_select = self.fusion_act(self.fusion_norm(outs))

        nll, logits, target, target_lengths = self.nll(
            hidden_states_select, target_ids_len, codec[:, :, None], codec_len
        )
        output_mask = (
            ~make_pad_mask(target_lengths, maxlen=target_lengths.max())
            .to(hidden_states_select.device)
            .unsqueeze(-1)
        )
        total, batch_size = output_mask.sum() * self.predict_nq, nll.shape[0] * self.predict_nq
        denom = total if self.length_normalized_loss else batch_size
        loss = (nll * output_mask).sum() / denom

        with torch.no_grad():
            preds = torch.argmax(model_outputs.logits, -1)
            acc_att = compute_accuracy(preds[:, :-1], labels_ids[:, 1:], ignore_label=-100)
            stats["acc"] = acc_att

            cc = logits.shape[-1]
            for i in range(self.predict_nq):
                acc = th_accuracy(
                    logits[:, :, i, :].reshape(-1, cc), target[:, :, i], self.ad_ignore_id
                )
                stats[f"codec_acc_{i + 1}"] = acc

        stats["loss"] = torch.clone(loss.detach())
        stats["batch_size"] = batch_size
        stats["batch_size_x_tokens"] = token_num * batch_size
        stats["batch_size_real_tokens"] = attention_mask.sum().item()
        stats["padding_tokens"] = stats["batch_size_x_tokens"] - stats["batch_size_real_tokens"]

        dialog_turns = (fbank_beg > 0).sum(-1)
        dialog_turns_max = torch.max(dialog_turns).int().item()
        dialog_turns_avg = dialog_turns.sum().item() / batch_size
        stats["dialog_turns_max"] = dialog_turns_max
        stats["dialog_turns_avg"] = dialog_turns_avg

        # force_gatherable: to-device and to-tensor if scalar for DataParallel
        if self.length_normalized_loss:
            batch_size = int((labels_ids > 0 + 1).sum())
        loss, stats, weight = force_gatherable((loss, stats, batch_size), loss.device)
        return loss, stats, weight

    def encode(self, speech, speech_lengths):
        # audio encoder
        encoder_out, encoder_out_lens = self.audio_encoder(speech.permute(0, 2, 1), speech_lengths)

        return encoder_out, encoder_out_lens

    def data_template(self, data):
        system, user, assistant = [], [], []
        for i, item in enumerate(data):
            role = item["role"]
            content = item["content"]
            if role == "system":
                system.append(content)
            elif role == "user":
                if "audio" in item:
                    audio = item["audio"]
                    content = [content, audio]
                user.append(content)
            elif role == "assistant":
                assistant.append(content)

        system = system * len(user)

        contents = {
            "system": system,
            "user": user,
            "assistant": assistant,
        }

        return contents

    def data_load_speech(self, contents: dict, tokenizer, frontend, meta_data={}, **kwargs):

        system = contents["system"]
        user = contents["user"]
        assistant = contents["assistant"]
        pattern = re.compile(r"(<\|startofspeech\|>.*?<\|endofspeech\|>)")

        input_ids, labels, fbank, fbank_lens, fbank_mask, fbank_beg, fake_token_len = (
            [],
            [],
            [],
            [],
            [],
            [],
            [],
        )
        input_source_ids = []
        for i, (system_prompt, user_prompt, target_out) in enumerate(zip(system, user, assistant)):
            if i >= kwargs.get("multiturn_num_max", 5):
                break
            if len(input_ids) > kwargs.get("max_token_length", 1500):
                break

            if isinstance(user_prompt, (list, tuple)):
                user_prompt, audio = user_prompt
            if i == 0:
                source_input = f"<|im_start|>system\n{system_prompt}<|im_end|>\n<|im_start|>user\n{user_prompt}<|im_end|>\n<|im_start|>assistant\n"
            else:
                source_input = f"<|im_start|>user\n{user_prompt}<|im_end|>\n<|im_start|>assistant\n"

            splits = pattern.split(source_input)
            source_ids = []
            fbank_i = []
            fbank_mask_i = []
            fake_token_len_i = 0
            fbank_beg_i = -1
            fbank_lens_i = []
            speech, speech_lengths = [], []
            for k, sub_str in enumerate(splits):
                if not sub_str.startswith("<|startofspeech|>"):
                    sub_token = tokenizer.encode(sub_str)
                    source_ids += sub_token
                    fbank_mask_i += [0] * len(sub_token)
                else:
                    sub_str = sub_str.replace("<|startofspeech|>", "").replace(
                        "<|endofspeech|>", ""
                    )
                    if sub_str.startswith("!"):
                        sub_str = sub_str[1:]
                        if sub_str.startswith("!"):  # !!: audio sample point
                            sub_str = audio
                        try:
                            time1 = time.perf_counter()
                            data_src = load_audio_text_image_video(sub_str, fs=frontend.fs)
                            time2 = time.perf_counter()
                            meta_data["load_data"] = f"{time2 - time1:0.3f}"
                        except Exception as e:
                            logging.error(f"Loading wav failed! {str(e)}, {traceback.format_exc()}")

                        speech, speech_lengths = extract_fbank(
                            data_src,
                            data_type=kwargs.get("data_type", "sound"),
                            frontend=frontend,
                            is_final=True,
                        )  # speech: [b, T, d]

                        time3 = time.perf_counter()
                        meta_data["extract_feat"] = f"{time3 - time2:0.3f}"
                        meta_data["batch_data_time"] = (
                            speech_lengths.sum().item()
                            * frontend.frame_shift
                            * frontend.lfr_n
                            / 1000
                        )

                        if kwargs.get("permute", True):
                            speech = speech.permute(0, 2, 1)
                        if speech_lengths > kwargs.get("max_source_length", 5500):
                            # logging.info(
                            #     f"speech_lengths > max_source_length: {speech_lengths}>{self.max_source_length}, {item}"
                            # )
                            badcase_flag = True

                        olens = 1 + (speech_lengths[0].item() - 3 + 2 * 1) // 2
                        olens = 1 + (olens - 3 + 2 * 1) // 2
                        fake_token_len_i = (olens - 1) // 2 + 1
                        fake_token = [0] * fake_token_len_i
                        fbank_beg_i = len(source_ids)
                        source_ids += fake_token
                        fbank_mask_i += [1] * len(fake_token)

            fbank_beg += [fbank_beg_i + len(input_ids)]
            fake_token_len += [fake_token_len_i]
            source_mask = [-100] * len(source_ids)
            splits = pattern.split(target_out)
            for k, sub_str in enumerate(splits):
                if len(sub_str) < 1:
                    continue
                if not sub_str.startswith("<|startofspeech|>"):
                    sub_str = f"{sub_str}<|im_end|>"
                    sub_token = tokenizer.encode(sub_str)
            target_ids = sub_token
            # target_out = f"{target_out}<|im_end|>"
            # target_ids = tokenizer.encode(target_out)
            input_source_ids = input_ids + source_ids
            input_ids += source_ids + target_ids
            labels += source_mask + target_ids
            fbank_mask += fbank_mask_i
            if len(speech) > 0:
                fbank.append(speech[0, :, :])
                fbank_lens.append(speech_lengths)

        input_ids = torch.tensor(input_ids, dtype=torch.int64)  # [: self.max_token_length]
        attention_mask = torch.tensor([1] * len(input_ids), dtype=torch.int32)
        labels = torch.tensor(labels, dtype=torch.int64)  # [: self.max_token_length]

        # fbank = speech[0, :, :]
        # fbank_lens = torch.tensor(fbank_lens, dtype=torch.int32)
        fbank_mask = torch.tensor(fbank_mask, dtype=torch.float32)
        fbank_beg = torch.tensor(fbank_beg, dtype=torch.int32)
        fake_token_len = torch.tensor(fake_token_len, dtype=torch.int32)
        source_ids = torch.tensor(input_source_ids, dtype=torch.int64)
        target_ids = torch.tensor(target_ids, dtype=torch.int64)

        if len(fbank) > 0:
            speech = torch.nn.utils.rnn.pad_sequence(fbank, batch_first=True, padding_value=0.0)
            speech_lengths = torch.nn.utils.rnn.pad_sequence(
                fbank_lens, batch_first=True, padding_value=-1
            )
        else:
            speech = []
            speech_lengths = []
        output = {
            "speech": speech,
            "speech_lengths": speech_lengths,
            "fbank_mask": fbank_mask[None, :],
            "fbank_beg": fbank_beg[None,],
            "fake_token_len": fake_token_len[None, :],
            "input_ids": input_ids[None,],
            "attention_mask": attention_mask[None,],
            "labels_ids": labels,
            "source_ids": source_ids[None, :],
            "target_ids": target_ids[None, :],
        }

        return output

    def inference_prepare(
        self,
        data_in,
        data_lengths=None,
        key: list = None,
        tokenizer=None,
        frontend=None,
        **kwargs,
    ):

        meta_data = {}
        prompt = kwargs.get("prompt", None)

        if kwargs.get("batch_size", 1) > 1:
            raise NotImplementedError("batch decoding is not implemented")

        contents = self.data_template(data_in[0])
        output = self.data_load_speech(contents, tokenizer, frontend, meta_data=meta_data, **kwargs)
        batch = to_device(output, kwargs["device"])

        # audio encoder
        speech = batch["speech"]
        if len(speech) > 0:
            speech_lengths = batch["speech_lengths"][:, 0]
            # fp16
            if kwargs.get("fp16", False):
                speech = speech.to(torch.float16)
            elif kwargs.get("bf16", False):
                speech = speech.to(torch.bfloat16)
            # audio encoder
            encoder_out, encoder_out_lens = self.encode(speech, speech_lengths)

            # audio_adaptor
            encoder_out, encoder_out_lens = self.audio_adaptor(encoder_out, encoder_out_lens)

        input_ids = batch["input_ids"]
        source_ids = batch["source_ids"]
        fbank_beg = batch["fbank_beg"]
        fake_token_len = batch["fake_token_len"]

        if not kwargs.get("tearchforing", False):
            input_ids = source_ids

        input_ids[input_ids < 0] = 0
        inputs_embeds = self.llm.model.get_input_embeddings()(input_ids)

        batch_size, token_num, dims = inputs_embeds.shape

        fake_token_len[fake_token_len < 0] = 0
        fbank_beg[fbank_beg < 0] = 0

        speech_idx = 0
        for batch_idx in range(batch_size):

            for turn_id in range(fbank_beg.shape[1]):
                fbank_beg_idx = fbank_beg[batch_idx, turn_id].item()
                if fbank_beg_idx > 0:
                    speech_token_len = fake_token_len[batch_idx, turn_id]
                    speech_token = encoder_out[speech_idx, :speech_token_len, :]

                    try:
                        inputs_embeds[
                            batch_idx, fbank_beg_idx : fbank_beg_idx + speech_token_len, :
                        ] = speech_token
                    except Exception as e:
                        #
                        logging.error(f"{str(e)}, {traceback.format_exc()}")
                        logging.info(
                            f"batch_idx: {batch_idx}, inputs_embeds: {inputs_embeds.shape}, fbank_beg_idx: {fbank_beg_idx}, speech_token_len: {speech_token_len}, encoder_out: {encoder_out.shape}, encoder_out_lens: {encoder_out_lens}, fake_token_len: {fake_token_len}, speech_lengths: {speech_lengths}"
                        )
                        # import pdb;
                        # pdb.set_trace()
                        speech_token_len = encoder_out_lens[speech_idx].item()
                        speech_token = encoder_out[speech_idx, :speech_token_len, :]
                        inputs_embeds[
                            batch_idx, fbank_beg_idx : fbank_beg_idx + speech_token_len, :
                        ] = speech_token

                    speech_idx += 1
        return inputs_embeds, contents, batch, source_ids, meta_data

    def inference(
        self,
        data_in,
        data_lengths=None,
        key: list = None,
        tokenizer=None,
        frontend=None,
        **kwargs,
    ):

        inputs_embeds, contents, batch, source_ids, meta_data = self.inference_prepare(
            data_in, data_lengths, key, tokenizer, frontend, **kwargs
        )
        rand_seed = kwargs.get("rand_seed", 0)

        llm_dtype = kwargs.get("llm_dtype", "fp32")
        if llm_dtype == "fp32":
            llm_dtype = "fp16" if kwargs.get("fp16", False) else llm_dtype
            llm_dtype = "bf16" if kwargs.get("bf16", False) else llm_dtype

        with torch.cuda.amp.autocast(
            enabled=True if llm_dtype != "fp32" else False, dtype=dtype_map[llm_dtype]
        ):
            label = contents["assistant"][-1]
            self.llm = self.llm.to(dtype_map[llm_dtype])
            inputs_embeds = inputs_embeds.to(dtype_map[llm_dtype])

            # set random seed for reproduce
            set_all_random_seed(rand_seed)
            generated_ids = self.llm.generate(
                inputs_embeds=inputs_embeds,
                max_new_tokens=kwargs.get("max_length", 512),
                output_hidden_states=True,
                return_dict_in_generate=True,
                output_scores=True,
            )
            hidden_states = generated_ids[
                "hidden_states"
            ]  # hidden_states: (t1, t2, ..., tn, ..., tN), tn=(l1, l2, ..., ln, ..., lN), ln: shape: 1x1x3584

            token_num = len(hidden_states)
            hidden_states_select = torch.zeros((1, token_num, 3584), dtype=torch.float32).to(
                inputs_embeds.device
            )
            hidden_states_out_len = torch.tensor(
                [
                    token_num,
                ],
                dtype=torch.int32,
            ).to(inputs_embeds.device)
            for i in range(token_num):
                hidden_states_select[0, i, :] = hidden_states[i][-1][0, 0, :].to(torch.float32)

            target_ids = generated_ids["sequences"]
            target_emb = self.llm.model.get_input_embeddings()(target_ids)
            if self.concat_emb_hidden:
                if not self.concat_emb_hidden_norm:
                    hidden_states_select = torch.concat((hidden_states_select, target_emb), dim=-1)
                    hidden_states_select = self.audio_decoder_in_proj(hidden_states_select)
                else:
                    outs = self.hidden_norm(hidden_states_select)
                    outs = self.fusion_dropout(self.fusion_act(outs))
                    # emb = model_outputs.hidden_states[0]
                    emb = self.fusion_dropout(self.fusion_act(self.emb_norm(target_emb)))
                    outs = self.audio_decoder_in_proj(torch.cat([outs, emb], dim=-1))
                    hidden_states_select = self.fusion_act(self.fusion_norm(outs))

            # set random seed for reproduce
            set_all_random_seed(rand_seed)
            speech_tokens = self.audio_decode(hidden_states_select, hidden_states_out_len)[
                :, :, 0
            ]  # 1xlx1: 2,10,1023

            # generated_ids = [
            #     output_ids[len(input_id) :]
            #     for input_id, output_ids in zip(input_ids, generated_ids)
            # ]
            response = tokenizer.batch_decode(
                target_ids, skip_special_tokens=kwargs.get("skip_special_tokens", True)
            )[0]

            loss = None

        # synthesize waveforms
        spk_emb = kwargs.get("spk_emb", None)
        feat, wav = self.synthesize_waveform(speech_tokens, spk_emb, inputs_embeds.device)

        ibest_writer = None
        if kwargs.get("output_dir") is not None:
            if not hasattr(self, "writer"):
                self.writer = DatadirWriter(kwargs.get("output_dir"))
            ibest_writer = self.writer[f"{0 + 1}best_recog"]

            self.write_mel_wav(kwargs.get("output_dir"), feat, wav, key[0])

        results = []
        response_clean = re.sub(r"[^\w\s\u3000\u4e00-\u9fff]+", "", response)
        result_i = {
            "key": key[0],
            "text": response,
            "text_tn": response_clean,
            "label": label,
            "speech_tokens": speech_tokens,
            "wav": wav,
        }
        if loss is not None:
            result_i["loss"] = loss
        results.append(result_i)

        speech_tokens_out = "<|startofspeech|>"
        for i in range(speech_tokens.shape[-1]):
            tmp = speech_tokens[0, i].item()
            speech_tokens_out += f"<|c{tmp}|>"
        speech_tokens_out += "<|endofspeech|><|im_end|>"
        if ibest_writer is not None:
            ibest_writer["text"][key[0]] = response.replace("\n", " ")
            ibest_writer["label"][key[0]] = label.replace("\n", " ")
            ibest_writer["text_tn"][key[0]] = response_clean
            ibest_writer["speech_tokens"][key[0]] = speech_tokens_out

        return results, meta_data

    def write_mel_wav(self, output_dir, feat, wav, key):
        out_dir = os.path.join(output_dir, "1best_recog", "mels")
        os.makedirs(out_dir, exist_ok=True)
        if feat is not None:
            feat = feat.cpu().numpy()[0]
            np.save(os.path.join(out_dir, f"{key}.npy"), feat)

        out_dir = os.path.join(output_dir, "1best_recog", "wavs")
        os.makedirs(out_dir, exist_ok=True)
        if wav is not None:
            path = os.path.join(out_dir, f"{key}.wav")
            torchaudio.save(
                path,
                wav.cpu(),
                sample_rate=self.vocoder.sample_rate,
                encoding="PCM_S",
                bits_per_sample=16,
            )

    def synthesize_waveform(self, speech_tokens, spk_emb, device):
        mel_feat, wav = None, None
        if self.mel_decoder is not None and spk_emb is not None:
            # mel_feat in BxCxT
            mel_feat = self.token2mel(speech_tokens, spk_emb, device)
            if self.vocoder is not None:
                wav = self.vocoder.inference(mel_feat.transpose(1, 2))

        return mel_feat, wav

    def token2mel(self, tokens: torch.Tensor, xvec: torch.Tensor, device: torch.device):
        xvec = torch.tensor(xvec).to(device).unsqueeze(0)
        xvec_lens = torch.tensor([xvec.shape[1]], device=device, dtype=torch.int64)
        token_lens = torch.tensor([tokens.shape[1]], device=device, dtype=torch.int64)
        feat = self.mel_decoder.inference(
            tokens,
            token_lens,
            xvec,
            xvec_lens,
            diff_steps=10,
            temperature=1.0,
            prompt=dict(prompt_text=(None, None), prompt_audio=(None, None)),
        )
        return feat

    def audio_decode(
        self,
        text: torch.Tensor,
        text_lengths: torch.Tensor,
        min_length=None,
        max_length: int = 30 * 25,
        infer_cfg_ratio=None,
        decoding_length=None,
    ):
        # 1. encode text
        # text = self.audio_decoder_in_proj(text)
        device = text.device
        sos_eos_emb = self.audio_decoder_embedding(
            torch.tensor([[self.ad_sos_eos]], dtype=torch.int64, device=device)
        )
        task_id_emb = self.audio_decoder_embedding(
            torch.tensor([[self.ad_task_id]], dtype=torch.int64, device=device)
        )
        prompt = torch.cat([sos_eos_emb, text, task_id_emb], dim=1)
        seq_input = torch.zeros(
            [1, prompt.shape[1] + max_length, prompt.shape[2]], dtype=torch.float32, device=device
        )
        seq_input[:, : prompt.shape[1], :] = prompt
        out_tokens = torch.zeros([1, max_length, 1], dtype=torch.int64, device=device)
        out_token_len = 0
        prompt_len = prompt.shape[1]
        state, hit_eos = None, False
        for i in range(max_length):
            # use state for speedup
            pred, (state, _) = self.audio_decoder.score(
                seq_input[0, : prompt_len + out_token_len], state, prompt[0]
            )

            # sampling all `nq` token ids
            pred = pred.reshape(self.predict_nq, -1)
            # normalize scores
            pred = torch.log_softmax(pred, dim=-1)
            if min_length is not None and i < min_length:
                pred[:, self.codebook_size + self.ad_sos_eos] = float(np.finfo(np.float32).min)
            top_ids = self.ras_sampling(pred[0], out_tokens[0, :out_token_len, 0])

            if torch.any(top_ids == (self.codebook_size + self.ad_sos_eos)):
                hit_eos = True
                out_tokens = out_tokens[:, :out_token_len, :]
                break

            out_tokens[0, out_token_len, 0] = top_ids[0]
            seq_input[0, prompt_len + out_token_len, :] = self.codec_embedder(top_ids)[0]
            out_token_len += 1

        if decoding_length is None:
            return out_tokens
        else:
            return out_tokens, hit_eos

    # Repetition Aware Sampling in VALL-E 2
    def ras_sampling(
        self, weighted_scores, decoded_tokens, *, top_p=0.8, top_k=25, win_size=10, tau_r=0.1
    ):
        top_ids = self.nucleus_sampling(weighted_scores, top_p=top_p, top_k=top_k)
        rep_num = torch.sum(decoded_tokens[-win_size:] == top_ids).item()
        if rep_num >= win_size * tau_r:
            top_ids = self.random_sampling(weighted_scores)

        return top_ids

    def nucleus_sampling(self, weighted_scores, top_p=0.8, top_k=25):
        cum_prob = 0.0
        sorted_value, sorted_idx = weighted_scores.softmax(dim=0).sort(descending=True, stable=True)
        i = len(sorted_idx)
        for i in range(len(sorted_idx)):
            # sampling both top-p and numbers.
            if cum_prob < top_p and i < top_k:
                cum_prob += sorted_value[i]
            else:
                break
        prob = sorted_value[:i]
        indices = sorted_idx[:i]
        sampling_ids = prob.multinomial(1, replacement=True)
        top_ids = indices[sampling_ids]
        return top_ids

    def random_sampling(self, weighted_scores):
        top_ids = weighted_scores.softmax(dim=0).multinomial(1, replacement=True)
        return top_ids


@tables.register("model_classes", "LLMASR6")
class LLMASR6(nn.Module):
    """ """

    def __init__(
        self,
        audio_encoder: str = None,
        audio_encoder_conf: dict = None,
        audio_adaptor: str = None,
        audio_adaptor_conf: dict = None,
        llm: str = None,
        llm_conf: dict = None,
        input_size: int = 80,
        lsm_weight: float = 0.0,
        length_normalized_loss: bool = False,
        audio_decoder: str = None,
        audio_decoder_conf: dict = None,
        **kwargs,
    ):

        super().__init__()

        # audio encoder
        hub = audio_encoder_conf.get("hub", None)
        if hub == "ms":
            from funasr import AutoModel

            model = AutoModel(model=audio_encoder, model_revision="master")
            # frontend = model.kwargs.get("frontend")
            audio_encoder_output_size = model.model.encoder_output_size

            audio_encoder = (
                model.model.model.encoder if hasattr(model.model, "model") else model.model.encoder
            )

            # self.frontend = frontend

        elif hub == "hf":
            pass
        else:
            encoder_class = tables.encoder_classes.get(audio_encoder)
            audio_encoder = encoder_class(input_size=input_size, **audio_encoder_conf)
            audio_encoder_output_size = audio_encoder.output_size()
        freeze = audio_encoder_conf.get("freeze", True)
        freeze_layer_num = int(audio_encoder_conf.get("freeze_layer_num", -1))
        # if freeze_layer_num > 0:
        #     freeze_layer_num = range(freeze_layer_num)

        if freeze:
            for name, param in audio_encoder.named_parameters():
                if freeze_layer_num > 0:
                    idx = re.search(r"\.\d+\.", name)
                    if idx is not None:
                        beg, end = idx.regs[0]
                        layer_id = int(name[beg + 1 : end - 1])
                        if layer_id < freeze_layer_num:
                            param.requires_grad = False
                    elif "ln_post." not in name:
                        param.requires_grad = False
                else:
                    param.requires_grad = False

            audio_encoder.eval()

        self.audio_encoder = audio_encoder
        self.audio_encoder_activation_checkpoint = audio_encoder_conf.get(
            "activation_checkpoint", False
        )

        # llm
        self.llm = None

        from transformers import AutoModelForCausalLM, AutoTokenizer, AutoConfig

        init_param_path = llm_conf.get("init_param_path", "vicuna-7b-v1.5")

        model = AutoModelForCausalLM.from_pretrained(
            init_param_path,
            load_in_8bit=None,
            device_map=None,
            use_cache=None,
            output_hidden_states=True,
        )

        freeze = llm_conf.get("freeze", True)
        if freeze:
            for name, param in model.named_parameters():
                param.requires_grad = False
            model.eval()
        if llm_conf.get("activation_checkpoint", False):
            model.gradient_checkpointing_enable()
        self.llm_dtype = llm_conf.get("llm_dtype", "fp32")
        self.llm = model.to(dtype_map[self.llm_dtype])
        llm_dim = model.get_input_embeddings().weight.shape[-1]
        self.tokenizer = AutoTokenizer.from_pretrained(init_param_path)

        # adaptor
        adaptor_class = tables.adaptor_classes.get(audio_adaptor)
        audio_adaptor_conf["encoder_dim"] = audio_encoder_output_size
        audio_adaptor_conf["llm_dim"] = llm_dim
        audio_adaptor = adaptor_class(**audio_adaptor_conf)
        init_param_path = audio_adaptor_conf.get("init_param_path", None)
        if init_param_path is not None:
            src_state = torch.load(init_param_path, map_location="cpu")
            flag = audio_adaptor.load_state_dict(src_state, strict=False)
            logging.info(f"Loading audio_adaptor ckpt: {init_param_path}, status: {flag}")

        self.audio_adaptor = audio_adaptor

        self.error_calculator = None

        self.length_normalized_loss = length_normalized_loss
        self.beam_search = None

        self.eos = kwargs.get("eos", 151645)

        # tts text tokenizer related
        tts_token_type = audio_decoder_conf.get("tts_token_type", "whisper_rich_ttsfrd")
        ttsfrd_res_dir = audio_decoder_conf.get("ttsfrd_res_dir", "./ttsfrd/9.5.5")
        from funasr.models.llm_asr.tts_text_tokenizer.build_tokenizer import build_tokenizer

        self.tts_text_tokenizer = build_tokenizer(
            tts_token_type,
            bpemodel=ttsfrd_res_dir,
            p_word2phn=1.0,
        )
        from funasr.models.llm_asr.tts_models.e2e_model import UCTDXvecSlotModel

        from omegaconf import OmegaConf, DictConfig

        tts_model_conf = kwargs.get("tts_model_conf", {})
        if isinstance(tts_model_conf, DictConfig):
            tts_model_conf = OmegaConf.to_container(tts_model_conf, resolve=True)
        self.tts_model = UCTDXvecSlotModel(**tts_model_conf)
        self.tts_dim_proj = nn.Linear(llm_dim, self.tts_model.output_size)

        # self.codebook_dim = audio_decoder_conf.get("codebook_dim", 1024)
        # self.codebook_size = audio_decoder_conf.get("codebook_size", 4096)
        # self.lm_out_voc_size = self.codebook_size + 1
        # self.audio_decoder = self.build_audio_decoder(name=audio_decoder, conf=audio_decoder_conf)
        # self.concat_emb_hidden = audio_decoder_conf.get("concat_emb_hidden", False)
        # self.concat_emb_hidden_norm = audio_decoder_conf.get("concat_emb_hidden_norm", False)
        # if self.concat_emb_hidden_norm:
        #     self.hidden_norm = LayerNorm(llm_dim)
        #     self.fusion_dropout = nn.Dropout(audio_decoder_conf.get("fusion_drop_rate", 0.0))
        #     self.emb_norm = LayerNorm(llm_dim)
        #     self.fusion_norm = LayerNorm(self.audio_decoder.embed_unit)
        #     self.fusion_act = Swish()
        # audio_decoder_in_proj_dim = llm_dim * 2 if self.concat_emb_hidden else llm_dim
        # self.audio_decoder_in_proj = torch.nn.Linear(
        #     audio_decoder_in_proj_dim, self.audio_decoder.embed_unit
        # )
        # self.codec_embedder = torch.nn.Embedding(self.codebook_size, self.codebook_dim)
        # self.audio_decoder_embedding = torch.nn.Embedding(2, self.audio_decoder.embed_unit)
        # self.ad_sos_eos = 0
        # self.ad_task_id = 1
        # self.ad_ignore_id = -1
        # self.predict_nq = 1
        #
        # from .label_smoothing_loss import LabelSmoothingLoss
        #
        # self.criterion_ce = LabelSmoothingLoss(
        #     size=self.lm_out_voc_size // self.predict_nq,
        #     padding_idx=self.ad_ignore_id,
        #     smoothing=lsm_weight,
        #     normalize_length=length_normalized_loss,
        #     reduction=False,
        # )
        #
        # mel_decoder_name = kwargs.get("mel_decoder", None)
        # mel_decoder_conf = kwargs.get("mel_decoder_conf", None)
        # self.mel_decoder = self.build_mel_decoder(name=mel_decoder_name, conf=mel_decoder_conf)
        vocoder_name = kwargs.get("vocoder", None)
        vocoder_conf = kwargs.get("vocoder_conf", None)
        self.vocoder = self.build_vocoder(name=vocoder_name, conf=vocoder_conf)

    def build_mel_decoder(self, name: str, conf: dict):
        if name is None or conf is None:
            return None
        if name == "MaskedDiffWithXvec":
            from funasr.models.llm_asr.flow_matching import MaskedDiffWithXvec

            return MaskedDiffWithXvec(**conf)
        return None

    def build_vocoder(self, name: str, conf: dict):
        if name is None or conf is None:
            return None
        if name == "HifiGAN":
            from funasr.models.llm_asr.hifigan import HifiGan

            return HifiGan(**conf)
        return None

    def build_audio_decoder(self, name, conf):
        if name == "transformer":
            from funasr.models.llm_asr.transformer_lm import TransformerEmbedLM

            if "text_vocab_size" in conf:
                lm_model = TransformerEmbedLM(vocab_size=self.lm_out_voc_size, **conf)
            else:
                lm_model = TransformerEmbedLM(
                    vocab_size=self.lm_out_voc_size, text_vocab_size=self.lm_out_voc_size, **conf
                )
        else:
            raise TypeError(f"Unknown codec decoder type {name}")

        return lm_model

    def calc_dense_vector(self, codec, codec_lengths):
        """
        Args:
            codec: (B, T, Nq)
            codec_lengths: (B, )
        """
        mask = codec != self.ad_ignore_id
        return self.codec_embedder(codec * mask).sum(dim=-2) * mask

    def prepare_audio_decoder_io(
        self,
        text: torch.Tensor,
        text_lengths: torch.Tensor,
        codec: Optional[torch.Tensor] = None,
        codec_lengths: Optional[torch.Tensor] = None,
        need_targets: bool = True,
    ):
        """build inputs and targets for language model

        Normally, this function is called in batchify_nll.
        Args:
            text: (Batch, Length, Dim)
            text_lengths: (Batch,)
            codec: (Batch, Length)
            codec_lengths: (Batch,)
            need_targets: bool, whether provide targets
        """

        if need_targets:
            assert (
                codec is not None and codec_lengths is not None
            ), "need_target=True, but codec or codec_length is None"

        sos_eos_emb = self.audio_decoder_embedding(
            torch.tensor([self.ad_sos_eos], dtype=torch.int64, device=text.device)
        )
        task_id_emb = self.audio_decoder_embedding(
            torch.tensor([self.ad_task_id], dtype=torch.int64, device=text.device)
        )
        codec_emb = None
        if codec is not None and codec_lengths is not None:
            codec_emb = self.calc_dense_vector(codec, codec_lengths)
        inputs_list = []
        for i, text_len in enumerate(text_lengths):
            one_input = [sos_eos_emb, text[i, :text_len], task_id_emb]
            if codec_emb is not None:
                one_input.append(codec_emb[i, : codec_lengths[i]])
            inputs_list.append(torch.cat(one_input, dim=0))
        llm_inputs = pad_list(inputs_list, 0.0)
        llm_lengths = text_lengths + 2
        if codec_emb is not None:
            llm_lengths = llm_lengths + codec_lengths

        if not need_targets:
            return llm_inputs, llm_lengths

        bb, tt = text.shape[0], codec_lengths.max() + 1
        llm_targets = -1 * torch.ones(
            [bb, tt, self.predict_nq], dtype=torch.int64, device=text.device
        )
        for i, codec_len in enumerate(codec_lengths):
            llm_targets[i, :codec_len] = codec[i, :codec_len]
            llm_targets[i, codec_len] = self.codebook_size + self.ad_sos_eos

        return (llm_inputs, llm_targets), (llm_lengths, codec_lengths + 1)

    def nll(
        self,
        text: torch.Tensor,
        text_lengths: torch.Tensor,
        codec: Optional[torch.Tensor] = None,
        codec_lengths: Optional[torch.Tensor] = None,
    ) -> Tuple[torch.Tensor, torch.Tensor, torch.Tensor, torch.Tensor]:
        """Compute negative log likelihood(nll)

        Normally, this function is called in batchify_nll.
        Args:
            text: (Batch, Length, Dim)
            text_lengths: (Batch,)
            codec: (Batch, Length)
            codec_lengths: (Batch,)
        """
        batch_size = text.size(0)
        # For data parallel
        text = text[:, : text_lengths.max()]
        codec = codec[:, : codec_lengths.max()]
        # text = self.audio_decoder_in_proj(text)

        # build inputs and targets for language model
        with autocast(False):
            (sequence, target), (x_lengths, y_lengths) = self.prepare_audio_decoder_io(
                text, text_lengths, codec, codec_lengths, need_targets=True
            )

        # 2a. Forward Language model
        # x: (Batch, Length) -> y: (Batch, Length, NVocab)
        sequence = sequence[:, : x_lengths.max()]
        target = target[:, : y_lengths.max()]
        y, _ = self.audio_decoder(sequence, x_lengths, text_lengths + 1)
        bb, tt = y.shape[0], y.shape[1]
        y = y.reshape(bb, tt, self.predict_nq, -1)
        # 2b. Extract real logits
        logits_list = []
        for i, (text_len, codec_len) in enumerate(zip(text_lengths, codec_lengths)):
            logits_list.append(y[i, text_len + 1 : text_len + 2 + codec_len])
        logits = pad_list(logits_list, 0.0)

        # 3. Calc negative log likelihood
        tt = logits.shape[1]
        nll = self.criterion_ce(
            logits.reshape(bb, tt * self.predict_nq, -1), target.reshape(bb, tt * self.predict_nq)
        )
        nll = nll.sum(-1)
        # nll: (BxL,) -> (BxL,)
        nll.masked_fill_(make_pad_mask(y_lengths * self.predict_nq).to(nll.device).view(-1), 0.0)
        # nll: (BxL,) -> (B, L)
        nll = nll.reshape(batch_size, -1).reshape(batch_size, tt, self.predict_nq)

        return nll, logits, target, codec_lengths + 1

    def forward(
        self,
        speech: torch.Tensor = None,
        speech_lengths: torch.Tensor = None,
        input_ids: torch.Tensor = None,
        attention_mask: torch.Tensor = None,
        labels_ids: torch.Tensor = None,
        fbank_beg: torch.Tensor = None,
        fbank_mask: torch.Tensor = None,
        **kwargs,
    ) -> Tuple[torch.Tensor, Dict[str, torch.Tensor], torch.Tensor]:
        """Encoder + Decoder + Calc loss
        Args:
                speech: (Batch, Length, ...)
                speech_lengths: (Batch, )
                text: (Batch, Length)
                text_lengths: (Batch,)
        """
        # import pdb
        #
        # pdb.set_trace()
        stats = {}
        input_ids[input_ids < 0] = 0
        inputs_embeds = self.llm.model.get_input_embeddings()(input_ids)
        batch_size, token_num, dims = inputs_embeds.shape
        if speech is not None:
            if len(speech_lengths.size()) > 1:
                speech_lengths = speech_lengths[:, 0]

            batch_size_speech, frames, _ = speech.shape

            # with torch.cuda.amp.autocast(enabled=False):
            # audio encoder
            if self.audio_encoder_activation_checkpoint:
                from torch.utils.checkpoint import checkpoint

                encoder_out, encoder_out_lens = checkpoint(
                    self.encode, speech, speech_lengths, use_reentrant=False
                )
            else:
                encoder_out, encoder_out_lens = self.encode(speech, speech_lengths)

            # audio_adaptor
            encoder_out, encoder_out_lens = self.audio_adaptor(encoder_out, encoder_out_lens)

            fake_token_len = kwargs.get("fake_token_len")
            fake_token_len[fake_token_len < 0] = 0
            fbank_beg[fbank_beg < 0] = 0

            speech_idx = 0
            for batch_idx in range(batch_size):

                for turn_id in range(fbank_beg.shape[1]):
                    fbank_beg_idx = fbank_beg[batch_idx, turn_id].item()
                    if fbank_beg_idx > 0:
                        speech_token_len = fake_token_len[batch_idx, turn_id]
                        speech_token = encoder_out[speech_idx, :speech_token_len, :]

                        try:
                            inputs_embeds[
                                batch_idx, fbank_beg_idx : fbank_beg_idx + speech_token_len, :
                            ] = speech_token
                        except Exception as e:
                            #
                            logging.error(f"{str(e)}, {traceback.format_exc()}")
                            logging.info(
                                f"batch_idx: {batch_idx}, inputs_embeds: {inputs_embeds.shape}, fbank_beg_idx: {fbank_beg_idx}, speech_token_len: {speech_token_len}, encoder_out: {encoder_out.shape}, encoder_out_lens: {encoder_out_lens}, fake_token_len: {fake_token_len}, speech_lengths: {speech_lengths}"
                            )
                            # import pdb;
                            # pdb.set_trace()
                            speech_token_len = encoder_out_lens[speech_idx].item()
                            speech_token = encoder_out[speech_idx, :speech_token_len, :]
                            inputs_embeds[
                                batch_idx, fbank_beg_idx : fbank_beg_idx + speech_token_len, :
                            ] = speech_token

                        speech_idx += 1

            stats["batch_size_speech"] = batch_size_speech
            stats["batch_size_x_frames"] = frames * batch_size_speech
            stats["batch_size_real_frames"] = speech_lengths.sum().item()
            stats["padding_frames"] = stats["batch_size_x_frames"] - stats["batch_size_real_frames"]

        with torch.cuda.amp.autocast(
            enabled=True if self.llm_dtype != "fp32" else False, dtype=dtype_map[self.llm_dtype]
        ):
            labels_ids[labels_ids == -1] = -100
            attention_mask[attention_mask < 0] = 0
            model_outputs = self.llm(
                inputs_embeds=inputs_embeds.to(dtype_map[self.llm_dtype]),
                attention_mask=attention_mask,
                labels=labels_ids,
            )
            loss = model_outputs.loss

        # audio sampling point
        audio = kwargs.get("audio")
        audio_len = kwargs.get("audio_len")

        # codec
        codec = kwargs.get("codec")
        codec_len = (codec > 0).sum(-1)

        input_mask = kwargs.get("input_mask")
        input_mask[input_mask < 0] = 0

        hidden_states = model_outputs.hidden_states[-1].float()
        hidden_states_his_select = []

        # target, str
        target_ids = []
        target_ids_len = []
        turn_id_cum = 0
        for batch_idx in range(labels_ids.shape[0]):

            try:
                for turn_id in range(fbank_beg.shape[1]):

                    fbank_beg_idx = fbank_beg[batch_idx, turn_id].item()
                    if fbank_beg_idx > 0:
                        beg = 0
                        end = input_mask[turn_id_cum].sum(-1)
                        # print(f"beg: {beg}, end: {end}")
                        hidden_states_his_i = hidden_states[batch_idx, beg:end, :]
                        hidden_states_his_select.append(hidden_states_his_i)
                        turn_id_cum += 1
            except:
                import pdb

                pdb.set_trace()
            beg_i = 0
            end_i = 0
            for token_idx in range(labels_ids.shape[1]):
                token_int = labels_ids[batch_idx, token_idx].item()
                if token_int == self.eos:
                    target_ids_i = labels_ids[batch_idx, beg_i:end_i]
                    target_ids_len_i = end_i - beg_i
                    target_ids_len.append(target_ids_len_i)
                    target = self.tokenizer.decode(target_ids_i)
                    target_ids.append(target)

                    end_i += 1
                    beg_i = end_i
                    continue

                end_i += 1
                if token_int <= 0:
                    beg_i += 1

        # hidden_states_his_select
        hidden_states_his_select = torch.nn.utils.rnn.pad_sequence(
            hidden_states_his_select, batch_first=True, padding_value=0.0
        )
        hidden_states_his_select = hidden_states_his_select.to(device=input_ids.device)
        hidden_states_his_select_len = input_mask.sum(-1)

        # import pdb
        #
        # pdb.set_trace()

        # if self.concat_emb_hidden:
        #     if not self.concat_emb_hidden_norm:
        #         hidden_states_select = torch.concat((hidden_states_select, target_emb), dim=-1)
        #         hidden_states_select = self.audio_decoder_in_proj(hidden_states_select)
        #     else:
        #         outs = self.hidden_norm(hidden_states_select)
        #         outs = self.fusion_dropout(self.fusion_act(outs))
        #         # emb = model_outputs.hidden_states[0]
        #         emb = self.fusion_dropout(self.fusion_act(self.emb_norm(target_emb)))
        #         outs = self.audio_decoder_in_proj(torch.cat([outs, emb], dim=-1))
        #         hidden_states_select = self.fusion_act(self.fusion_norm(outs))
        #
        # nll, logits, target, target_lengths = self.nll(
        #     hidden_states_select, target_ids_len, codec[:, :, None], codec_len
        # )
        # output_mask = (
        #     ~make_pad_mask(target_lengths, maxlen=target_lengths.max())
        #     .to(hidden_states_select.device)
        #     .unsqueeze(-1)
        # )
        # total, batch_size = output_mask.sum() * self.predict_nq, nll.shape[0] * self.predict_nq
        # denom = total if self.length_normalized_loss else batch_size
        # loss = (nll * output_mask).sum() / denom
        #
        # with torch.no_grad():
        #     preds = torch.argmax(model_outputs.logits, -1)
        #     acc_att = compute_accuracy(preds[:, :-1], labels_ids[:, 1:], ignore_label=-100)
        #     stats["acc"] = acc_att
        #
        #     cc = logits.shape[-1]
        #     for i in range(self.predict_nq):
        #         acc = th_accuracy(
        #             logits[:, :, i, :].reshape(-1, cc), target[:, :, i], self.ad_ignore_id
        #         )
        #         stats[f"codec_acc_{i + 1}"] = acc

        # nar tts model related
        # import pdb; pdb.set_trace()
        device = hidden_states_his_select.device
        text = [
            torch.tensor(self.tts_text_tokenizer.text2tokens(x), dtype=torch.int64).to(device)
            for x in target_ids
        ]
        text_lengths = [len(x) for x in text]
        text = pad_list(text, pad_value=-1).long().to(device)
        audio_len = torch.tensor(audio_len, dtype=torch.int64).to(device)
        text_lengths = torch.tensor(text_lengths, dtype=torch.int64).to(device)
        # mute the "da" noise.
        # TODO: make sure the sample rate is 22050.
        audio[:, : int(0.02 * 22050)] = 0
        hidden_states_his_select = self.tts_dim_proj(hidden_states_his_select)
        tts_loss, tts_states, tts_weight = self.tts_model.forward(
            text=text,
            text_lengths=text_lengths,
            speech_token=codec,
            speech_token_lengths=codec_len,
            audio=audio,
            audio_lengths=audio_len,
            prompt=hidden_states_his_select,
            prompt_len=hidden_states_his_select_len,
        )
        loss = loss + tts_loss
        for key, value in tts_states.items():
            stats[f"tts_{key}"] = value

        stats["loss"] = torch.clone(loss.detach())
        stats["batch_size"] = batch_size
        stats["batch_size_x_tokens"] = token_num * batch_size
        stats["batch_size_real_tokens"] = attention_mask.sum().item()
        stats["padding_tokens"] = stats["batch_size_x_tokens"] - stats["batch_size_real_tokens"]

        dialog_turns = (fbank_beg > 0).sum(-1)
        dialog_turns_max = torch.max(dialog_turns).int().item()
        dialog_turns_avg = dialog_turns.sum().item() / batch_size
        stats["dialog_turns_max"] = dialog_turns_max
        stats["dialog_turns_avg"] = dialog_turns_avg

        # force_gatherable: to-device and to-tensor if scalar for DataParallel
        if self.length_normalized_loss:
            batch_size = int((labels_ids > 0 + 1).sum())
        loss, stats, weight = force_gatherable((loss, stats, batch_size), loss.device)
        return loss, stats, weight

    def encode(self, speech, speech_lengths):
        # audio encoder
        encoder_out, encoder_out_lens = self.audio_encoder(speech.permute(0, 2, 1), speech_lengths)

        return encoder_out, encoder_out_lens

    def data_template(self, data):
        system, user, assistant = [], [], []
        for i, item in enumerate(data):
            role = item["role"]
            content = item["content"]
            if role == "system":
                system.append(content)
            elif role == "user":
                if "audio" in item:
                    audio = item["audio"]
                    content = [content, audio]
                user.append(content)
            elif role == "assistant":
                assistant.append(content)

        system = system * len(user)

        contents = {
            "system": system,
            "user": user,
            "assistant": assistant,
        }

        return contents

    def data_load_speech(self, contents: dict, tokenizer, frontend, meta_data={}, **kwargs):

        system = contents["system"]
        user = contents["user"]
        assistant = contents["assistant"]
        pattern = re.compile(r"(<\|startofspeech\|>.*?<\|endofspeech\|>)")

        input_ids, labels, fbank, fbank_lens, fbank_mask, fbank_beg, fake_token_len = (
            [],
            [],
            [],
            [],
            [],
            [],
            [],
        )
        input_source_ids = []
        for i, (system_prompt, user_prompt, target_out) in enumerate(zip(system, user, assistant)):
            if i >= kwargs.get("multiturn_num_max", 5):
                break
            if len(input_ids) > kwargs.get("max_token_length", 1500):
                break

            if isinstance(user_prompt, (list, tuple)):
                user_prompt, audio = user_prompt
            if i == 0:
                source_input = f"<|im_start|>system\n{system_prompt}<|im_end|>\n<|im_start|>user\n{user_prompt}<|im_end|>\n<|im_start|>assistant\n"
            else:
                source_input = f"<|im_start|>user\n{user_prompt}<|im_end|>\n<|im_start|>assistant\n"

            splits = pattern.split(source_input)
            source_ids = []
            fbank_i = []
            fbank_mask_i = []
            fake_token_len_i = 0
            fbank_beg_i = -1
            fbank_lens_i = []
            speech, speech_lengths = [], []
            for k, sub_str in enumerate(splits):
                if not sub_str.startswith("<|startofspeech|>"):
                    sub_token = tokenizer.encode(sub_str)
                    source_ids += sub_token
                    fbank_mask_i += [0] * len(sub_token)
                else:
                    sub_str = sub_str.replace("<|startofspeech|>", "").replace(
                        "<|endofspeech|>", ""
                    )
                    if sub_str.startswith("!"):
                        sub_str = sub_str[1:]
                        if sub_str.startswith("!"):  # !!: audio sample point
                            sub_str = audio
                        try:
                            time1 = time.perf_counter()
                            data_src = load_audio_text_image_video(sub_str, fs=frontend.fs)
                            time2 = time.perf_counter()
                            meta_data["load_data"] = f"{time2 - time1:0.3f}"
                        except Exception as e:
                            logging.error(f"Loading wav failed! {str(e)}, {traceback.format_exc()}")

                        speech, speech_lengths = extract_fbank(
                            data_src,
                            data_type=kwargs.get("data_type", "sound"),
                            frontend=frontend,
                            is_final=True,
                        )  # speech: [b, T, d]

                        time3 = time.perf_counter()
                        meta_data["extract_feat"] = f"{time3 - time2:0.3f}"
                        meta_data["batch_data_time"] = (
                            speech_lengths.sum().item()
                            * frontend.frame_shift
                            * frontend.lfr_n
                            / 1000
                        )

                        if kwargs.get("permute", True):
                            speech = speech.permute(0, 2, 1)
                        if speech_lengths > kwargs.get("max_source_length", 5500):
                            # logging.info(
                            #     f"speech_lengths > max_source_length: {speech_lengths}>{self.max_source_length}, {item}"
                            # )
                            badcase_flag = True

                        olens = 1 + (speech_lengths[0].item() - 3 + 2 * 1) // 2
                        olens = 1 + (olens - 3 + 2 * 1) // 2
                        fake_token_len_i = (olens - 1) // 2 + 1
                        fake_token = [0] * fake_token_len_i
                        fbank_beg_i = len(source_ids)
                        source_ids += fake_token
                        fbank_mask_i += [1] * len(fake_token)

            fbank_beg += [fbank_beg_i + len(input_ids)]
            fake_token_len += [fake_token_len_i]
            source_mask = [-100] * len(source_ids)
            splits = pattern.split(target_out)
            for k, sub_str in enumerate(splits):
                if len(sub_str) < 1:
                    continue
                if not sub_str.startswith("<|startofspeech|>"):
                    sub_str = f"{sub_str}<|im_end|>"
                    sub_token = tokenizer.encode(sub_str)
            target_ids = sub_token
            # target_out = f"{target_out}<|im_end|>"
            # target_ids = tokenizer.encode(target_out)
            input_source_ids = input_ids + source_ids
            input_ids += source_ids + target_ids
            labels += source_mask + target_ids
            fbank_mask += fbank_mask_i
            if len(speech) > 0:
                fbank.append(speech[0, :, :])
                fbank_lens.append(speech_lengths)

        input_ids = torch.tensor(input_ids, dtype=torch.int64)  # [: self.max_token_length]
        attention_mask = torch.tensor([1] * len(input_ids), dtype=torch.int32)
        labels = torch.tensor(labels, dtype=torch.int64)  # [: self.max_token_length]

        # fbank = speech[0, :, :]
        # fbank_lens = torch.tensor(fbank_lens, dtype=torch.int32)
        fbank_mask = torch.tensor(fbank_mask, dtype=torch.float32)
        fbank_beg = torch.tensor(fbank_beg, dtype=torch.int32)
        fake_token_len = torch.tensor(fake_token_len, dtype=torch.int32)
        source_ids = torch.tensor(input_source_ids, dtype=torch.int64)
        target_ids = torch.tensor(target_ids, dtype=torch.int64)

        if len(fbank) > 0:
            speech = torch.nn.utils.rnn.pad_sequence(fbank, batch_first=True, padding_value=0.0)
            speech_lengths = torch.nn.utils.rnn.pad_sequence(
                fbank_lens, batch_first=True, padding_value=-1
            )
        else:
            speech = []
            speech_lengths = []
        output = {
            "speech": speech,
            "speech_lengths": speech_lengths,
            "fbank_mask": fbank_mask[None, :],
            "fbank_beg": fbank_beg[None,],
            "fake_token_len": fake_token_len[None, :],
            "input_ids": input_ids[None,],
            "attention_mask": attention_mask[None,],
            "labels_ids": labels,
            "source_ids": source_ids[None, :],
            "target_ids": target_ids[None, :],
        }

        return output

    def inference_prepare(
        self,
        data_in,
        data_lengths=None,
        key: list = None,
        tokenizer=None,
        frontend=None,
        **kwargs,
    ):

        meta_data = {}
        prompt = kwargs.get("prompt", None)

        if kwargs.get("batch_size", 1) > 1:
            raise NotImplementedError("batch decoding is not implemented")

        contents = self.data_template(data_in[0])
        output = self.data_load_speech(contents, tokenizer, frontend, meta_data=meta_data, **kwargs)
        batch = to_device(output, kwargs["device"])

        # audio encoder
        speech = batch["speech"]
        if len(speech) > 0:
            speech_lengths = batch["speech_lengths"][:, 0]
            # fp16
            if kwargs.get("fp16", False):
                speech = speech.to(torch.float16)
            elif kwargs.get("bf16", False):
                speech = speech.to(torch.bfloat16)
            # audio encoder
            encoder_out, encoder_out_lens = self.encode(speech, speech_lengths)

            # audio_adaptor
            encoder_out, encoder_out_lens = self.audio_adaptor(encoder_out, encoder_out_lens)

        input_ids = batch["input_ids"]
        source_ids = batch["source_ids"]
        fbank_beg = batch["fbank_beg"]
        fake_token_len = batch["fake_token_len"]

        if not kwargs.get("tearchforing", False):
            input_ids = source_ids

        input_ids[input_ids < 0] = 0
        inputs_embeds = self.llm.model.get_input_embeddings()(input_ids)

        batch_size, token_num, dims = inputs_embeds.shape

        fake_token_len[fake_token_len < 0] = 0
        fbank_beg[fbank_beg < 0] = 0

        speech_idx = 0
        for batch_idx in range(batch_size):

            for turn_id in range(fbank_beg.shape[1]):
                fbank_beg_idx = fbank_beg[batch_idx, turn_id].item()
                if fbank_beg_idx > 0:
                    speech_token_len = fake_token_len[batch_idx, turn_id]
                    speech_token = encoder_out[speech_idx, :speech_token_len, :]

                    try:
                        inputs_embeds[
                            batch_idx, fbank_beg_idx : fbank_beg_idx + speech_token_len, :
                        ] = speech_token
                    except Exception as e:
                        #
                        logging.error(f"{str(e)}, {traceback.format_exc()}")
                        logging.info(
                            f"batch_idx: {batch_idx}, inputs_embeds: {inputs_embeds.shape}, fbank_beg_idx: {fbank_beg_idx}, speech_token_len: {speech_token_len}, encoder_out: {encoder_out.shape}, encoder_out_lens: {encoder_out_lens}, fake_token_len: {fake_token_len}, speech_lengths: {speech_lengths}"
                        )
                        # import pdb;
                        # pdb.set_trace()
                        speech_token_len = encoder_out_lens[speech_idx].item()
                        speech_token = encoder_out[speech_idx, :speech_token_len, :]
                        inputs_embeds[
                            batch_idx, fbank_beg_idx : fbank_beg_idx + speech_token_len, :
                        ] = speech_token

                    speech_idx += 1
        return inputs_embeds, contents, batch, source_ids, meta_data

    def inference(
        self,
        data_in,
        data_lengths=None,
        key: list = None,
        tokenizer=None,
        frontend=None,
        **kwargs,
    ):

        inputs_embeds, contents, batch, source_ids, meta_data = self.inference_prepare(
            data_in, data_lengths, key, tokenizer, frontend, **kwargs
        )
        rand_seed = kwargs.get("rand_seed", 0)

        llm_dtype = kwargs.get("llm_dtype", "fp32")
        if llm_dtype == "fp32":
            llm_dtype = "fp16" if kwargs.get("fp16", False) else llm_dtype
            llm_dtype = "bf16" if kwargs.get("bf16", False) else llm_dtype

        with torch.cuda.amp.autocast(
            enabled=True if llm_dtype != "fp32" else False, dtype=dtype_map[llm_dtype]
        ):
            label = contents["assistant"][-1]
            self.llm = self.llm.to(dtype_map[llm_dtype])
            inputs_embeds = inputs_embeds.to(dtype_map[llm_dtype])

            # set random seed for reproduce
            set_all_random_seed(rand_seed)
            generated_ids = self.llm.generate(
                inputs_embeds=inputs_embeds,
                max_new_tokens=kwargs.get("max_length", 512),
                output_hidden_states=True,
                return_dict_in_generate=True,
                output_scores=True,
            )
            hidden_states = generated_ids[
                "hidden_states"
            ]  # hidden_states: (t1, t2, ..., tn, ..., tN), tn=(l1, l2, ..., ln, ..., lN), ln: shape: 1x1x3584

            token_num = len(hidden_states)
            hidden_states_select = torch.zeros((1, token_num, 3584), dtype=torch.float32).to(
                inputs_embeds.device
            )
            hidden_states_out_len = torch.tensor(
                [
                    token_num,
                ],
                dtype=torch.int32,
            ).to(inputs_embeds.device)
            for i in range(token_num):
                hidden_states_select[0, i, :] = hidden_states[i][-1][0, 0, :].to(torch.float32)

            target_ids = generated_ids["sequences"]
            target_emb = self.llm.model.get_input_embeddings()(target_ids)
            if self.concat_emb_hidden:
                if not self.concat_emb_hidden_norm:
                    hidden_states_select = torch.concat((hidden_states_select, target_emb), dim=-1)
                    hidden_states_select = self.audio_decoder_in_proj(hidden_states_select)
                else:
                    outs = self.hidden_norm(hidden_states_select)
                    outs = self.fusion_dropout(self.fusion_act(outs))
                    # emb = model_outputs.hidden_states[0]
                    emb = self.fusion_dropout(self.fusion_act(self.emb_norm(target_emb)))
                    outs = self.audio_decoder_in_proj(torch.cat([outs, emb], dim=-1))
                    hidden_states_select = self.fusion_act(self.fusion_norm(outs))

            # set random seed for reproduce
            set_all_random_seed(rand_seed)
            speech_tokens = self.audio_decode(hidden_states_select, hidden_states_out_len)[
                :, :, 0
            ]  # 1xlx1: 2,10,1023

            # generated_ids = [
            #     output_ids[len(input_id) :]
            #     for input_id, output_ids in zip(input_ids, generated_ids)
            # ]
            response = tokenizer.batch_decode(
                target_ids, skip_special_tokens=kwargs.get("skip_special_tokens", True)
            )[0]

            loss = None

        # synthesize waveforms
        spk_emb = kwargs.get("spk_emb", None)
        feat, wav = self.synthesize_waveform(speech_tokens, spk_emb, inputs_embeds.device)

        ibest_writer = None
        if kwargs.get("output_dir") is not None:
            if not hasattr(self, "writer"):
                self.writer = DatadirWriter(kwargs.get("output_dir"))
            ibest_writer = self.writer[f"{0 + 1}best_recog"]

            self.write_mel_wav(kwargs.get("output_dir"), feat, wav, key[0])

        results = []
        response_clean = re.sub(r"[^\w\s\u3000\u4e00-\u9fff]+", "", response)
        result_i = {
            "key": key[0],
            "text": response,
            "text_tn": response_clean,
            "label": label,
            "speech_tokens": speech_tokens,
            "wav": wav,
        }
        if loss is not None:
            result_i["loss"] = loss
        results.append(result_i)

        speech_tokens_out = "<|startofspeech|>"
        for i in range(speech_tokens.shape[-1]):
            tmp = speech_tokens[0, i].item()
            speech_tokens_out += f"<|c{tmp}|>"
        speech_tokens_out += "<|endofspeech|><|im_end|>"
        if ibest_writer is not None:
            ibest_writer["text"][key[0]] = response.replace("\n", " ")
            ibest_writer["label"][key[0]] = label.replace("\n", " ")
            ibest_writer["text_tn"][key[0]] = response_clean
            ibest_writer["speech_tokens"][key[0]] = speech_tokens_out

        return results, meta_data

    def write_mel_wav(self, output_dir, feat, wav, key):
        out_dir = os.path.join(output_dir, "1best_recog", "mels")
        os.makedirs(out_dir, exist_ok=True)
        if feat is not None:
            feat = feat.cpu().numpy()[0]
            np.save(os.path.join(out_dir, f"{key}.npy"), feat)

        out_dir = os.path.join(output_dir, "1best_recog", "wavs")
        os.makedirs(out_dir, exist_ok=True)
        if wav is not None:
            path = os.path.join(out_dir, f"{key}.wav")
            torchaudio.save(
                path,
                wav.cpu(),
                sample_rate=self.vocoder.sample_rate,
                encoding="PCM_S",
                bits_per_sample=16,
            )

    def synthesize_waveform(self, speech_tokens, spk_emb, device):
        mel_feat, wav = None, None
        if self.mel_decoder is not None and spk_emb is not None:
            # mel_feat in BxCxT
            mel_feat = self.token2mel(speech_tokens, spk_emb, device)
            if self.vocoder is not None:
                wav = self.vocoder.inference(mel_feat.transpose(1, 2))

        return mel_feat, wav

    def token2mel(self, tokens: torch.Tensor, xvec: torch.Tensor, device: torch.device):
        xvec = torch.tensor(xvec).to(device).unsqueeze(0)
        xvec_lens = torch.tensor([xvec.shape[1]], device=device, dtype=torch.int64)
        token_lens = torch.tensor([tokens.shape[1]], device=device, dtype=torch.int64)
        feat = self.mel_decoder.inference(
            tokens,
            token_lens,
            xvec,
            xvec_lens,
            diff_steps=10,
            temperature=1.0,
            prompt=dict(prompt_text=(None, None), prompt_audio=(None, None)),
        )
        return feat

    def audio_decode(
        self,
        text: torch.Tensor,
        text_lengths: torch.Tensor,
        min_length=None,
        max_length: int = 30 * 25,
        infer_cfg_ratio=None,
        decoding_length=None,
    ):
        # 1. encode text
        # text = self.audio_decoder_in_proj(text)
        device = text.device
        sos_eos_emb = self.audio_decoder_embedding(
            torch.tensor([[self.ad_sos_eos]], dtype=torch.int64, device=device)
        )
        task_id_emb = self.audio_decoder_embedding(
            torch.tensor([[self.ad_task_id]], dtype=torch.int64, device=device)
        )
        prompt = torch.cat([sos_eos_emb, text, task_id_emb], dim=1)
        seq_input = torch.zeros(
            [1, prompt.shape[1] + max_length, prompt.shape[2]], dtype=torch.float32, device=device
        )
        seq_input[:, : prompt.shape[1], :] = prompt
        out_tokens = torch.zeros([1, max_length, 1], dtype=torch.int64, device=device)
        out_token_len = 0
        prompt_len = prompt.shape[1]
        state, hit_eos = None, False
        for i in range(max_length):
            # use state for speedup
            pred, (state, _) = self.audio_decoder.score(
                seq_input[0, : prompt_len + out_token_len], state, prompt[0]
            )

            # sampling all `nq` token ids
            pred = pred.reshape(self.predict_nq, -1)
            # normalize scores
            pred = torch.log_softmax(pred, dim=-1)
            if min_length is not None and i < min_length:
                pred[:, self.codebook_size + self.ad_sos_eos] = float(np.finfo(np.float32).min)
            top_ids = self.ras_sampling(pred[0], out_tokens[0, :out_token_len, 0])

            if torch.any(top_ids == (self.codebook_size + self.ad_sos_eos)):
                hit_eos = True
                out_tokens = out_tokens[:, :out_token_len, :]
                break

            out_tokens[0, out_token_len, 0] = top_ids[0]
            seq_input[0, prompt_len + out_token_len, :] = self.codec_embedder(top_ids)[0]
            out_token_len += 1

        if decoding_length is None:
            return out_tokens
        else:
            return out_tokens, hit_eos

    # Repetition Aware Sampling in VALL-E 2
    def ras_sampling(
        self, weighted_scores, decoded_tokens, *, top_p=0.8, top_k=25, win_size=10, tau_r=0.1
    ):
        top_ids = self.nucleus_sampling(weighted_scores, top_p=top_p, top_k=top_k)
        rep_num = torch.sum(decoded_tokens[-win_size:] == top_ids).item()
        if rep_num >= win_size * tau_r:
            top_ids = self.random_sampling(weighted_scores)

        return top_ids

    def nucleus_sampling(self, weighted_scores, top_p=0.8, top_k=25):
        cum_prob = 0.0
        sorted_value, sorted_idx = weighted_scores.softmax(dim=0).sort(descending=True, stable=True)
        i = len(sorted_idx)
        for i in range(len(sorted_idx)):
            # sampling both top-p and numbers.
            if cum_prob < top_p and i < top_k:
                cum_prob += sorted_value[i]
            else:
                break
        prob = sorted_value[:i]
        indices = sorted_idx[:i]
        sampling_ids = prob.multinomial(1, replacement=True)
        top_ids = indices[sampling_ids]
        return top_ids

    def random_sampling(self, weighted_scores):
        top_ids = weighted_scores.softmax(dim=0).multinomial(1, replacement=True)
        return top_ids


@tables.register("model_classes", "LLMASR7")
class LLMASR7(nn.Module):
    """ """

    def __init__(
        self,
        audio_encoder: str = None,
        audio_encoder_conf: dict = None,
        audio_adaptor: str = None,
        audio_adaptor_conf: dict = None,
        llm: str = None,
        llm_conf: dict = None,
        input_size: int = 80,
        lsm_weight: float = 0.0,
        length_normalized_loss: bool = False,
        audio_decoder: str = None,
        audio_decoder_conf: dict = None,
        **kwargs,
    ):

        super().__init__()

        # audio encoder
        hub = audio_encoder_conf.get("hub", None)
        if hub == "ms":
            from funasr import AutoModel

            model = AutoModel(model=audio_encoder, model_revision="master")
            # frontend = model.kwargs.get("frontend")
            audio_encoder_output_size = model.model.encoder_output_size

            audio_encoder = (
                model.model.model.encoder if hasattr(model.model, "model") else model.model.encoder
            )

            # self.frontend = frontend

        elif hub == "hf":
            pass
        else:
            encoder_class = tables.encoder_classes.get(audio_encoder)
            audio_encoder = encoder_class(input_size=input_size, **audio_encoder_conf)
            audio_encoder_output_size = audio_encoder.output_size()
        freeze = audio_encoder_conf.get("freeze", True)
        freeze_layer_num = int(audio_encoder_conf.get("freeze_layer_num", -1))
        # if freeze_layer_num > 0:
        #     freeze_layer_num = range(freeze_layer_num)

        if freeze:
            for name, param in audio_encoder.named_parameters():
                if freeze_layer_num > 0:
                    idx = re.search(r"\.\d+\.", name)
                    if idx is not None:
                        beg, end = idx.regs[0]
                        layer_id = int(name[beg + 1 : end - 1])
                        if layer_id < freeze_layer_num:
                            param.requires_grad = False
                    elif "ln_post." not in name:
                        param.requires_grad = False
                else:
                    param.requires_grad = False

            audio_encoder.eval()

        self.audio_encoder = audio_encoder
        self.audio_encoder_activation_checkpoint = audio_encoder_conf.get(
            "activation_checkpoint", False
        )

        # llm
        self.llm = None

        from transformers import AutoModelForCausalLM, AutoTokenizer, AutoConfig

        init_param_path = llm_conf.get("init_param_path", "vicuna-7b-v1.5")

        model = AutoModelForCausalLM.from_pretrained(
            init_param_path,
            load_in_8bit=None,
            device_map=None,
            use_cache=None,
            output_hidden_states=True,
        )

        freeze = llm_conf.get("freeze", True)
        if freeze:
            for name, param in model.named_parameters():
                param.requires_grad = False
            model.eval()
        if llm_conf.get("activation_checkpoint", False):
            model.gradient_checkpointing_enable()
        self.llm_dtype = llm_conf.get("llm_dtype", "fp32")
        self.llm = model.to(dtype_map[self.llm_dtype])
        llm_dim = model.get_input_embeddings().weight.shape[-1]
        self.tokenizer = AutoTokenizer.from_pretrained(init_param_path)

        # adaptor
        adaptor_class = tables.adaptor_classes.get(audio_adaptor)
        audio_adaptor_conf["encoder_dim"] = audio_encoder_output_size
        audio_adaptor_conf["llm_dim"] = llm_dim
        audio_adaptor = adaptor_class(**audio_adaptor_conf)
        init_param_path = audio_adaptor_conf.get("init_param_path", None)
        if init_param_path is not None:
            src_state = torch.load(init_param_path, map_location="cpu")
            flag = audio_adaptor.load_state_dict(src_state, strict=False)
            logging.info(f"Loading audio_adaptor ckpt: {init_param_path}, status: {flag}")

        self.audio_adaptor = audio_adaptor

        self.error_calculator = None

        self.length_normalized_loss = length_normalized_loss
        self.beam_search = None

        self.eos = kwargs.get("eos", 151645)

        # tts text tokenizer related
        tts_token_type = audio_decoder_conf.get("tts_token_type", "whisper_rich_ttsfrd")
        ttsfrd_res_dir = audio_decoder_conf.get("ttsfrd_res_dir", "./ttsfrd/9.5.5")
        from funasr.models.llm_asr.tts_text_tokenizer.build_tokenizer import build_tokenizer

        self.tts_text_tokenizer = build_tokenizer(
            tts_token_type,
            bpemodel=ttsfrd_res_dir,
            p_word2phn=1.0,
        )
        from funasr.models.llm_asr.tts_models.e2e_model import UCTDXvecSlotModel

        from omegaconf import OmegaConf, DictConfig

        tts_model_conf = kwargs.get("tts_model_conf", {})
        if isinstance(tts_model_conf, DictConfig):
            tts_model_conf = OmegaConf.to_container(tts_model_conf, resolve=True)
        self.tts_model = UCTDXvecSlotModel(**tts_model_conf)
        self.tts_dim_proj = nn.Linear(llm_dim, self.tts_model.output_size)

        # self.codebook_dim = audio_decoder_conf.get("codebook_dim", 1024)
        # self.codebook_size = audio_decoder_conf.get("codebook_size", 4096)
        # self.lm_out_voc_size = self.codebook_size + 1
        # self.audio_decoder = self.build_audio_decoder(name=audio_decoder, conf=audio_decoder_conf)
        # self.concat_emb_hidden = audio_decoder_conf.get("concat_emb_hidden", False)
        # self.concat_emb_hidden_norm = audio_decoder_conf.get("concat_emb_hidden_norm", False)
        # if self.concat_emb_hidden_norm:
        #     self.hidden_norm = LayerNorm(llm_dim)
        #     self.fusion_dropout = nn.Dropout(audio_decoder_conf.get("fusion_drop_rate", 0.0))
        #     self.emb_norm = LayerNorm(llm_dim)
        #     self.fusion_norm = LayerNorm(self.audio_decoder.embed_unit)
        #     self.fusion_act = Swish()
        # audio_decoder_in_proj_dim = llm_dim * 2 if self.concat_emb_hidden else llm_dim
        # self.audio_decoder_in_proj = torch.nn.Linear(
        #     audio_decoder_in_proj_dim, self.audio_decoder.embed_unit
        # )
        # self.codec_embedder = torch.nn.Embedding(self.codebook_size, self.codebook_dim)
        # self.audio_decoder_embedding = torch.nn.Embedding(2, self.audio_decoder.embed_unit)
        # self.ad_sos_eos = 0
        # self.ad_task_id = 1
        # self.ad_ignore_id = -1
        # self.predict_nq = 1
        #
        # from .label_smoothing_loss import LabelSmoothingLoss
        #
        # self.criterion_ce = LabelSmoothingLoss(
        #     size=self.lm_out_voc_size // self.predict_nq,
        #     padding_idx=self.ad_ignore_id,
        #     smoothing=lsm_weight,
        #     normalize_length=length_normalized_loss,
        #     reduction=False,
        # )
        #
        # mel_decoder_name = kwargs.get("mel_decoder", None)
        # mel_decoder_conf = kwargs.get("mel_decoder_conf", None)
        # self.mel_decoder = self.build_mel_decoder(name=mel_decoder_name, conf=mel_decoder_conf)
        vocoder_name = kwargs.get("vocoder", None)
        vocoder_conf = kwargs.get("vocoder_conf", None)
        self.vocoder = self.build_vocoder(name=vocoder_name, conf=vocoder_conf)

    def build_mel_decoder(self, name: str, conf: dict):
        if name is None or conf is None:
            return None
        if name == "MaskedDiffWithXvec":
            from funasr.models.llm_asr.flow_matching import MaskedDiffWithXvec

            return MaskedDiffWithXvec(**conf)
        return None

    def build_vocoder(self, name: str, conf: dict):
        if name is None or conf is None:
            return None
        if name == "HifiGAN":
            from funasr.models.llm_asr.hifigan import HifiGan

            return HifiGan(**conf)
        return None

    def build_audio_decoder(self, name, conf):
        if name == "transformer":
            from funasr.models.llm_asr.transformer_lm import TransformerEmbedLM

            if "text_vocab_size" in conf:
                lm_model = TransformerEmbedLM(vocab_size=self.lm_out_voc_size, **conf)
            else:
                lm_model = TransformerEmbedLM(
                    vocab_size=self.lm_out_voc_size, text_vocab_size=self.lm_out_voc_size, **conf
                )
        else:
            raise TypeError(f"Unknown codec decoder type {name}")

        return lm_model

    def calc_dense_vector(self, codec, codec_lengths):
        """
        Args:
            codec: (B, T, Nq)
            codec_lengths: (B, )
        """
        mask = codec != self.ad_ignore_id
        return self.codec_embedder(codec * mask).sum(dim=-2) * mask

    def prepare_audio_decoder_io(
        self,
        text: torch.Tensor,
        text_lengths: torch.Tensor,
        codec: Optional[torch.Tensor] = None,
        codec_lengths: Optional[torch.Tensor] = None,
        need_targets: bool = True,
    ):
        """build inputs and targets for language model

        Normally, this function is called in batchify_nll.
        Args:
            text: (Batch, Length, Dim)
            text_lengths: (Batch,)
            codec: (Batch, Length)
            codec_lengths: (Batch,)
            need_targets: bool, whether provide targets
        """

        if need_targets:
            assert (
                codec is not None and codec_lengths is not None
            ), "need_target=True, but codec or codec_length is None"

        sos_eos_emb = self.audio_decoder_embedding(
            torch.tensor([self.ad_sos_eos], dtype=torch.int64, device=text.device)
        )
        task_id_emb = self.audio_decoder_embedding(
            torch.tensor([self.ad_task_id], dtype=torch.int64, device=text.device)
        )
        codec_emb = None
        if codec is not None and codec_lengths is not None:
            codec_emb = self.calc_dense_vector(codec, codec_lengths)
        inputs_list = []
        for i, text_len in enumerate(text_lengths):
            one_input = [sos_eos_emb, text[i, :text_len], task_id_emb]
            if codec_emb is not None:
                one_input.append(codec_emb[i, : codec_lengths[i]])
            inputs_list.append(torch.cat(one_input, dim=0))
        llm_inputs = pad_list(inputs_list, 0.0)
        llm_lengths = text_lengths + 2
        if codec_emb is not None:
            llm_lengths = llm_lengths + codec_lengths

        if not need_targets:
            return llm_inputs, llm_lengths

        bb, tt = text.shape[0], codec_lengths.max() + 1
        llm_targets = -1 * torch.ones(
            [bb, tt, self.predict_nq], dtype=torch.int64, device=text.device
        )
        for i, codec_len in enumerate(codec_lengths):
            llm_targets[i, :codec_len] = codec[i, :codec_len]
            llm_targets[i, codec_len] = self.codebook_size + self.ad_sos_eos

        return (llm_inputs, llm_targets), (llm_lengths, codec_lengths + 1)

    def nll(
        self,
        text: torch.Tensor,
        text_lengths: torch.Tensor,
        codec: Optional[torch.Tensor] = None,
        codec_lengths: Optional[torch.Tensor] = None,
    ) -> Tuple[torch.Tensor, torch.Tensor, torch.Tensor, torch.Tensor]:
        """Compute negative log likelihood(nll)

        Normally, this function is called in batchify_nll.
        Args:
            text: (Batch, Length, Dim)
            text_lengths: (Batch,)
            codec: (Batch, Length)
            codec_lengths: (Batch,)
        """
        batch_size = text.size(0)
        # For data parallel
        text = text[:, : text_lengths.max()]
        codec = codec[:, : codec_lengths.max()]
        # text = self.audio_decoder_in_proj(text)

        # build inputs and targets for language model
        with autocast(False):
            (sequence, target), (x_lengths, y_lengths) = self.prepare_audio_decoder_io(
                text, text_lengths, codec, codec_lengths, need_targets=True
            )

        # 2a. Forward Language model
        # x: (Batch, Length) -> y: (Batch, Length, NVocab)
        sequence = sequence[:, : x_lengths.max()]
        target = target[:, : y_lengths.max()]
        y, _ = self.audio_decoder(sequence, x_lengths, text_lengths + 1)
        bb, tt = y.shape[0], y.shape[1]
        y = y.reshape(bb, tt, self.predict_nq, -1)
        # 2b. Extract real logits
        logits_list = []
        for i, (text_len, codec_len) in enumerate(zip(text_lengths, codec_lengths)):
            logits_list.append(y[i, text_len + 1 : text_len + 2 + codec_len])
        logits = pad_list(logits_list, 0.0)

        # 3. Calc negative log likelihood
        tt = logits.shape[1]
        nll = self.criterion_ce(
            logits.reshape(bb, tt * self.predict_nq, -1), target.reshape(bb, tt * self.predict_nq)
        )
        nll = nll.sum(-1)
        # nll: (BxL,) -> (BxL,)
        nll.masked_fill_(make_pad_mask(y_lengths * self.predict_nq).to(nll.device).view(-1), 0.0)
        # nll: (BxL,) -> (B, L)
        nll = nll.reshape(batch_size, -1).reshape(batch_size, tt, self.predict_nq)

        return nll, logits, target, codec_lengths + 1

    def forward(
        self,
        speech: torch.Tensor = None,
        speech_lengths: torch.Tensor = None,
        input_ids: torch.Tensor = None,
        attention_mask: torch.Tensor = None,
        labels_ids: torch.Tensor = None,
        fbank_beg: torch.Tensor = None,
        fbank_mask: torch.Tensor = None,
        **kwargs,
    ) -> Tuple[torch.Tensor, Dict[str, torch.Tensor], torch.Tensor]:
        """Encoder + Decoder + Calc loss
        Args:
                speech: (Batch, Length, ...)
                speech_lengths: (Batch, )
                text: (Batch, Length)
                text_lengths: (Batch,)
        """
        # import pdb
        #
        # pdb.set_trace()
        stats = {}
        input_ids[input_ids < 0] = 0
        inputs_embeds = self.llm.model.get_input_embeddings()(input_ids)
        batch_size, token_num, dims = inputs_embeds.shape
        if speech is not None:
            if len(speech_lengths.size()) > 1:
                speech_lengths = speech_lengths[:, 0]

            batch_size_speech, frames, _ = speech.shape

            # with torch.cuda.amp.autocast(enabled=False):
            # audio encoder
            if self.audio_encoder_activation_checkpoint:
                from torch.utils.checkpoint import checkpoint

                encoder_out, encoder_out_lens = checkpoint(
                    self.encode, speech, speech_lengths, use_reentrant=False
                )
            else:
                encoder_out, encoder_out_lens = self.encode(speech, speech_lengths)

            # audio_adaptor
            encoder_out, encoder_out_lens = self.audio_adaptor(encoder_out, encoder_out_lens)

            fake_token_len = kwargs.get("fake_token_len")
            fake_token_len[fake_token_len < 0] = 0
            fbank_beg[fbank_beg < 0] = 0

            speech_idx = 0
            for batch_idx in range(batch_size):

                for turn_id in range(fbank_beg.shape[1]):
                    fbank_beg_idx = fbank_beg[batch_idx, turn_id].item()
                    if fbank_beg_idx > 0:
                        speech_token_len = fake_token_len[batch_idx, turn_id]
                        speech_token = encoder_out[speech_idx, :speech_token_len, :]

                        try:
                            inputs_embeds[
                                batch_idx, fbank_beg_idx : fbank_beg_idx + speech_token_len, :
                            ] = speech_token
                        except Exception as e:
                            #
                            logging.error(f"{str(e)}, {traceback.format_exc()}")
                            logging.info(
                                f"batch_idx: {batch_idx}, inputs_embeds: {inputs_embeds.shape}, fbank_beg_idx: {fbank_beg_idx}, speech_token_len: {speech_token_len}, encoder_out: {encoder_out.shape}, encoder_out_lens: {encoder_out_lens}, fake_token_len: {fake_token_len}, speech_lengths: {speech_lengths}"
                            )
                            # import pdb;
                            # pdb.set_trace()
                            speech_token_len = encoder_out_lens[speech_idx].item()
                            speech_token = encoder_out[speech_idx, :speech_token_len, :]
                            inputs_embeds[
                                batch_idx, fbank_beg_idx : fbank_beg_idx + speech_token_len, :
                            ] = speech_token

                        speech_idx += 1

            stats["batch_size_speech"] = batch_size_speech
            stats["batch_size_x_frames"] = frames * batch_size_speech
            stats["batch_size_real_frames"] = speech_lengths.sum().item()
            stats["padding_frames"] = stats["batch_size_x_frames"] - stats["batch_size_real_frames"]

        with torch.cuda.amp.autocast(
            enabled=True if self.llm_dtype != "fp32" else False, dtype=dtype_map[self.llm_dtype]
        ):
            labels_ids[labels_ids == -1] = -100
            attention_mask[attention_mask < 0] = 0
            model_outputs = self.llm(
                inputs_embeds=inputs_embeds.to(dtype_map[self.llm_dtype]),
                attention_mask=attention_mask,
                labels=labels_ids,
            )
            loss = model_outputs.loss

        # audio sampling point
        audio = kwargs.get("audio")
        audio_len = kwargs.get("audio_len")
        audio_len = audio_len[-1:]
        audio = audio[-1:, : audio_len[0]]

        # codec
        codec = kwargs.get("codec")
        codec_len = (codec > 0).sum(-1)
        codec_len = codec_len[-1:]
        codec = codec[-1:, : codec_len[0]]

        input_mask = kwargs.get("input_mask")
        input_mask[input_mask < 0] = 0

        hidden_states = model_outputs.hidden_states[-1].float()
        hidden_states_his_select = []

        # target, str
        # target_ids = []
        # target_ids_len = []
        turn_id_cum = 0
        for batch_idx in range(labels_ids.shape[0]):

            for turn_id in range(fbank_beg.shape[1]):

                fbank_beg_idx = fbank_beg[batch_idx, turn_id].item()
                if fbank_beg_idx > 0:
                    beg = 0
                    end = input_mask[turn_id_cum].sum(-1)
                    # print(f"beg: {beg}, end: {end}")
                    hidden_states_his_i = hidden_states[batch_idx, beg:end, :]
                    hidden_states_his_select.append(hidden_states_his_i)
                    turn_id_cum += 1

        target = kwargs.get("turn_targets")
        target_ids = target[-1:]

        # hidden_states_his_select
        hidden_states_his_select = torch.nn.utils.rnn.pad_sequence(
            hidden_states_his_select[-1:], batch_first=True, padding_value=0.0
        )
        hidden_states_his_select = hidden_states_his_select.to(device=input_ids.device)
        hidden_states_his_select_len = torch.tensor(
            [hidden_states_his_select.shape[1]], dtype=torch.int64
        ).to(hidden_states_his_select.device)

        device = hidden_states_his_select.device
        text = [
            torch.tensor(self.tts_text_tokenizer.text2tokens(x), dtype=torch.int64).to(device)
            for x in target_ids
        ]
        text_lengths = [len(x) for x in text]
        text = pad_list(text, pad_value=-1).long().to(device)
        audio_len = torch.tensor(audio_len, dtype=torch.int64).to(device)
        text_lengths = torch.tensor(text_lengths, dtype=torch.int64).to(device)
        # mute the "da" noise.
        # TODO: make sure the sample rate is 22050.
        audio[:, : int(0.02 * 22050)] = 0
        hidden_states_his_select = self.tts_dim_proj(hidden_states_his_select)
        tts_loss, tts_states, tts_weight = self.tts_model.forward(
            text=text,
            text_lengths=text_lengths,
            speech_token=codec,
            speech_token_lengths=codec_len,
            audio=audio,
            audio_lengths=audio_len,
            prompt=hidden_states_his_select,
            prompt_len=hidden_states_his_select_len,
        )
        loss = tts_loss  # loss + tts_loss
        for key, value in tts_states.items():
            stats[f"tts_{key}"] = value

        stats["loss"] = torch.clone(loss.detach())
        stats["batch_size"] = batch_size
        stats["batch_size_x_tokens"] = token_num * batch_size
        stats["batch_size_real_tokens"] = attention_mask.sum().item()
        stats["padding_tokens"] = stats["batch_size_x_tokens"] - stats["batch_size_real_tokens"]

        dialog_turns = (fbank_beg > 0).sum(-1)
        dialog_turns_max = torch.max(dialog_turns).int().item()
        dialog_turns_avg = dialog_turns.sum().item() / batch_size
        stats["dialog_turns_max"] = dialog_turns_max
        stats["dialog_turns_avg"] = dialog_turns_avg

        # force_gatherable: to-device and to-tensor if scalar for DataParallel
        if self.length_normalized_loss:
            batch_size = int((labels_ids > 0 + 1).sum())
        loss, stats, weight = force_gatherable((loss, stats, batch_size), loss.device)
        return loss, stats, weight

    def encode(self, speech, speech_lengths):
        # audio encoder
        encoder_out, encoder_out_lens = self.audio_encoder(speech.permute(0, 2, 1), speech_lengths)

        return encoder_out, encoder_out_lens

    def data_template(self, data):
        system, user, assistant = [], [], []
        for i, item in enumerate(data):
            role = item["role"]
            content = item["content"]
            if role == "system":
                system.append(content)
            elif role == "user":
                if "audio" in item:
                    audio = item["audio"]
                    content = [content, audio]
                user.append(content)
            elif role == "assistant":
                assistant.append(content)

        system = system * len(user)

        contents = {
            "system": system,
            "user": user,
            "assistant": assistant,
        }

        return contents

    def data_load_speech(self, contents: dict, tokenizer, frontend, meta_data={}, **kwargs):

        system = contents["system"]
        user = contents["user"]
        assistant = contents["assistant"]
        pattern = re.compile(r"(<\|startofspeech\|>.*?<\|endofspeech\|>)")

        input_ids, labels, fbank, fbank_lens, fbank_mask, fbank_beg, fake_token_len = (
            [],
            [],
            [],
            [],
            [],
            [],
            [],
        )
        input_source_ids = []
        for i, (system_prompt, user_prompt, target_out) in enumerate(zip(system, user, assistant)):
            if i >= kwargs.get("multiturn_num_max", 5):
                break
            if len(input_ids) > kwargs.get("max_token_length", 1500):
                break

            if isinstance(user_prompt, (list, tuple)):
                user_prompt, audio = user_prompt
            if i == 0:
                source_input = f"<|im_start|>system\n{system_prompt}<|im_end|>\n<|im_start|>user\n{user_prompt}<|im_end|>\n<|im_start|>assistant\n"
            else:
                source_input = f"<|im_start|>user\n{user_prompt}<|im_end|>\n<|im_start|>assistant\n"

            splits = pattern.split(source_input)
            source_ids = []
            fbank_i = []
            fbank_mask_i = []
            fake_token_len_i = 0
            fbank_beg_i = -1
            fbank_lens_i = []
            speech, speech_lengths = [], []
            for k, sub_str in enumerate(splits):
                if not sub_str.startswith("<|startofspeech|>"):
                    sub_token = tokenizer.encode(sub_str)
                    source_ids += sub_token
                    fbank_mask_i += [0] * len(sub_token)
                else:
                    sub_str = sub_str.replace("<|startofspeech|>", "").replace(
                        "<|endofspeech|>", ""
                    )
                    if sub_str.startswith("!"):
                        sub_str = sub_str[1:]
                        if sub_str.startswith("!"):  # !!: audio sample point
                            sub_str = audio
                        try:
                            time1 = time.perf_counter()
                            data_src = load_audio_text_image_video(sub_str, fs=frontend.fs)
                            time2 = time.perf_counter()
                            meta_data["load_data"] = f"{time2 - time1:0.3f}"
                        except Exception as e:
                            logging.error(f"Loading wav failed! {str(e)}, {traceback.format_exc()}")

                        speech, speech_lengths = extract_fbank(
                            data_src,
                            data_type=kwargs.get("data_type", "sound"),
                            frontend=frontend,
                            is_final=True,
                        )  # speech: [b, T, d]

                        time3 = time.perf_counter()
                        meta_data["extract_feat"] = f"{time3 - time2:0.3f}"
                        meta_data["batch_data_time"] = (
                            speech_lengths.sum().item()
                            * frontend.frame_shift
                            * frontend.lfr_n
                            / 1000
                        )

                        if kwargs.get("permute", True):
                            speech = speech.permute(0, 2, 1)
                        if speech_lengths > kwargs.get("max_source_length", 5500):
                            # logging.info(
                            #     f"speech_lengths > max_source_length: {speech_lengths}>{self.max_source_length}, {item}"
                            # )
                            badcase_flag = True

                        olens = 1 + (speech_lengths[0].item() - 3 + 2 * 1) // 2
                        olens = 1 + (olens - 3 + 2 * 1) // 2
                        fake_token_len_i = (olens - 1) // 2 + 1
                        fake_token = [0] * fake_token_len_i
                        fbank_beg_i = len(source_ids)
                        source_ids += fake_token
                        fbank_mask_i += [1] * len(fake_token)

            fbank_beg += [fbank_beg_i + len(input_ids)]
            fake_token_len += [fake_token_len_i]
            source_mask = [-100] * len(source_ids)
            splits = pattern.split(target_out)
            for k, sub_str in enumerate(splits):
                if len(sub_str) < 1:
                    continue
                if not sub_str.startswith("<|startofspeech|>"):
                    sub_str = f"{sub_str}<|im_end|>"
                    sub_token = tokenizer.encode(sub_str)
            target_ids = sub_token
            # target_out = f"{target_out}<|im_end|>"
            # target_ids = tokenizer.encode(target_out)
            input_source_ids = input_ids + source_ids
            input_ids += source_ids + target_ids
            labels += source_mask + target_ids
            fbank_mask += fbank_mask_i
            if len(speech) > 0:
                fbank.append(speech[0, :, :])
                fbank_lens.append(speech_lengths)

        input_ids = torch.tensor(input_ids, dtype=torch.int64)  # [: self.max_token_length]
        attention_mask = torch.tensor([1] * len(input_ids), dtype=torch.int32)
        labels = torch.tensor(labels, dtype=torch.int64)  # [: self.max_token_length]

        # fbank = speech[0, :, :]
        # fbank_lens = torch.tensor(fbank_lens, dtype=torch.int32)
        fbank_mask = torch.tensor(fbank_mask, dtype=torch.float32)
        fbank_beg = torch.tensor(fbank_beg, dtype=torch.int32)
        fake_token_len = torch.tensor(fake_token_len, dtype=torch.int32)
        source_ids = torch.tensor(input_source_ids, dtype=torch.int64)
        target_ids = torch.tensor(target_ids, dtype=torch.int64)

        if len(fbank) > 0:
            speech = torch.nn.utils.rnn.pad_sequence(fbank, batch_first=True, padding_value=0.0)
            speech_lengths = torch.nn.utils.rnn.pad_sequence(
                fbank_lens, batch_first=True, padding_value=-1
            )
        else:
            speech = []
            speech_lengths = []
        output = {
            "speech": speech,
            "speech_lengths": speech_lengths,
            "fbank_mask": fbank_mask[None, :],
            "fbank_beg": fbank_beg[None,],
            "fake_token_len": fake_token_len[None, :],
            "input_ids": input_ids[None,],
            "attention_mask": attention_mask[None,],
            "labels_ids": labels,
            "source_ids": source_ids[None, :],
            "target_ids": target_ids[None, :],
        }

        return output

    def inference_prepare(
        self,
        data_in,
        data_lengths=None,
        key: list = None,
        tokenizer=None,
        frontend=None,
        **kwargs,
    ):

        meta_data = {}
        prompt = kwargs.get("prompt", None)

        if kwargs.get("batch_size", 1) > 1:
            raise NotImplementedError("batch decoding is not implemented")

        contents = self.data_template(data_in[0])
        output = self.data_load_speech(contents, tokenizer, frontend, meta_data=meta_data, **kwargs)
        batch = to_device(output, kwargs["device"])

        # audio encoder
        speech = batch["speech"]
        if len(speech) > 0:
            speech_lengths = batch["speech_lengths"][:, 0]
            # fp16
            if kwargs.get("fp16", False):
                speech = speech.to(torch.float16)
            elif kwargs.get("bf16", False):
                speech = speech.to(torch.bfloat16)
            # audio encoder
            encoder_out, encoder_out_lens = self.encode(speech, speech_lengths)

            # audio_adaptor
            encoder_out, encoder_out_lens = self.audio_adaptor(encoder_out, encoder_out_lens)

        input_ids = batch["input_ids"]
        source_ids = batch["source_ids"]
        fbank_beg = batch["fbank_beg"]
        fake_token_len = batch["fake_token_len"]

        if not kwargs.get("tearchforing", False):
            input_ids = source_ids

        input_ids[input_ids < 0] = 0
        inputs_embeds = self.llm.model.get_input_embeddings()(input_ids)

        batch_size, token_num, dims = inputs_embeds.shape

        fake_token_len[fake_token_len < 0] = 0
        fbank_beg[fbank_beg < 0] = 0

        speech_idx = 0
        for batch_idx in range(batch_size):

            for turn_id in range(fbank_beg.shape[1]):
                fbank_beg_idx = fbank_beg[batch_idx, turn_id].item()
                if fbank_beg_idx > 0:
                    speech_token_len = fake_token_len[batch_idx, turn_id]
                    speech_token = encoder_out[speech_idx, :speech_token_len, :]

                    try:
                        inputs_embeds[
                            batch_idx, fbank_beg_idx : fbank_beg_idx + speech_token_len, :
                        ] = speech_token
                    except Exception as e:
                        #
                        logging.error(f"{str(e)}, {traceback.format_exc()}")
                        logging.info(
                            f"batch_idx: {batch_idx}, inputs_embeds: {inputs_embeds.shape}, fbank_beg_idx: {fbank_beg_idx}, speech_token_len: {speech_token_len}, encoder_out: {encoder_out.shape}, encoder_out_lens: {encoder_out_lens}, fake_token_len: {fake_token_len}, speech_lengths: {speech_lengths}"
                        )
                        # import pdb;
                        # pdb.set_trace()
                        speech_token_len = encoder_out_lens[speech_idx].item()
                        speech_token = encoder_out[speech_idx, :speech_token_len, :]
                        inputs_embeds[
                            batch_idx, fbank_beg_idx : fbank_beg_idx + speech_token_len, :
                        ] = speech_token

                    speech_idx += 1
        return inputs_embeds, contents, batch, source_ids, meta_data

    def inference(
        self,
        data_in,
        data_lengths=None,
        key: list = None,
        tokenizer=None,
        frontend=None,
        **kwargs,
    ):

        inputs_embeds, contents, batch, source_ids, meta_data = self.inference_prepare(
            data_in, data_lengths, key, tokenizer, frontend, **kwargs
        )
        rand_seed = kwargs.get("rand_seed", 0)

        llm_dtype = kwargs.get("llm_dtype", "fp32")
        if llm_dtype == "fp32":
            llm_dtype = "fp16" if kwargs.get("fp16", False) else llm_dtype
            llm_dtype = "bf16" if kwargs.get("bf16", False) else llm_dtype

        with torch.cuda.amp.autocast(
            enabled=True if llm_dtype != "fp32" else False, dtype=dtype_map[llm_dtype]
        ):
            label = contents["assistant"][-1]
            self.llm = self.llm.to(dtype_map[llm_dtype])
            inputs_embeds = inputs_embeds.to(dtype_map[llm_dtype])

            # set random seed for reproduce
            set_all_random_seed(rand_seed)
            generated_ids = self.llm.generate(
                inputs_embeds=inputs_embeds,
                max_new_tokens=kwargs.get("max_length", 512),
                output_hidden_states=True,
                return_dict_in_generate=True,
                output_scores=True,
            )
            hidden_states = generated_ids[
                "hidden_states"
            ]  # hidden_states: (t1, t2, ..., tn, ..., tN), tn=(l1, l2, ..., ln, ..., lN), ln: shape: 1x1x3584

            token_num = len(hidden_states)
            hidden_states_select = torch.zeros((1, token_num, 3584), dtype=torch.float32).to(
                inputs_embeds.device
            )
            hidden_states_out_len = torch.tensor(
                [
                    token_num,
                ],
                dtype=torch.int32,
            ).to(inputs_embeds.device)
            for i in range(token_num):
                hidden_states_select[0, i, :] = hidden_states[i][-1][0, 0, :].to(torch.float32)

            target_ids = generated_ids["sequences"]
            target_emb = self.llm.model.get_input_embeddings()(target_ids)
            if self.concat_emb_hidden:
                if not self.concat_emb_hidden_norm:
                    hidden_states_select = torch.concat((hidden_states_select, target_emb), dim=-1)
                    hidden_states_select = self.audio_decoder_in_proj(hidden_states_select)
                else:
                    outs = self.hidden_norm(hidden_states_select)
                    outs = self.fusion_dropout(self.fusion_act(outs))
                    # emb = model_outputs.hidden_states[0]
                    emb = self.fusion_dropout(self.fusion_act(self.emb_norm(target_emb)))
                    outs = self.audio_decoder_in_proj(torch.cat([outs, emb], dim=-1))
                    hidden_states_select = self.fusion_act(self.fusion_norm(outs))

            # set random seed for reproduce
            set_all_random_seed(rand_seed)
            speech_tokens = self.audio_decode(hidden_states_select, hidden_states_out_len)[
                :, :, 0
            ]  # 1xlx1: 2,10,1023

            # generated_ids = [
            #     output_ids[len(input_id) :]
            #     for input_id, output_ids in zip(input_ids, generated_ids)
            # ]
            response = tokenizer.batch_decode(
                target_ids, skip_special_tokens=kwargs.get("skip_special_tokens", True)
            )[0]

            loss = None

        # synthesize waveforms
        spk_emb = kwargs.get("spk_emb", None)
        feat, wav = self.synthesize_waveform(speech_tokens, spk_emb, inputs_embeds.device)

        ibest_writer = None
        if kwargs.get("output_dir") is not None:
            if not hasattr(self, "writer"):
                self.writer = DatadirWriter(kwargs.get("output_dir"))
            ibest_writer = self.writer[f"{0 + 1}best_recog"]

            self.write_mel_wav(kwargs.get("output_dir"), feat, wav, key[0])

        results = []
        response_clean = re.sub(r"[^\w\s\u3000\u4e00-\u9fff]+", "", response)
        result_i = {
            "key": key[0],
            "text": response,
            "text_tn": response_clean,
            "label": label,
            "speech_tokens": speech_tokens,
            "wav": wav,
        }
        if loss is not None:
            result_i["loss"] = loss
        results.append(result_i)

        speech_tokens_out = "<|startofspeech|>"
        for i in range(speech_tokens.shape[-1]):
            tmp = speech_tokens[0, i].item()
            speech_tokens_out += f"<|c{tmp}|>"
        speech_tokens_out += "<|endofspeech|><|im_end|>"
        if ibest_writer is not None:
            ibest_writer["text"][key[0]] = response.replace("\n", " ")
            ibest_writer["label"][key[0]] = label.replace("\n", " ")
            ibest_writer["text_tn"][key[0]] = response_clean
            ibest_writer["speech_tokens"][key[0]] = speech_tokens_out

        return results, meta_data

    def write_mel_wav(self, output_dir, feat, wav, key):
        out_dir = os.path.join(output_dir, "1best_recog", "mels")
        os.makedirs(out_dir, exist_ok=True)
        if feat is not None:
            feat = feat.cpu().numpy()[0]
            np.save(os.path.join(out_dir, f"{key}.npy"), feat)

        out_dir = os.path.join(output_dir, "1best_recog", "wavs")
        os.makedirs(out_dir, exist_ok=True)
        if wav is not None:
            path = os.path.join(out_dir, f"{key}.wav")
            torchaudio.save(
                path,
                wav.cpu(),
                sample_rate=self.vocoder.sample_rate,
                encoding="PCM_S",
                bits_per_sample=16,
            )

    def synthesize_waveform(self, speech_tokens, spk_emb, device):
        mel_feat, wav = None, None
        if self.mel_decoder is not None and spk_emb is not None:
            # mel_feat in BxCxT
            mel_feat = self.token2mel(speech_tokens, spk_emb, device)
            if self.vocoder is not None:
                wav = self.vocoder.inference(mel_feat.transpose(1, 2))

        return mel_feat, wav

    def token2mel(self, tokens: torch.Tensor, xvec: torch.Tensor, device: torch.device):
        xvec = torch.tensor(xvec).to(device).unsqueeze(0)
        xvec_lens = torch.tensor([xvec.shape[1]], device=device, dtype=torch.int64)
        token_lens = torch.tensor([tokens.shape[1]], device=device, dtype=torch.int64)
        feat = self.mel_decoder.inference(
            tokens,
            token_lens,
            xvec,
            xvec_lens,
            diff_steps=10,
            temperature=1.0,
            prompt=dict(prompt_text=(None, None), prompt_audio=(None, None)),
        )
        return feat

    def audio_decode(
        self,
        text: torch.Tensor,
        text_lengths: torch.Tensor,
        min_length=None,
        max_length: int = 30 * 25,
        infer_cfg_ratio=None,
        decoding_length=None,
    ):
        # 1. encode text
        # text = self.audio_decoder_in_proj(text)
        device = text.device
        sos_eos_emb = self.audio_decoder_embedding(
            torch.tensor([[self.ad_sos_eos]], dtype=torch.int64, device=device)
        )
        task_id_emb = self.audio_decoder_embedding(
            torch.tensor([[self.ad_task_id]], dtype=torch.int64, device=device)
        )
        prompt = torch.cat([sos_eos_emb, text, task_id_emb], dim=1)
        seq_input = torch.zeros(
            [1, prompt.shape[1] + max_length, prompt.shape[2]], dtype=torch.float32, device=device
        )
        seq_input[:, : prompt.shape[1], :] = prompt
        out_tokens = torch.zeros([1, max_length, 1], dtype=torch.int64, device=device)
        out_token_len = 0
        prompt_len = prompt.shape[1]
        state, hit_eos = None, False
        for i in range(max_length):
            # use state for speedup
            pred, (state, _) = self.audio_decoder.score(
                seq_input[0, : prompt_len + out_token_len], state, prompt[0]
            )

            # sampling all `nq` token ids
            pred = pred.reshape(self.predict_nq, -1)
            # normalize scores
            pred = torch.log_softmax(pred, dim=-1)
            if min_length is not None and i < min_length:
                pred[:, self.codebook_size + self.ad_sos_eos] = float(np.finfo(np.float32).min)
            top_ids = self.ras_sampling(pred[0], out_tokens[0, :out_token_len, 0])

            if torch.any(top_ids == (self.codebook_size + self.ad_sos_eos)):
                hit_eos = True
                out_tokens = out_tokens[:, :out_token_len, :]
                break

            out_tokens[0, out_token_len, 0] = top_ids[0]
            seq_input[0, prompt_len + out_token_len, :] = self.codec_embedder(top_ids)[0]
            out_token_len += 1

        if decoding_length is None:
            return out_tokens
        else:
            return out_tokens, hit_eos

    # Repetition Aware Sampling in VALL-E 2
    def ras_sampling(
        self, weighted_scores, decoded_tokens, *, top_p=0.8, top_k=25, win_size=10, tau_r=0.1
    ):
        top_ids = self.nucleus_sampling(weighted_scores, top_p=top_p, top_k=top_k)
        rep_num = torch.sum(decoded_tokens[-win_size:] == top_ids).item()
        if rep_num >= win_size * tau_r:
            top_ids = self.random_sampling(weighted_scores)

        return top_ids

    def nucleus_sampling(self, weighted_scores, top_p=0.8, top_k=25):
        cum_prob = 0.0
        sorted_value, sorted_idx = weighted_scores.softmax(dim=0).sort(descending=True, stable=True)
        i = len(sorted_idx)
        for i in range(len(sorted_idx)):
            # sampling both top-p and numbers.
            if cum_prob < top_p and i < top_k:
                cum_prob += sorted_value[i]
            else:
                break
        prob = sorted_value[:i]
        indices = sorted_idx[:i]
        sampling_ids = prob.multinomial(1, replacement=True)
        top_ids = indices[sampling_ids]
        return top_ids

    def random_sampling(self, weighted_scores):
        top_ids = weighted_scores.softmax(dim=0).multinomial(1, replacement=True)
        return top_ids


@tables.register("model_classes", "LLMVAD")
class LLMVAD(nn.Module):
    """ """

    def __init__(
        self,
        audio_encoder: str = None,
        audio_encoder_conf: dict = None,
        audio_adaptor: str = None,
        audio_adaptor_conf: dict = None,
        llm: str = None,
        llm_conf: dict = None,
        input_size: int = 80,
        length_normalized_loss: bool = False,
        **kwargs,
    ):

        super().__init__()

        # audio encoder
        hub = audio_encoder_conf.get("hub", None)
        self.audio_encoder_activation_checkpoint = audio_encoder_conf.get(
            "activation_checkpoint", False
        )
        if hub == "ms":
            from funasr import AutoModel

            model = AutoModel(model=audio_encoder, model_revision="master")
            # frontend = model.kwargs.get("frontend")
            audio_encoder_output_size = model.model.encoder_output_size

            audio_encoder = (
                model.model.model.encoder if hasattr(model.model, "model") else model.model.encoder
            )

            # self.frontend = frontend

        elif hub == "hf":
            pass
        else:
            encoder_class = tables.encoder_classes.get(audio_encoder)
            audio_encoder = encoder_class(input_size=input_size, **audio_encoder_conf)
            audio_encoder_output_size = audio_encoder.output_size()
        freeze = audio_encoder_conf.get("freeze", True)
        freeze_layer_num = int(audio_encoder_conf.get("freeze_layer_num", -1))
        # if freeze_layer_num > 0:
        #     freeze_layer_num = range(freeze_layer_num)

        if freeze:
            for name, param in audio_encoder.named_parameters():
                if freeze_layer_num > 0:
                    idx = re.search(r"\.\d+\.", name)
                    if idx is not None:
                        beg, end = idx.regs[0]
                        layer_id = int(name[beg + 1 : end - 1])
                        if layer_id < freeze_layer_num:
                            param.requires_grad = False
                    elif "ln_post." not in name:
                        param.requires_grad = False
                else:
                    param.requires_grad = False

            audio_encoder.eval()

        self.audio_encoder = audio_encoder

        # llm
        self.llm = None

        from transformers import AutoModelForCausalLM, AutoTokenizer, AutoConfig

        init_param_path = llm_conf.get("init_param_path", "vicuna-7b-v1.5")
        logging.info(f"Loading llm ckpt: {init_param_path}")
        model = AutoModelForCausalLM.from_pretrained(
            init_param_path,
            load_in_8bit=None,
            device_map=None,
            use_cache=None,
        )
        logging.info(f"llm ckpt loaded: {init_param_path}")

        freeze = llm_conf.get("freeze", True)
        if freeze:
            for name, param in model.named_parameters():
                param.requires_grad = False
            model.eval()

        logging.info(f"use_lora: {llm_conf.get('use_lora', False)}")
        if llm_conf.get("use_lora", False):
            from omegaconf import OmegaConf, DictConfig

            lora_conf = llm_conf.get("lora_conf", {})
            if isinstance(lora_conf, (OmegaConf, DictConfig)):
                lora_conf = OmegaConf.to_container(lora_conf, resolve=True)
            from peft import get_peft_model, LoraConfig, TaskType, PeftConfig, PeftModel

            lora_init_param_path = lora_conf.get("init_param_path", None)
            if lora_init_param_path is not None:
                model = PeftModel.from_pretrained(model, lora_init_param_path)
            else:
                peft_config = LoraConfig(**lora_conf)
                model = get_peft_model(model, peft_config)
                model.print_trainable_parameters()

        if llm_conf.get("activation_checkpoint", False):
            model.gradient_checkpointing_enable()

        self.llm_dtype = llm_conf.get("llm_dtype", "fp32")
        self.llm = model.to(dtype_map[self.llm_dtype])
        llm_dim = model.get_input_embeddings().weight.shape[-1]

        # adaptor
        adaptor_class = tables.adaptor_classes.get(audio_adaptor)
        audio_adaptor_conf["encoder_dim"] = audio_encoder_output_size
        audio_adaptor_conf["llm_dim"] = llm_dim
        audio_adaptor = adaptor_class(**audio_adaptor_conf)
        init_param_path = audio_adaptor_conf.get("init_param_path", None)
        if init_param_path is not None:
            src_state = torch.load(init_param_path, map_location="cpu")
            flag = audio_adaptor.load_state_dict(src_state, strict=False)
            logging.info(f"Loading audio_adaptor ckpt: {init_param_path}, status: {flag}")
        freeze = audio_adaptor_conf.get("freeze", False)
        if freeze:
            for name, param in audio_adaptor.named_parameters():
                param.requires_grad = False
            audio_adaptor.eval()

        self.audio_adaptor = audio_adaptor

        self.error_calculator = None

        self.length_normalized_loss = length_normalized_loss
        self.beam_search = None

        self.loss_fct = CrossEntropyLoss()

        print("self.llm.config:", self.llm.config)
        from transformers.models.qwen2.modeling_qwen2 import Qwen2DecoderLayer
        from copy import deepcopy

        self.task_decoder_layer_config = deepcopy(self.llm.config)
        self.task_decoder_layer_config.hidden_size = self.llm.config.hidden_size // 4
        self.task_decoder_layer_config.intermediate_size = self.llm.config.intermediate_size // 4
        self.task_decoder_layer_config.num_attention_heads = (
            self.llm.config.num_attention_heads // 4
        )
        self.task_decoder_layer_config.num_key_value_heads = (
            self.llm.config.num_key_value_heads // 4
        )
        print("self.task_decoder_layer_config:", self.task_decoder_layer_config)
        self.down_proj = nn.Linear(
            self.llm.config.hidden_size, self.task_decoder_layer_config.hidden_size, bias=False
        ).to(dtype_map[self.llm_dtype])
        self.task_decoder_layer = Qwen2DecoderLayer(
            self.task_decoder_layer_config, self.llm.config.num_hidden_layers
        ).to(dtype_map[self.llm_dtype])
        if getattr(self.llm.config, "classifier_dropout", None) is not None:
            classifier_dropout = self.llm.config.classifier_dropout
        elif getattr(self.llm.config, "hidden_dropout", None) is not None:
            classifier_dropout = self.llm.config.hidden_dropout
        else:
            classifier_dropout = 0.1
        self.dropout = nn.Dropout(classifier_dropout)
        self.barge_in_num_labels = 2
        self.turn_taking_num_labels = 2
        self.barge_in_score = nn.Linear(
            self.task_decoder_layer_config.hidden_size, self.barge_in_num_labels
        ).to(dtype_map[self.llm_dtype])
        self.turn_taking_score = nn.Linear(
            self.task_decoder_layer_config.hidden_size, self.turn_taking_num_labels
        ).to(dtype_map[self.llm_dtype])

    def forward(
        self,
        speech: torch.Tensor = None,
        speech_lengths: torch.Tensor = None,
        input_ids: torch.Tensor = None,
        attention_mask: torch.Tensor = None,
        labels_ids: torch.Tensor = None,
        fbank_beg: torch.Tensor = None,
        fbank_mask: torch.Tensor = None,
        turn_taking_labels: torch.Tensor = None,
        barge_in_labels: torch.Tensor = None,
        **kwargs,
    ):
        """Encoder + Decoder + Calc loss
        Args:
                speech: (Batch, Length, ...)
                speech_lengths: (Batch, )
                text: (Batch, Length)
                text_lengths: (Batch,)
        """
        # import pdb
        #
        # pdb.set_trace()
        input_ids[input_ids < 0] = 0
        inputs_embeds = self.llm.model.get_input_embeddings()(input_ids)

        if speech is not None:
            if len(speech_lengths.size()) > 1:
                speech_lengths = speech_lengths[:, 0]

            batch_size_speech, frames, _ = speech.shape
            batch_size, token_num = input_ids.shape

            # with torch.cuda.amp.autocast(enabled=False):
            # audio encoder
            if self.audio_encoder_activation_checkpoint:
                from torch.utils.checkpoint import checkpoint

                encoder_out, encoder_out_lens = checkpoint(
                    self.encode, speech, speech_lengths, use_reentrant=False
                )
            else:
                encoder_out, encoder_out_lens = self.encode(speech, speech_lengths)

            # audio_adaptor
            encoder_out, encoder_out_lens = self.audio_adaptor(encoder_out, encoder_out_lens)

            batch_size, token_num, dims = inputs_embeds.shape
            fake_token_len = kwargs.get("fake_token_len")
            fake_token_len[fake_token_len < 0] = 0
            fbank_beg[fbank_beg < 0] = 0

            speech_idx = 0
            for batch_idx in range(batch_size):

                for turn_id in range(fbank_beg.shape[1]):
                    fbank_beg_idx = fbank_beg[batch_idx, turn_id].item()
                    if fbank_beg_idx > 0:
                        speech_token_len = fake_token_len[batch_idx, turn_id]
                        speech_token = encoder_out[speech_idx, :speech_token_len, :]

                        try:
                            inputs_embeds[
                                batch_idx, fbank_beg_idx : fbank_beg_idx + speech_token_len, :
                            ] = speech_token
                        except Exception as e:
                            #
                            logging.error(f"{str(e)}, {traceback.format_exc()}")
                            logging.info(
                                f"batch_idx: {batch_idx}, inputs_embeds: {inputs_embeds.shape}, fbank_beg_idx: {fbank_beg_idx}, speech_token_len: {speech_token_len}, encoder_out: {encoder_out.shape}, encoder_out_lens: {encoder_out_lens}, fake_token_len: {fake_token_len}, speech_lengths: {speech_lengths}"
                            )
                            # import pdb;
                            # pdb.set_trace()
                            speech_token_len = encoder_out_lens[speech_idx].item()
                            speech_token = encoder_out[speech_idx, :speech_token_len, :]
                            inputs_embeds[
                                batch_idx, fbank_beg_idx : fbank_beg_idx + speech_token_len, :
                            ] = speech_token

                        speech_idx += 1

        with torch.cuda.amp.autocast(
            enabled=True if self.llm_dtype != "fp32" else False, dtype=dtype_map[self.llm_dtype]
        ):
            labels_ids[labels_ids == -1] = -100
            attention_mask[attention_mask < 0] = 0
            model_outputs = self.llm(
                inputs_embeds=inputs_embeds.to(dtype_map[self.llm_dtype]),
                attention_mask=attention_mask,
                labels=labels_ids,
                output_hidden_states=True,
            )
            output_attentions = kwargs.get("output_attentions", None)
            past_key_values = kwargs.get("past_key_values", None)
            past_key_values_length = kwargs.get("past_key_values_length", 0)
            position_ids = kwargs.get("position_ids", None)
            use_cache = kwargs.get("use_cache", None)
            seq_length = token_num
            if position_ids is None:
                device = input_ids.device if input_ids is not None else inputs_embeds.device
                position_ids = torch.arange(
                    past_key_values_length,
                    seq_length + past_key_values_length,
                    dtype=torch.long,
                    device=device,
                )
                position_ids = position_ids.unsqueeze(0).view(-1, seq_length)
            else:
                position_ids = position_ids.view(-1, seq_length).long()
            from transformers.modeling_attn_mask_utils import (
                _prepare_4d_causal_attention_mask,
                _prepare_4d_causal_attention_mask_for_sdpa,
            )

            if self.llm.config._attn_implementation == "flash_attention_2":
                # 2d mask is passed through the layers
                causal_attention_mask = (
                    attention_mask if (attention_mask is not None and 0 in attention_mask) else None
                )
            elif self.llm.config._attn_implementation == "sdpa" and not output_attentions:
                # output_attentions=True can not be supported when using SDPA, and we fall back on
                # the manual implementation that requires a 4D causal mask in all cases.
                causal_attention_mask = _prepare_4d_causal_attention_mask_for_sdpa(
                    attention_mask,
                    (batch_size, seq_length),
                    inputs_embeds,
                    past_key_values_length,
                    sliding_window=self.llm.config.sliding_window,
                )
            else:
                # 4d mask is passed through the layers
                causal_attention_mask = _prepare_4d_causal_attention_mask(
                    attention_mask,
                    (batch_size, seq_length),
                    inputs_embeds,
                    past_key_values_length,
                    sliding_window=self.llm.config.sliding_window,
                )

            sequence_output = model_outputs.hidden_states[-1]
            sequence_output = self.down_proj(sequence_output)
            if self.llm.model.gradient_checkpointing and self.llm.model.training:
                layer_outputs = self.llm._gradient_checkpointing_func(
                    self.task_decoder_layer.__call__,
                    sequence_output,
                    causal_attention_mask,
                    position_ids,
                    past_key_values,
                    output_attentions,
                    use_cache,
                )
            else:
                layer_outputs = self.task_decoder_layer(
                    sequence_output,
                    attention_mask=causal_attention_mask,
                    position_ids=position_ids,
                    past_key_value=past_key_values,
                    output_attentions=output_attentions,
                    use_cache=use_cache,
                )

            sequence_output = layer_outputs[0]

            sequence_output = self.dropout(sequence_output)
            turn_taking_logits = self.turn_taking_score(sequence_output)
            barge_in_logits = self.barge_in_score(sequence_output)

        loss = None
        if barge_in_labels is not None:
            barge_in_labels[barge_in_labels == -1] = -100
            barge_in_loss = self.loss_fct(
                barge_in_logits.view(-1, self.barge_in_num_labels), barge_in_labels.view(-1)
            )
            loss = barge_in_loss
        if turn_taking_labels is not None:
            turn_taking_labels[turn_taking_labels == -1] = -100
            turn_taking_loss = self.loss_fct(
                turn_taking_logits.view(-1, self.turn_taking_num_labels),
                turn_taking_labels.view(-1),
            )
            loss = turn_taking_loss if loss is None else loss + turn_taking_loss

        stats = {}
        # with torch.no_grad():
        #     preds = torch.argmax(model_outputs.logits, -1)
        #     acc_att = compute_accuracy(preds[:, :-1], labels_ids[:, 1:], ignore_label=-100)
        #     stats["acc"] = acc_att
        if turn_taking_labels is not None:
            stats["turn_taking_loss"] = torch.clone(turn_taking_loss.detach())
            with torch.no_grad():
                turn_taking_preds = torch.argmax(turn_taking_logits, -1)
                turn_taking_acc = compute_accuracy(
                    turn_taking_preds, turn_taking_labels, ignore_label=-100
                )
                stats["turn_taking_acc"] = turn_taking_acc
        if barge_in_labels is not None:
            stats["barge_in_loss"] = torch.clone(barge_in_loss.detach())
            with torch.no_grad():
                barge_in_preds = torch.argmax(barge_in_logits, -1)
                barge_in_acc = compute_accuracy(barge_in_preds, barge_in_labels, ignore_label=-100)
                stats["barge_in_acc"] = barge_in_acc
        stats["loss"] = torch.clone(loss.detach())
        stats["batch_size"] = batch_size
        stats["batch_size_speech"] = batch_size_speech
        stats["batch_size_x_frames"] = frames * batch_size_speech
        stats["batch_size_real_frames"] = speech_lengths.sum().item()
        stats["padding_frames"] = stats["batch_size_x_frames"] - stats["batch_size_real_frames"]
        stats["batch_size_x_tokens"] = token_num * batch_size
        stats["batch_size_real_tokens"] = attention_mask.sum().item()
        stats["padding_tokens"] = stats["batch_size_x_tokens"] - stats["batch_size_real_tokens"]

        dialog_turns = (fbank_beg > 0).sum(-1)
        dialog_turns_max = torch.max(dialog_turns).int().item()
        dialog_turns_avg = dialog_turns.sum().item() / batch_size
        stats["dialog_turns_max"] = dialog_turns_max
        stats["dialog_turns_avg"] = dialog_turns_avg

        # force_gatherable: to-device and to-tensor if scalar for DataParallel
        if self.length_normalized_loss:
            batch_size = int((labels_ids > 0 + 1).sum())
        loss, stats, weight = force_gatherable((loss, stats, batch_size), loss.device)
        return loss, stats, weight

    def vad_inference(
        self,
        data_in,
        data_lengths=None,
        key: list = None,
        tokenizer=None,
        frontend=None,
        **kwargs,
    ):

        inputs_embeds, contents, batch, source_ids, meta_data = self.vad_inference_prepare(
            data_in, data_lengths, key, tokenizer, frontend, **kwargs
        )
        task = contents.get("task", "vad")
        fbank_beg = batch["fbank_beg"]
        fake_token_len = batch["fake_token_len"]
        fbank_mask = batch["fbank_mask"]
        batch_size, token_num, dims = inputs_embeds.shape
        fake_token_len[fake_token_len < 0] = 0
        fbank_beg[fbank_beg < 0] = 0

        llm_dtype = kwargs.get("llm_dtype", "fp32")
        if llm_dtype == "fp32":
            llm_dtype = "fp16" if kwargs.get("fp16", False) else llm_dtype
            llm_dtype = "bf16" if kwargs.get("bf16", False) else llm_dtype

        stats = {
            "turn_taking_preds": [],
            "barge_in_preds": [],
            "turn_taking_labels": [],
            "barge_in_labels": [],
            "task": task,
        }
        with torch.cuda.amp.autocast(
            enabled=True if llm_dtype != "fp32" else False, dtype=dtype_map[llm_dtype]
        ):
            self.llm = self.llm.to(dtype_map[llm_dtype])
            self.down_proj = self.down_proj.to(dtype_map[llm_dtype])
            self.task_decoder_layer = self.task_decoder_layer.to(dtype_map[llm_dtype])
            self.turn_taking_score = self.turn_taking_score.to(dtype_map[llm_dtype])
            self.barge_in_score = self.barge_in_score.to(dtype_map[llm_dtype])

            inputs_embeds = inputs_embeds.to(dtype_map[llm_dtype])
            llm_kwargs = kwargs.get("llm_kwargs", {})

            attention_mask = batch.get("attention_mask", None)
            # attention_mask = attention_mask.to(dtype_map[llm_dtype])
            model_outputs = self.llm(
                inputs_embeds=inputs_embeds,
                attention_mask=attention_mask,
                labels=None,
                output_hidden_states=True,
                **llm_kwargs,
            )
            output_attentions = llm_kwargs.get("output_attentions", None)
            past_key_values = llm_kwargs.get("past_key_values", None)
            past_key_values_length = llm_kwargs.get("past_key_values_length", 0)
            position_ids = llm_kwargs.get("position_ids", None)
            use_cache = llm_kwargs.get("use_cache", None)
            seq_length = token_num
            if position_ids is None:
                device = inputs_embeds.device
                position_ids = torch.arange(
                    past_key_values_length,
                    seq_length + past_key_values_length,
                    dtype=torch.long,
                    device=device,
                )
                position_ids = position_ids.unsqueeze(0).view(-1, seq_length)
            else:
                position_ids = position_ids.view(-1, seq_length).long()

            from transformers.modeling_attn_mask_utils import (
                _prepare_4d_causal_attention_mask,
                _prepare_4d_causal_attention_mask_for_sdpa,
            )

            if self.llm.config._attn_implementation == "flash_attention_2":
                # 2d mask is passed through the layers
                attention_mask = (
                    attention_mask if (attention_mask is not None and 0 in attention_mask) else None
                )
            elif self.llm.config._attn_implementation == "sdpa" and not output_attentions:
                # output_attentions=True can not be supported when using SDPA, and we fall back on
                # the manual implementation that requires a 4D causal mask in all cases.
                attention_mask = _prepare_4d_causal_attention_mask_for_sdpa(
                    attention_mask,
                    (batch_size, seq_length),
                    inputs_embeds,
                    past_key_values_length,
                    sliding_window=self.llm.config.sliding_window,
                )
            else:
                # 4d mask is passed through the layers
                attention_mask = _prepare_4d_causal_attention_mask(
                    attention_mask,
                    (batch_size, seq_length),
                    inputs_embeds,
                    past_key_values_length,
                    sliding_window=self.llm.config.sliding_window,
                )

            sequence_output = model_outputs.hidden_states[-1]
            sequence_output = self.down_proj(sequence_output)

            layer_outputs = self.task_decoder_layer(
                sequence_output,
                attention_mask=attention_mask,
                position_ids=position_ids,
                past_key_value=past_key_values,
                output_attentions=output_attentions,
                use_cache=use_cache,
            )

            sequence_output = layer_outputs[0]

            sequence_output = self.dropout(sequence_output)
            turn_taking_logits = self.turn_taking_score(sequence_output)
            barge_in_logits = self.barge_in_score(sequence_output)

            turn_taking_labels = batch.get("turn_taking_labels", None)
            barge_in_labels = batch.get("barge_in_labels", None)
            # print(f'batch: {batch}')
            # print(f"fake_token_len: {fake_token_len}")
            # print(f"turn taking labels: {turn_taking_labels}")
            # print(f"barge in labels: {barge_in_labels}")
            turn_taking_preds_res = []
            barge_in_preds_res = []
            turn_taking_labels_res = []
            barge_in_labels_res = []
            with torch.no_grad():
                turn_taking_preds = torch.argmax(turn_taking_logits, -1)
                barge_in_preds = torch.argmax(barge_in_logits, -1)
                for batch_idx in range(batch_size):
                    fbank_begin_index = fbank_beg[batch_idx, -1].item()
                    fbank_end_index = fbank_begin_index + fake_token_len[batch_idx, -1].item()
                    turn_taking_preds_last = (
                        turn_taking_preds[batch_idx, fbank_begin_index:fbank_end_index]
                        .cpu()
                        .numpy()
                        .tolist()
                    )
                    turn_taking_preds_res.append(turn_taking_preds_last)
                    # print(f"turn_taking_labels: {turn_taking_labels}")
                    turn_taking_labels_last = (
                        turn_taking_labels[batch_idx, fbank_begin_index:fbank_end_index]
                        .cpu()
                        .numpy()
                        .tolist()
                    )
                    turn_taking_labels_res.append(turn_taking_labels_last)
                    # print(f"turn_taking_preds: {turn_taking_preds_last}")
                    barge_in_preds_last = (
                        barge_in_preds[batch_idx, fbank_begin_index:fbank_end_index]
                        .cpu()
                        .numpy()
                        .tolist()
                    )
                    barge_in_preds_res.append(barge_in_preds_last)
                    # print(f"barge_in_labels: {barge_in_labels}")
                    barge_in_labels_last = (
                        barge_in_labels[batch_idx, fbank_begin_index:fbank_end_index]
                        .cpu()
                        .numpy()
                        .tolist()
                    )
                    barge_in_labels_res.append(barge_in_labels_last)

                turn_taking_acc = compute_accuracy(
                    turn_taking_preds, turn_taking_labels, ignore_label=-100
                )
                stats["turn_taking_acc"] = turn_taking_acc.item()

                barge_in_acc = compute_accuracy(barge_in_preds, barge_in_labels, ignore_label=-100)
                stats["barge_in_acc"] = barge_in_acc.item()
            stats["turn_taking_preds"].append(turn_taking_preds_res)
            stats["barge_in_preds"].append(barge_in_preds_res)
            stats["turn_taking_labels"].append(turn_taking_labels_res)
            stats["barge_in_labels"].append(barge_in_labels_res)
        return turn_taking_logits, barge_in_logits, meta_data, stats

    def encode(self, speech, speech_lengths):
        # audio encoder
        encoder_out, encoder_out_lens = self.audio_encoder(speech.permute(0, 2, 1), speech_lengths)

        return encoder_out, encoder_out_lens

    def vad_data_template(self, sample):
        data = sample["messages"]
        system, user, assistant = [], [], []
        for i, item in enumerate(data):
            role = item["role"]
            content = item["content"]
            if role == "system":
                system.append(content)
            elif role == "user":
                if "audio" in item:
                    audio = item["audio"]
                    content = [content, audio]
                user.append(content)
            elif role == "assistant":
                assistant.append(content)

        system = system * len(user)
        assistant.append("")
        contents = {
            "system": system,
            "user": user,
            "assistant": assistant,
        }

        if "task" in sample:
            task = sample["task"]
            last_total_time = data[-1]["end_time"] - data[-1]["start_time"]
            if task == "turn-taking":
                true_time_span = data[-1]["turn-taking-gap_time-added"]
            elif task == "barge-in":
                true_time_span = last_total_time - data[-1]["barge-in-0"]
            else:
                raise ValueError("task must be turn-taking or barge-in")
            contents["true_time_span"] = true_time_span
            contents["last_total_time"] = last_total_time
            contents["task"] = sample["task"]
        return contents

    def data_template(self, data):
        system, user, assistant = [], [], []
        for i, item in enumerate(data):
            role = item["role"]
            content = item["content"]
            if role == "system":
                system.append(content)
            elif role == "user":
                if "audio" in item:
                    audio = item["audio"]
                    content = [content, audio]
                user.append(content)
            elif role == "assistant":
                assistant.append(content)

        system = system * len(user)

        contents = {
            "system": system,
            "user": user,
            "assistant": assistant,
        }

        return contents

    def vad_data_load_speech(self, contents: dict, tokenizer, frontend, meta_data={}, **kwargs):

        system = contents["system"]
        user = contents["user"]
        assistant = contents["assistant"]
        pattern = re.compile(r"(<\|startofspeech\|>.*?<\|endofspeech\|>)")

        input_ids, labels, fbank, fbank_lens, fbank_mask, fbank_beg, fake_token_len = (
            [],
            [],
            [],
            [],
            [],
            [],
            [],
        )
        input_source_ids = []
        for i, (system_prompt, user_prompt, target_out) in enumerate(zip(system, user, assistant)):
            if isinstance(user_prompt, (list, tuple)):
                user_prompt, audio = user_prompt
            if i == 0:
                source_input = f"<|im_start|>system\n{system_prompt}<|im_end|>\n<|im_start|>user\n{user_prompt}<|im_end|>\n<|im_start|>assistant\n"
            elif i == len(system) - 1:
                source_input = f"<|im_start|>user\n{user_prompt}"
            else:
                source_input = f"<|im_start|>user\n{user_prompt}<|im_end|>\n<|im_start|>assistant\n"

            splits = pattern.split(source_input)
            source_ids = []
            fbank_i = []
            fbank_mask_i = []
            fake_token_len_i = 0
            fbank_beg_i = -1
            fbank_lens_i = []
            speech, speech_lengths = [], []
            for k, sub_str in enumerate(splits):
                if not sub_str.startswith("<|startofspeech|>"):
                    sub_token = tokenizer.encode(sub_str)
                    source_ids += sub_token
                    fbank_mask_i += [0] * len(sub_token)
                else:
                    sub_str = sub_str.replace("<|startofspeech|>", "").replace(
                        "<|endofspeech|>", ""
                    )
                    if sub_str.startswith("!"):
                        sub_str = sub_str[1:]
                        if sub_str.startswith("!"):  # !!: audio sample point
                            sub_str = audio
                        try:
                            time1 = time.perf_counter()
                            data_src = load_audio_text_image_video(sub_str, fs=frontend.fs)
                            time2 = time.perf_counter()
                            meta_data["load_data"] = f"{time2 - time1:0.3f}"
                        except Exception as e:
                            logging.error(f"Loading wav failed! {str(e)}, {traceback.format_exc()}")

                        speech, speech_lengths = extract_fbank(
                            data_src,
                            data_type=kwargs.get("data_type", "sound"),
                            frontend=frontend,
                            is_final=True,
                        )  # speech: [b, T, d]

                        time3 = time.perf_counter()
                        meta_data["extract_feat"] = f"{time3 - time2:0.3f}"
                        meta_data["batch_data_time"] = (
                            speech_lengths.sum().item()
                            * frontend.frame_shift
                            * frontend.lfr_n
                            / 1000
                        )

                        if kwargs.get("permute", True):
                            speech = speech.permute(0, 2, 1)
                        if speech_lengths > kwargs.get("max_source_length", 5500):
                            # logging.info(
                            #     f"speech_lengths > max_source_length: {speech_lengths}>{self.max_source_length}, {item}"
                            # )
                            badcase_flag = True

                        olens = 1 + (speech_lengths[0].item() - 3 + 2 * 1) // 2
                        olens = 1 + (olens - 3 + 2 * 1) // 2
                        fake_token_len_i = (olens - 1) // 2 + 1
                        fake_token = [0] * fake_token_len_i
                        fbank_beg_i = len(source_ids)
                        source_ids += fake_token
                        fbank_mask_i += [1] * len(fake_token)

            fbank_beg += [fbank_beg_i + len(input_ids)]
            fake_token_len += [fake_token_len_i]
            source_mask = [-100] * len(source_ids)
            # target_out = f"{target_out}<|im_end|>"
            # target_ids = tokenizer.encode(target_out)
            target_ids = []
            input_source_ids = input_ids + source_ids
            input_ids += source_ids + target_ids
            labels += source_mask + target_ids
            fbank_mask += fbank_mask_i
            if len(speech) > 0:
                fbank.append(speech[0, :, :])
                fbank_lens.append(speech_lengths)

        turn_taking_labels = [-100] * len(labels)
        barge_in_labels = [-100] * len(labels)
        last_vad = [0] * fake_token_len[-1]
        if "true_time_span" in contents:
            true_time_span = contents["true_time_span"]
            last_time_span = contents["last_total_time"]
            pos_vad = math.ceil(fake_token_len[-1] * (true_time_span / last_time_span))
            assert pos_vad <= fake_token_len[-1]
            if pos_vad > 0:
                last_vad[-pos_vad:] = [1] * pos_vad
        turn_taking_labels[-fake_token_len[-1] :] = last_vad
        barge_in_labels[-fake_token_len[-1] :] = last_vad

        input_ids = torch.tensor(input_ids, dtype=torch.int64)  # [: self.max_token_length]
        attention_mask = torch.tensor([1] * len(input_ids), dtype=torch.int32)
        labels = torch.tensor(labels, dtype=torch.int64)  # [: self.max_token_length]
        turn_taking_labels = torch.tensor(
            [turn_taking_labels], dtype=torch.int64
        )  # [: self.max_token_length]
        barge_in_labels = torch.tensor(
            [barge_in_labels], dtype=torch.int64
        )  # [: self.max_token_length]

        # fbank = speech[0, :, :]
        # fbank_lens = torch.tensor(fbank_lens, dtype=torch.int32)
        fbank_mask = torch.tensor(fbank_mask, dtype=torch.float32)
        fbank_beg = torch.tensor(fbank_beg, dtype=torch.int32)
        fake_token_len = torch.tensor(fake_token_len, dtype=torch.int32)
        source_ids = torch.tensor(input_source_ids, dtype=torch.int64)
        target_ids = torch.tensor(target_ids, dtype=torch.int64)

        if len(fbank) > 0:
            speech = torch.nn.utils.rnn.pad_sequence(fbank, batch_first=True, padding_value=0.0)
            speech_lengths = torch.nn.utils.rnn.pad_sequence(
                fbank_lens, batch_first=True, padding_value=-1
            )
        else:
            speech = []
            speech_lengths = []
        output = {
            "speech": speech,
            "speech_lengths": speech_lengths,
            "fbank_mask": fbank_mask[None, :],
            "fbank_beg": fbank_beg[None,],
            "fake_token_len": fake_token_len[None, :],
            "input_ids": input_ids[None,],
            "attention_mask": attention_mask[None,],
            "labels_ids": labels,
            "source_ids": source_ids[None, :],
            "target_ids": target_ids[None, :],
            "turn_taking_labels": turn_taking_labels,
            "barge_in_labels": barge_in_labels,
        }

        return output

    def vad_inference_prepare(
        self,
        data_in,
        data_lengths=None,
        key: list = None,
        tokenizer=None,
        frontend=None,
        **kwargs,
    ):

        meta_data = {}
        prompt = kwargs.get("prompt", None)

        if kwargs.get("batch_size", 1) > 1:
            raise NotImplementedError("batch decoding is not implemented")

        contents = self.vad_data_template(data_in[0])
        output = self.vad_data_load_speech(
            contents, tokenizer, frontend, meta_data=meta_data, **kwargs
        )
        batch = to_device(output, kwargs["device"])

        # audio encoder
        speech = batch["speech"]
        if len(speech) > 0:
            speech_lengths = batch["speech_lengths"][:, 0]
            # fp16
            if kwargs.get("fp16", False):
                speech = speech.to(torch.float16)
            elif kwargs.get("bf16", False):
                speech = speech.to(torch.bfloat16)
            # audio encoder
            encoder_out, encoder_out_lens = self.encode(speech, speech_lengths)

            # audio_adaptor
            encoder_out, encoder_out_lens = self.audio_adaptor(encoder_out, encoder_out_lens)

        input_ids = batch["input_ids"]
        source_ids = batch["source_ids"]
        fbank_beg = batch["fbank_beg"]
        fake_token_len = batch["fake_token_len"]

        if not kwargs.get("tearchforing", False):
            input_ids = source_ids

        input_ids[input_ids < 0] = 0
        inputs_embeds = self.llm.model.get_input_embeddings()(input_ids)

        batch_size, token_num, dims = inputs_embeds.shape

        fake_token_len[fake_token_len < 0] = 0
        fbank_beg[fbank_beg < 0] = 0

        speech_idx = 0
        for batch_idx in range(batch_size):

            for turn_id in range(fbank_beg.shape[1]):
                fbank_beg_idx = fbank_beg[batch_idx, turn_id].item()
                if fbank_beg_idx > 0:
                    speech_token_len = fake_token_len[batch_idx, turn_id]
                    speech_token = encoder_out[speech_idx, :speech_token_len, :]

                    try:
                        inputs_embeds[
                            batch_idx, fbank_beg_idx : fbank_beg_idx + speech_token_len, :
                        ] = speech_token
                    except Exception as e:
                        #
                        logging.error(f"{str(e)}, {traceback.format_exc()}")
                        logging.info(
                            f"batch_idx: {batch_idx}, inputs_embeds: {inputs_embeds.shape}, fbank_beg_idx: {fbank_beg_idx}, speech_token_len: {speech_token_len}, encoder_out: {encoder_out.shape}, encoder_out_lens: {encoder_out_lens}, fake_token_len: {fake_token_len}, speech_lengths: {speech_lengths}"
                        )
                        # import pdb;
                        # pdb.set_trace()
                        speech_token_len = encoder_out_lens[speech_idx].item()
                        speech_token = encoder_out[speech_idx, :speech_token_len, :]
                        inputs_embeds[
                            batch_idx, fbank_beg_idx : fbank_beg_idx + speech_token_len, :
                        ] = speech_token

                    speech_idx += 1
        return inputs_embeds, contents, batch, source_ids, meta_data

    def inference(
        self,
        data_in,
        data_lengths=None,
        key: list = None,
        tokenizer=None,
        frontend=None,
        **kwargs,
    ):

        inputs_embeds, contents, batch, source_ids, meta_data = self.inference_prepare(
            data_in, data_lengths, key, tokenizer, frontend, **kwargs
        )

        llm_dtype = kwargs.get("llm_dtype", "fp32")
        if llm_dtype == "fp32":
            llm_dtype = "fp16" if kwargs.get("fp16", False) else llm_dtype
            llm_dtype = "bf16" if kwargs.get("bf16", False) else llm_dtype

        with torch.cuda.amp.autocast(
            enabled=True if llm_dtype != "fp32" else False, dtype=dtype_map[llm_dtype]
        ):
            label = contents["assistant"][-1]
            self.llm = self.llm.to(dtype_map[llm_dtype])
            inputs_embeds = inputs_embeds.to(dtype_map[llm_dtype])
            llm_kwargs = kwargs.get("llm_kwargs", {})
            if not kwargs.get("tearchforing", False):

                generated_ids = self.llm.generate(
                    inputs_embeds=inputs_embeds,
                    max_new_tokens=kwargs.get("max_length", 512),
                    **llm_kwargs,
                )
                # generated_ids = [
                #     output_ids[len(input_id) :]
                #     for input_id, output_ids in zip(input_ids, generated_ids)
                # ]
                response = tokenizer.batch_decode(
                    generated_ids, skip_special_tokens=kwargs.get("skip_special_tokens", True)
                )[0]

                loss = None
            else:

                labels_ids = batch["labels_ids"]
                labels_ids[labels_ids == -1] = -100
                attention_mask = batch.get("attention_mask", None)
                # attention_mask = attention_mask.to(dtype_map[llm_dtype])
                model_outputs = self.llm(
                    inputs_embeds=inputs_embeds,
                    attention_mask=attention_mask,
                    labels=labels_ids,
                    **llm_kwargs,
                )

                preds = torch.argmax(model_outputs.logits, -1)[:, source_ids.shape[1] :]
                response = tokenizer.batch_decode(
                    preds,
                    add_special_tokens=False,
                    skip_special_tokens=kwargs.get("skip_special_tokens", True),
                )[0]
                loss = model_outputs.loss.item()

        ibest_writer = None
        if kwargs.get("output_dir") is not None:
            if not hasattr(self, "writer"):
                self.writer = DatadirWriter(kwargs.get("output_dir"))
            ibest_writer = self.writer[f"{0 + 1}best_recog"]

        results = []
        response_clean = re.sub(r"[^\w\s\u3000\u4e00-\u9fff]+", "", response)
        result_i = {"key": key[0], "text": response, "text_tn": response_clean, "label": label}
        if loss is not None:
            result_i["loss"] = loss
        results.append(result_i)

        if ibest_writer is not None:
            ibest_writer["text"][key[0]] = response.replace("\n", " ")
            ibest_writer["label"][key[0]] = label.replace("\n", " ")
            ibest_writer["text_tn"][key[0]] = response_clean

        return results, meta_data<|MERGE_RESOLUTION|>--- conflicted
+++ resolved
@@ -3048,7 +3048,6 @@
 
         return ((cur_token, feat, wav), (text, last_t_size, prompt_token, prompt_audio, chunk_idx))
 
-<<<<<<< HEAD
     def convert_wav_to_mp3(self, wav: torch.Tensor):
         wav = wav.detach().cpu().numpy()
         wav = (wav * (2**16-1)).astype(np.int16)
@@ -3065,12 +3064,9 @@
 
         return mp3_bytes_data
 
-    def simulate_streaming_generate_speech(self, preds, llm_cur_kv_cache, llm_cur_kv_cache_len, llm_dtype, llm_tokenizer):
-=======
     def simulate_streaming_generate_speech(
         self, preds, llm_cur_kv_cache, llm_cur_kv_cache_len, llm_dtype, llm_tokenizer
     ):
->>>>>>> a131fc90
         # self.tts_text_tokenizer = self.tts_text_tokenizer
         self.vocoder.to(llm_dtype)
         self.tts_model.to(llm_dtype)
