import logging
from typing import Union, Dict, List, Tuple, Optional

import time
import torch
import torch.nn as nn
import torch.nn.functional as F
from torch.cuda.amp import autocast
import re
from funasr.models.scama.utils import sequence_mask
from funasr.losses.label_smoothing_loss import LabelSmoothingLoss
from funasr.models.ctc.ctc import CTC
from funasr.models.transformer.utils.add_sos_eos import add_sos_eos
from funasr.metrics.compute_acc import th_accuracy, compute_accuracy
from funasr.metrics.common import ErrorCalculator
from funasr.train_utils.device_funcs import force_gatherable
from funasr.utils.load_utils import load_audio_text_image_video, extract_fbank
from funasr.utils import postprocess_utils
from funasr.utils.datadir_writer import DatadirWriter
from funasr.register import tables
from funasr.train_utils.device_funcs import to_device
import traceback
<<<<<<< HEAD
=======

dtype_map = {"bf16": torch.bfloat16, "fp16": torch.float16, "fp32": torch.float32}
>>>>>>> abb33d6b


@tables.register("model_classes", "LLMASR")
class LLMASR(nn.Module):
    """ """

    def __init__(
        self,
        specaug: str = None,
        specaug_conf: dict = None,
        normalize: str = None,
        normalize_conf: dict = None,
        audio_encoder: str = None,
        audio_encoder_conf: dict = None,
        audio_adaptor: str = None,
        audio_adaptor_conf: dict = None,
        decoder: str = None,
        decoder_conf: dict = None,
        ctc: str = None,
        ctc_conf: dict = None,
        ctc_weight: float = 0.5,
        llm: str = None,
        llm_conf: dict = None,
        input_size: int = 80,
        vocab_size: int = -1,
        ignore_id: int = -1,
        blank_id: int = 0,
        sos: int = 1,
        eos: int = 2,
        lsm_weight: float = 0.0,
        length_normalized_loss: bool = False,
        report_cer: bool = True,
        report_wer: bool = True,
        sym_space: str = "<space>",
        sym_blank: str = "<blank>",
        # extract_feats_in_collect_stats: bool = True,
        share_embedding: bool = False,
        # preencoder: Optional[AbsPreEncoder] = None,
        # postencoder: Optional[AbsPostEncoder] = None,
        **kwargs,
    ):

        super().__init__()

        if specaug is not None:
            specaug_class = tables.specaug_classes.get(specaug)
            specaug = specaug_class(**specaug_conf)
        if normalize is not None:
            normalize_class = tables.normalize_classes.get(normalize)
            normalize = normalize_class(**normalize_conf)

        # audio encoder
        hub = audio_encoder_conf.get("hub", None)
        if hub == "ms":
            from funasr import AutoModel

            model = AutoModel(model=audio_encoder, model_revision="master")
            # frontend = model.kwargs.get("frontend")
            audio_encoder_output_size = model.model.encoder_output_size

            audio_encoder = model.model.model.encoder

            # self.frontend = frontend

        elif hub == "hf":
            pass
        else:
            encoder_class = tables.encoder_classes.get(audio_encoder)
            audio_encoder = encoder_class(input_size=input_size, **audio_encoder_conf)
            audio_encoder_output_size = audio_encoder.output_size()
        freeze = audio_encoder_conf.get("freeze", True)
        if freeze:
            for name, param in audio_encoder.named_parameters():
                param.requires_grad = False
            audio_encoder.eval()

        self.audio_encoder = audio_encoder

        # llm
        hub = llm_conf.get("hub", "hf")
        self.llm = None
        if hub == "hf":
            from transformers import AutoModelForCausalLM, AutoTokenizer, AutoConfig

            init_param_path = llm_conf.get("init_param_path", "vicuna-7b-v1.5")

            model = AutoModelForCausalLM.from_pretrained(
                init_param_path,
                load_in_8bit=None,
                device_map=None,
                use_cache=None,
            )
            freeze = llm_conf.get("freeze", True)
            if freeze:
                for name, param in model.named_parameters():
                    param.requires_grad = False
                model.eval()
            self.llm = model

        # adaptor
        adaptor_class = tables.adaptor_classes.get(audio_adaptor)
        audio_adaptor_conf["encoder_dim"] = audio_encoder_output_size
        audio_adaptor = adaptor_class(**audio_adaptor_conf)

        self.audio_adaptor = audio_adaptor

        self.blank_id = blank_id
        self.sos = sos if sos is not None else vocab_size - 1
        self.eos = eos if eos is not None else vocab_size - 1
        self.vocab_size = vocab_size
        self.ignore_id = ignore_id
        self.specaug = specaug
        self.normalize = normalize

        self.criterion_att = LabelSmoothingLoss(
            size=vocab_size,
            padding_idx=ignore_id,
            smoothing=lsm_weight,
            normalize_length=length_normalized_loss,
        )

        self.error_calculator = None

        self.length_normalized_loss = length_normalized_loss
        self.beam_search = None

    def forward(
        self,
        speech: torch.Tensor,
        speech_lengths: torch.Tensor,
        text: torch.Tensor,
        text_lengths: torch.Tensor,
        input_ids: torch.Tensor,
        attention_mask: torch.Tensor,
        labels_ids: torch.Tensor,
        label_mask: torch.Tensor,
        audio_mask: torch.Tensor,
        **kwargs,
    ) -> Tuple[torch.Tensor, Dict[str, torch.Tensor], torch.Tensor]:
        """Encoder + Decoder + Calc loss
        Args:
                speech: (Batch, Length, ...)
                speech_lengths: (Batch, )
                text: (Batch, Length)
                text_lengths: (Batch,)
        """
        if len(text_lengths.size()) > 1:
            text_lengths = text_lengths[:, 0]
        if len(speech_lengths.size()) > 1:
            speech_lengths = speech_lengths[:, 0]

        batch_size = speech.shape[0]

        # audio encoder
        encoder_out, encoder_out_lens = self.encode(speech, speech_lengths)

        # audio_adaptor
        encoder_out = self.audio_adaptor(encoder_out)

        input_ids[input_ids == -1] = 0
        input_ids[input_ids == -100] = 0
        if hasattr(self.llm.model, "embed_tokens"):
            inputs_embeds = self.llm.model.embed_tokens(input_ids)
        elif hasattr(self.llm.model.model, "embed_tokens"):
            inputs_embeds = self.llm.model.model.embed_tokens(input_ids)
        else:
            inputs_embeds = self.llm.model.model.model.embed_tokens(input_ids)

        if audio_mask is not None:
            batch_size, token_num, dims = inputs_embeds.shape
            _, l, _ = encoder_out.shape
            # [audio, bos, prompt, input, pad]
            encoder_outs_pad = F.pad(encoder_out, (0, 0, 0, token_num - l, 0, 0), value=0.0)
            inputs_embeds = encoder_outs_pad * audio_mask[:, :, None] + inputs_embeds * (
                1.0 - audio_mask[:, :, None]
            )

        model_outputs = self.llm(
            inputs_embeds=inputs_embeds, attention_mask=attention_mask, labels=labels_ids
        )
        loss = model_outputs.loss

        stats = {}
        with torch.no_grad():
            preds = torch.argmax(model_outputs.logits, -1)
            acc_att = compute_accuracy(preds[:, :-1], labels_ids[:, 1:], ignore_label=-100)
            stats["acc"] = acc_att

        stats["loss"] = torch.clone(loss.detach())

        # force_gatherable: to-device and to-tensor if scalar for DataParallel
        if self.length_normalized_loss:
            batch_size = int((text_lengths + 1).sum())
        loss, stats, weight = force_gatherable((loss, stats, batch_size), loss.device)
        return loss, stats, weight

    def encode(
        self,
        speech: torch.Tensor,
        speech_lengths: torch.Tensor,
        **kwargs,
    ):
        speech = speech.permute(0, 2, 1)
        res = self.audio_encoder(speech)
        if isinstance(res, (list, tuple)):
            encoder_out, encoder_out_lens = res[0], res[1]
        else:
            encoder_out, encoder_out_lens = res, speech_lengths
        return encoder_out, encoder_out_lens

    def inference(
        self,
        data_in,
        data_lengths=None,
        key: list = None,
        tokenizer=None,
        frontend=None,
        **kwargs,
    ):

        prompt = kwargs.get("prompt", "Transcribe speech to text.")

        if kwargs.get("batch_size", 1) > 1:
            raise NotImplementedError("batch decoding is not implemented")

        meta_data = {}
        if (
            isinstance(data_in, torch.Tensor) and kwargs.get("data_type", "sound") == "fbank"
        ):  # fbank
            speech, speech_lengths = data_in, data_lengths
            if len(speech.shape) < 3:
                speech = speech[None, :, :]
            if speech_lengths is None:
                speech_lengths = speech.shape[1]
        else:
            # extract fbank feats
            time1 = time.perf_counter()
            audio_sample_list = load_audio_text_image_video(
                data_in,
                fs=frontend.fs,
                audio_fs=kwargs.get("fs", 16000),
                data_type=kwargs.get("data_type", "sound"),
                tokenizer=tokenizer,
            )
            time2 = time.perf_counter()
            meta_data["load_data"] = f"{time2 - time1:0.3f}"
            speech, speech_lengths = extract_fbank(
                audio_sample_list, data_type=kwargs.get("data_type", "sound"), frontend=frontend
            )
            time3 = time.perf_counter()
            meta_data["extract_feat"] = f"{time3 - time2:0.3f}"
            meta_data["batch_data_time"] = (
                speech_lengths.sum().item() * frontend.frame_shift * frontend.lfr_n / 1000
            )

        speech = speech.to(device=kwargs["device"])
        speech_lengths = speech_lengths.to(device=kwargs["device"])

        # Encoder
        encoder_out, encoder_out_lens = self.encode(speech, speech_lengths)

        # adaptor
        encoder_out = self.audio_adaptor(encoder_out)

        prompt_pre = "USER: \nINSTRUCTION: {}\nINPUT: ".format(prompt)
        prompt_ids = tokenizer.encode(prompt_pre)
        prompt_length = len(prompt_ids)
        prompt_ids = torch.tensor(prompt_ids, dtype=torch.int64).to(kwargs["device"])

        if hasattr(self.llm.model, "embed_tokens"):
            inputs_embeds = self.llm.model.embed_tokens(prompt_ids)
        elif hasattr(self.llm.model.model, "embed_tokens"):
            inputs_embeds = self.llm.model.model.embed_tokens(prompt_ids)
        else:
            inputs_embeds = self.llm.model.model.model.embed_tokens(prompt_ids)

        inputs_embeds = torch.cat(
            (inputs_embeds[None, :, :], encoder_out), dim=1
        )  # [prompt, audio]
        attention_mask = torch.ones(inputs_embeds.size()[:-1], dtype=torch.long).to(
            kwargs["device"]
        )

        preds = self.llm.generate(
            inputs_embeds=inputs_embeds,
            max_length=kwargs.get("max_length", 200),
            max_new_tokens=kwargs.get("max_new_tokens", 200),
            num_beams=kwargs.get("num_beams", 4),
            do_sample=kwargs.get("do_sample", False),
            min_length=kwargs.get("min_length", 1),
            top_p=kwargs.get("top_p", 1.0),
            repetition_penalty=kwargs.get("repetition_penalty", 1.0),
            length_penalty=kwargs.get("length_penalty", 1.0),
            temperature=kwargs.get("temperature", 1.0),
            attention_mask=attention_mask,
            bos_token_id=tokenizer.bos_token_id,
            eos_token_id=tokenizer.eos_token_id,
            pad_token_id=tokenizer.pad_token_id,
        )

        text = tokenizer.batch_decode(preds, add_special_tokens=False, skip_special_tokens=True)

        text = text[0].split(": ")[-1]
        text = text.strip()

        # preds = torch.argmax(model_outputs.logits, -1)

        ibest_writer = None
        if kwargs.get("output_dir") is not None:
            if not hasattr(self, "writer"):
                self.writer = DatadirWriter(kwargs.get("output_dir"))
            ibest_writer = self.writer[f"{0 + 1}best_recog"]

        results = []
        result_i = {"key": key[0], "text": text}
        results.append(result_i)

        if ibest_writer is not None:
            ibest_writer["text"][key[0]] = text

        return results, meta_data


@tables.register("model_classes", "LLMASR2")
class LLMASR2(nn.Module):
    """ """

    def __init__(
        self,
        specaug: str = None,
        specaug_conf: dict = None,
        normalize: str = None,
        normalize_conf: dict = None,
        audio_encoder: str = None,
        audio_encoder_conf: dict = None,
        audio_adaptor: str = None,
        audio_adaptor_conf: dict = None,
        decoder: str = None,
        decoder_conf: dict = None,
        ctc: str = None,
        ctc_conf: dict = None,
        ctc_weight: float = 0.5,
        llm: str = None,
        llm_conf: dict = None,
        input_size: int = 80,
        vocab_size: int = -1,
        ignore_id: int = -1,
        blank_id: int = 0,
        sos: int = 1,
        eos: int = 2,
        lsm_weight: float = 0.0,
        length_normalized_loss: bool = False,
        report_cer: bool = True,
        report_wer: bool = True,
        sym_space: str = "<space>",
        sym_blank: str = "<blank>",
        # extract_feats_in_collect_stats: bool = True,
        share_embedding: bool = False,
        # preencoder: Optional[AbsPreEncoder] = None,
        # postencoder: Optional[AbsPostEncoder] = None,
        **kwargs,
    ):

        super().__init__()

        # audio encoder
        hub = audio_encoder_conf.get("hub", None)
        if hub == "ms":
            from funasr import AutoModel

            model = AutoModel(model=audio_encoder, model_revision="master")
            # frontend = model.kwargs.get("frontend")
            audio_encoder_output_size = model.model.encoder_output_size

<<<<<<< HEAD
            audio_encoder = model.model.model.encoder
=======
            audio_encoder = (
                model.model.model.encoder if hasattr(model.model, "model") else model.model.encoder
            )
>>>>>>> abb33d6b

            # self.frontend = frontend

        elif hub == "hf":
            pass
        else:
            encoder_class = tables.encoder_classes.get(audio_encoder)
            audio_encoder = encoder_class(input_size=input_size, **audio_encoder_conf)
            audio_encoder_output_size = audio_encoder.output_size()
        freeze = audio_encoder_conf.get("freeze", True)
<<<<<<< HEAD
        if freeze:
            for name, param in audio_encoder.named_parameters():
                param.requires_grad = False
=======
        freeze_layer_num = int(audio_encoder_conf.get("freeze_layer_num", -1))
        # if freeze_layer_num > 0:
        #     freeze_layer_num = range(freeze_layer_num)

        if freeze:
            for name, param in audio_encoder.named_parameters():
                if freeze_layer_num > 0:
                    idx = re.search(r"\.\d+\.", name)
                    if idx is not None:
                        beg, end = idx.regs[0]
                        layer_id = int(name[beg + 1 : end - 1])
                        if layer_id < freeze_layer_num:
                            param.requires_grad = False
                    elif "ln_post." not in name:
                        param.requires_grad = False
                else:
                    param.requires_grad = False

>>>>>>> abb33d6b
            audio_encoder.eval()

        self.audio_encoder = audio_encoder

        # llm
<<<<<<< HEAD
        hub = llm_conf.get("hub", "hf")
        self.llm = None
        if hub == "hf":
            from transformers import AutoModelForCausalLM, AutoTokenizer, AutoConfig

            init_param_path = llm_conf.get("init_param_path", "vicuna-7b-v1.5")

            model = AutoModelForCausalLM.from_pretrained(
                init_param_path,
                load_in_8bit=None,
                device_map=None,
                use_cache=None,
            )
            freeze = llm_conf.get("freeze", True)
            if freeze:
                for name, param in model.named_parameters():
                    param.requires_grad = False
                model.eval()
            self.llm = model
=======
        self.llm = None

        from transformers import AutoModelForCausalLM, AutoTokenizer, AutoConfig

        init_param_path = llm_conf.get("init_param_path", "vicuna-7b-v1.5")

        model = AutoModelForCausalLM.from_pretrained(
            init_param_path,
            load_in_8bit=None,
            device_map=None,
            use_cache=None,
        )
        freeze = llm_conf.get("freeze", True)
        if freeze:
            for name, param in model.named_parameters():
                param.requires_grad = False
            model.eval()
        self.llm_dtype = llm_conf.get("llm_dtype", "fp32")
        self.llm = model.to(dtype_map[self.llm_dtype])
        llm_dim = model.get_input_embeddings().weight.shape[-1]
>>>>>>> abb33d6b

        # adaptor
        adaptor_class = tables.adaptor_classes.get(audio_adaptor)
        audio_adaptor_conf["encoder_dim"] = audio_encoder_output_size
<<<<<<< HEAD
        audio_adaptor = adaptor_class(**audio_adaptor_conf)
=======
        audio_adaptor_conf["llm_dim"] = llm_dim
        audio_adaptor = adaptor_class(**audio_adaptor_conf)
        init_param_path = audio_adaptor_conf.get("init_param_path", None)
        if init_param_path is not None:
            src_state = torch.load(init_param_path, map_location="cpu")
            flag = audio_adaptor.load_state_dict(src_state, strict=False)
            logging.info(f"Loading audio_adaptor ckpt: {init_param_path}, status: {flag}")
>>>>>>> abb33d6b

        self.audio_adaptor = audio_adaptor

        self.error_calculator = None

        self.length_normalized_loss = length_normalized_loss
        self.beam_search = None

    def forward(
        self,
        speech: torch.Tensor,
        speech_lengths: torch.Tensor,
        input_ids: torch.Tensor,
        attention_mask: torch.Tensor,
        labels_ids: torch.Tensor,
        fbank_beg: torch.Tensor,
        fbank_mask: torch.Tensor,
        **kwargs,
    ) -> Tuple[torch.Tensor, Dict[str, torch.Tensor], torch.Tensor]:
        """Encoder + Decoder + Calc loss
        Args:
                speech: (Batch, Length, ...)
                speech_lengths: (Batch, )
                text: (Batch, Length)
                text_lengths: (Batch,)
        """
        # import pdb;
        # pdb.set_trace()
        if len(speech_lengths.size()) > 1:
            speech_lengths = speech_lengths[:, 0]

        batch_size, frames, _ = speech.shape

<<<<<<< HEAD
        # audio encoder
        encoder_out, encoder_out_lens = self.audio_encoder(speech.permute(0, 2, 1), speech_lengths)

        # audio_adaptor
        encoder_out, encoder_out_lens = self.audio_adaptor(encoder_out, encoder_out_lens)
=======
        with torch.cuda.amp.autocast(enabled=False):
            # audio encoder
            encoder_out, encoder_out_lens = self.encode(speech, speech_lengths)

            # audio_adaptor
            encoder_out, encoder_out_lens = self.audio_adaptor(encoder_out, encoder_out_lens)
>>>>>>> abb33d6b

        input_ids[input_ids < 0] = 0
        inputs_embeds = self.llm.model.get_input_embeddings()(input_ids)

        batch_size, token_num, dims = inputs_embeds.shape
        fbank_mask[fbank_mask < 0] = 0
        fbank_fake_lens = fbank_mask.sum(-1).to(torch.int32)
        # _, l, _ = encoder_out.shape
        for batch_idx in range(batch_size):

            fbank_fake_len = fbank_fake_lens[batch_idx].item()
            fbank_beg_idx = fbank_beg[batch_idx, 0].item()
            min_len = min(fbank_fake_len, inputs_embeds.shape[1] - fbank_beg_idx)

            try:
                inputs_embeds[batch_idx, fbank_beg_idx : fbank_beg_idx + min_len, :] = encoder_out[
                    batch_idx, :min_len, :
                ]
            except Exception as e:
                logging.error(f"{str(e)}, {traceback.format_exc()}")
                logging.info(
                    f"batch_idx: {batch_idx}, inputs_embeds: {inputs_embeds.shape}, fbank_beg_idx: {fbank_beg_idx}, min_len: {min_len}, fbank_fake_len: {fbank_fake_len}, encoder_out: {encoder_out.shape}, encoder_out_lens: {encoder_out_lens[batch_idx].item()}"
                )
                fbank_fake_len = encoder_out_lens[batch_idx].item()
                min_len = min(fbank_fake_len, min_len)
                inputs_embeds[batch_idx, fbank_beg_idx : fbank_beg_idx + min_len, :] = encoder_out[
                    batch_idx, :min_len, :
                ]

<<<<<<< HEAD
        labels_ids[labels_ids == -1] = -100

        model_outputs = self.llm(
            inputs_embeds=inputs_embeds, attention_mask=attention_mask, labels=labels_ids
        )
        loss = model_outputs.loss
=======
        with torch.cuda.amp.autocast(
            enabled=True if self.llm_dtype != "fp32" else False, dtype=dtype_map[self.llm_dtype]
        ):
            labels_ids[labels_ids == -1] = -100
            attention_mask[attention_mask < 0] = 0
            model_outputs = self.llm(
                inputs_embeds=inputs_embeds.to(dtype_map[self.llm_dtype]),
                attention_mask=attention_mask,
                labels=labels_ids,
            )
            loss = model_outputs.loss
>>>>>>> abb33d6b

        stats = {}
        with torch.no_grad():
            preds = torch.argmax(model_outputs.logits, -1)
            acc_att = compute_accuracy(preds[:, :-1], labels_ids[:, 1:], ignore_label=-100)
            stats["acc"] = acc_att

        stats["loss"] = torch.clone(loss.detach())
        stats["batch_size"] = batch_size
        stats["batch_size_x_frames"] = frames * batch_size
        stats["batch_size_real_frames"] = speech_lengths.sum().item()
        stats["padding_frames"] = stats["batch_size_x_frames"] - stats["batch_size_real_frames"]
        stats["batch_size_x_tokens"] = token_num * batch_size
        stats["batch_size_real_tokens"] = attention_mask.sum().item()
        stats["padding_tokens"] = stats["batch_size_x_tokens"] - stats["batch_size_real_tokens"]

        # force_gatherable: to-device and to-tensor if scalar for DataParallel
        if self.length_normalized_loss:
            batch_size = int((labels_ids > 0 + 1).sum())
        loss, stats, weight = force_gatherable((loss, stats, batch_size), loss.device)
        return loss, stats, weight

<<<<<<< HEAD
=======
    def encode(self, speech, speech_lengths):
        # audio encoder
        encoder_out, encoder_out_lens = self.audio_encoder(speech.permute(0, 2, 1), speech_lengths)

        return encoder_out, encoder_out_lens

>>>>>>> abb33d6b
    def data_template(self, data):
        system, user, assistant = [], [], []
        for i, item in enumerate(data):
            role = item["role"]
            content = item["content"]
            if role == "system":
                system.append(content)
            elif role == "user":
                user.append(content)
            elif role == "assistant":
                assistant.append(content)

        system = system * len(user)

        contents = {
            "system": system,
            "user": user,
            "assistant": assistant,
        }

        return contents

    def data_load_speech(self, contents: dict, tokenizer, frontend, meta_data={}, **kwargs):

        system = contents["system"]
        user = contents["user"]
        assistant = contents["assistant"]
        pattern = re.compile(r"(<\|startofspeech\|>.*?<\|endofspeech\|>)")
        input_ids, labels, source_ids, target_ids, fbank, fbank_lens, fbank_mask, fbank_beg = (
            [],
            [],
            [],
            [],
            [],
            [],
            [],
            [],
        )

        for i, (system_prompt, user_prompt, target_out) in enumerate(zip(system, user, assistant)):

            source_input = f"<|im_start|>system\n{system_prompt}<|im_end|>\n<|im_start|>user\n{user_prompt}<|im_end|>\n<|im_start|>assistant\n"

            splits = pattern.split(source_input)
            source_ids_i = []
            fbank_mask_i = []
            fbank_beg_i = []
            fbank_lens_i = []
            # target_ids_i = []
            for k, sub_str in enumerate(splits):
                if not sub_str.startswith("<|startofspeech|>"):
                    sub_token = tokenizer.encode(sub_str)
                    source_ids_i += sub_token
                    fbank_mask_i += [0] * len(sub_token)
                else:
                    sub_str = sub_str.replace("<|startofspeech|>", "").replace(
                        "<|endofspeech|>", ""
                    )
                    if sub_str.startswith("!"):
                        try:
                            time1 = time.perf_counter()
                            data_src = load_audio_text_image_video(sub_str[1:], fs=frontend.fs)
                            time2 = time.perf_counter()
                            meta_data["load_data"] = f"{time2 - time1:0.3f}"
                        except Exception as e:
                            logging.error(f"Loading wav failed! {str(e)}, {traceback.format_exc()}")

                        speech, speech_lengths = extract_fbank(
                            data_src,
                            data_type=kwargs.get("data_type", "sound"),
                            frontend=frontend,
                            is_final=True,
                        )  # speech: [b, T, d]

                        time3 = time.perf_counter()
                        meta_data["extract_feat"] = f"{time3 - time2:0.3f}"
                        meta_data["batch_data_time"] = (
                            speech_lengths.sum().item()
                            * frontend.frame_shift
                            * frontend.lfr_n
                            / 1000
                        )

<<<<<<< HEAD
                        if kwargs.get("permute", True):
                            speech = speech.permute(0, 2, 1)

                        olens = 1 + (speech_lengths[0].item() - 3 + 2 * 1) // 2
                        olens = 1 + (olens - 3 + 2 * 1) // 2
                        sub_token_len = (olens - 1) // 2 + 1
=======
                        if hasattr(frontend, "permute") and not frontend.permute:
                            # if kwargs.get("permute", True):
                            speech = speech.permute(0, 2, 1)

                        if (
                            kwargs.get("dataset_conf", {}).get("audio_encoder_downsample_rate", 1)
                            == 4
                        ):
                            olens = 1 + (speech_lengths[0].item() - 3 + 2 * 1) // 2
                            olens = 1 + (olens - 3 + 2 * 1) // 2
                        elif (
                            kwargs.get("dataset_conf", {}).get("audio_encoder_downsample_rate", 1)
                            == 1
                        ):
                            olens = speech_lengths[0].item()

                        sub_token_len = (olens - 1) // kwargs.get("dataset_conf", {}).get(
                            "audio_adaptor_downsample_rate", 1
                        ) + 1
>>>>>>> abb33d6b
                        sub_token = [0] * sub_token_len
                        fbank_beg_i = [len(source_ids_i)]
                        source_ids_i += sub_token
                        fbank_mask_i += [1] * len(sub_token)

            source_mask = [-100] * len(source_ids_i)
            target_out = f"{target_out}<|im_end|>"
            target_ids = tokenizer.encode(target_out)
            input_ids += source_ids_i + target_ids
            labels += source_mask + target_ids
            fbank_mask += fbank_mask_i
            fbank_beg.append(fbank_beg_i)

        input_ids = torch.tensor(input_ids, dtype=torch.int64)  # [: self.max_token_length]
        attention_mask = torch.tensor([1] * len(input_ids), dtype=torch.int32)
        labels = torch.tensor(labels, dtype=torch.int64)  # [: self.max_token_length]
        source_ids = torch.tensor(source_ids_i, dtype=torch.int64)
        target_ids = torch.tensor(target_ids, dtype=torch.int64)

        fbank = speech[0, :, :]
        fbank_lens = speech_lengths
        fbank_mask = torch.tensor(fbank_mask, dtype=torch.float32)
        fbank_beg = torch.tensor(fbank_beg, dtype=torch.int32)

        output = {
            "speech": fbank[None, :, :],
            "speech_lengths": fbank_lens[:, None],
            "fbank_mask": fbank_mask[None, :],
            "fbank_beg": fbank_beg[None,],
            "input_ids": input_ids[None, :],
            "attention_mask": attention_mask[None, :],
            "labels_ids": labels[None, :],
            "source_ids": source_ids[None, :],
            "target_ids": target_ids[None, :],
        }

        return output

    def inference(
        self,
        data_in,
        data_lengths=None,
        key: list = None,
        tokenizer=None,
        frontend=None,
        **kwargs,
    ):

        meta_data = {}
        prompt = kwargs.get("prompt", None)

        if kwargs.get("batch_size", 1) > 1:
            raise NotImplementedError("batch decoding is not implemented")

        contents = self.data_template(data_in[0])
        output = self.data_load_speech(contents, tokenizer, frontend, meta_data=meta_data, **kwargs)
        batch = to_device(output, kwargs["device"])

        # audio encoder
        speech = batch["speech"]
        speech_lengths = batch["speech_lengths"][:, 0]
        # fp16
        if kwargs.get("fp16", False):
            speech = speech.to(torch.float16)
<<<<<<< HEAD
            encoder_out_lens = encoder_out_lens.to(torch.float16)
        elif kwargs.get("bf16", False):
            speech = speech.to(torch.bfloat16)
            encoder_out_lens = encoder_out_lens.to(torch.bfloat16)
        encoder_out, encoder_out_lens = self.audio_encoder(speech.permute(0, 2, 1), speech_lengths)
=======
        elif kwargs.get("bf16", False):
            speech = speech.to(torch.bfloat16)
        # audio encoder
        encoder_out, encoder_out_lens = self.encode(speech, speech_lengths)
>>>>>>> abb33d6b

        # audio_adaptor
        encoder_out, encoder_out_lens = self.audio_adaptor(encoder_out, encoder_out_lens)

        input_ids = batch["input_ids"]
        source_ids = batch["source_ids"]
        if not kwargs.get("tearchforing", False):
            input_ids = source_ids
        input_ids[input_ids < 0] = 0
        inputs_embeds = self.llm.model.get_input_embeddings()(input_ids)

        batch_size, token_num, dims = inputs_embeds.shape
        fbank_beg = batch["fbank_beg"]
        for batch_idx in range(batch_size):

            min_len = encoder_out_lens[batch_idx].item()
            fbank_beg_idx = fbank_beg[batch_idx]
            inputs_embeds[batch_idx, fbank_beg_idx : fbank_beg_idx + min_len, :] = encoder_out[
                batch_idx, :min_len, :
            ]

        llm_dtype = kwargs.get("llm_dtype", "fp32")
<<<<<<< HEAD
        dtype_map = {"bf16": torch.bfloat16, "fp16": torch.float16, "fp32": torch.float32}
        with torch.cuda.amp.autocast(dtype=dtype_map[llm_dtype]):
            label = contents["assistant"][0]
            # self.llm = self.llm.to(dtype_map[llm_dtype])
            # inputs_embeds = inputs_embeds.to(dtype_map[llm_dtype])
=======
        if llm_dtype == "fp32":
            llm_dtype = "fp16" if kwargs.get("fp16", False) else llm_dtype
            llm_dtype = "bf16" if kwargs.get("bf16", False) else llm_dtype

        with torch.cuda.amp.autocast(
            enabled=True if llm_dtype != "fp32" else False, dtype=dtype_map[llm_dtype]
        ):
            label = contents["assistant"][0]
            self.llm = self.llm.to(dtype_map[llm_dtype])
            inputs_embeds = inputs_embeds.to(dtype_map[llm_dtype])
>>>>>>> abb33d6b

            if not kwargs.get("tearchforing", False):

                generated_ids = self.llm.generate(
                    inputs_embeds=inputs_embeds, max_new_tokens=kwargs.get("max_length", 512)
                )
                # generated_ids = [
                #     output_ids[len(input_id) :]
                #     for input_id, output_ids in zip(input_ids, generated_ids)
                # ]
                response = tokenizer.batch_decode(
                    generated_ids, skip_special_tokens=kwargs.get("skip_special_tokens", True)
                )[0]

                loss = None
            else:

                labels_ids = batch["labels_ids"]
                labels_ids[labels_ids == -1] = -100
                attention_mask = batch.get("attention_mask", None)
                # attention_mask = attention_mask.to(dtype_map[llm_dtype])
                model_outputs = self.llm(
                    inputs_embeds=inputs_embeds, attention_mask=attention_mask, labels=labels_ids
                )

                preds = torch.argmax(model_outputs.logits, -1)[:, source_ids.shape[1] :]
                response = tokenizer.batch_decode(
                    preds,
                    add_special_tokens=False,
                    skip_special_tokens=kwargs.get("skip_special_tokens", True),
                )[0]
                loss = model_outputs.loss.item()

        ibest_writer = None
        if kwargs.get("output_dir") is not None:
            if not hasattr(self, "writer"):
                self.writer = DatadirWriter(kwargs.get("output_dir"))
            ibest_writer = self.writer[f"{0 + 1}best_recog"]

        results = []
        response_clean = re.sub("[^\w\s\u3000\u4e00-\u9fff]+", "", response)
        result_i = {"key": key[0], "text": response, "text_tn": response_clean, "label": label}
        if loss is not None:
            result_i["loss"] = loss
        results.append(result_i)

        if ibest_writer is not None:
            ibest_writer["text"][key[0]] = response
            ibest_writer["label"][key[0]] = label
            ibest_writer["text_tn"][key[0]] = response_clean

<<<<<<< HEAD
=======
        return results, meta_data


@tables.register("model_classes", "LLMASR3")
class LLMASR3(LLMASR2):
    """ """

    def __init__(
        self,
        *args,
        **kwargs,
    ):

        super().__init__(*args, **kwargs)

    def encode(self, speech, speech_lengths):
        # audio encoder
        encoder_out, encoder_out_lens = self.audio_encoder(speech, speech_lengths)
        return encoder_out, encoder_out_lens


@tables.register("model_classes", "LLMASR4")
class LLMASR4(nn.Module):
    """ """

    def __init__(
        self,
        specaug: str = None,
        specaug_conf: dict = None,
        normalize: str = None,
        normalize_conf: dict = None,
        audio_encoder: str = None,
        audio_encoder_conf: dict = None,
        audio_adaptor: str = None,
        audio_adaptor_conf: dict = None,
        decoder: str = None,
        decoder_conf: dict = None,
        ctc: str = None,
        ctc_conf: dict = None,
        ctc_weight: float = 0.5,
        llm: str = None,
        llm_conf: dict = None,
        input_size: int = 80,
        vocab_size: int = -1,
        ignore_id: int = -1,
        blank_id: int = 0,
        sos: int = 1,
        eos: int = 2,
        lsm_weight: float = 0.0,
        length_normalized_loss: bool = False,
        report_cer: bool = True,
        report_wer: bool = True,
        sym_space: str = "<space>",
        sym_blank: str = "<blank>",
        # extract_feats_in_collect_stats: bool = True,
        share_embedding: bool = False,
        # preencoder: Optional[AbsPreEncoder] = None,
        # postencoder: Optional[AbsPostEncoder] = None,
        **kwargs,
    ):

        super().__init__()

        # audio encoder
        hub = audio_encoder_conf.get("hub", None)
        if hub == "ms":
            from funasr import AutoModel

            model = AutoModel(model=audio_encoder, model_revision="master")
            # frontend = model.kwargs.get("frontend")
            audio_encoder_output_size = model.model.encoder_output_size

            audio_encoder = (
                model.model.model.encoder if hasattr(model.model, "model") else model.model.encoder
            )

            # self.frontend = frontend

        elif hub == "hf":
            pass
        else:
            encoder_class = tables.encoder_classes.get(audio_encoder)
            audio_encoder = encoder_class(input_size=input_size, **audio_encoder_conf)
            audio_encoder_output_size = audio_encoder.output_size()
        freeze = audio_encoder_conf.get("freeze", True)
        freeze_layer_num = int(audio_encoder_conf.get("freeze_layer_num", -1))
        # if freeze_layer_num > 0:
        #     freeze_layer_num = range(freeze_layer_num)

        if freeze:
            for name, param in audio_encoder.named_parameters():
                if freeze_layer_num > 0:
                    idx = re.search(r"\.\d+\.", name)
                    if idx is not None:
                        beg, end = idx.regs[0]
                        layer_id = int(name[beg + 1 : end - 1])
                        if layer_id < freeze_layer_num:
                            param.requires_grad = False
                    elif "ln_post." not in name:
                        param.requires_grad = False
                else:
                    param.requires_grad = False

            audio_encoder.eval()

        self.audio_encoder = audio_encoder

        # llm
        self.llm = None

        from transformers import AutoModelForCausalLM, AutoTokenizer, AutoConfig

        init_param_path = llm_conf.get("init_param_path", "vicuna-7b-v1.5")

        model = AutoModelForCausalLM.from_pretrained(
            init_param_path,
            load_in_8bit=None,
            device_map=None,
            use_cache=None,
        )
        freeze = llm_conf.get("freeze", True)
        if freeze:
            for name, param in model.named_parameters():
                param.requires_grad = False
            model.eval()
        self.llm_dtype = llm_conf.get("llm_dtype", "fp32")
        self.llm = model.to(dtype_map[self.llm_dtype])
        llm_dim = model.get_input_embeddings().weight.shape[-1]

        # adaptor
        adaptor_class = tables.adaptor_classes.get(audio_adaptor)
        audio_adaptor_conf["encoder_dim"] = audio_encoder_output_size
        audio_adaptor_conf["llm_dim"] = llm_dim
        audio_adaptor = adaptor_class(**audio_adaptor_conf)
        init_param_path = audio_adaptor_conf.get("init_param_path", None)
        if init_param_path is not None:
            src_state = torch.load(init_param_path, map_location="cpu")
            flag = audio_adaptor.load_state_dict(src_state, strict=False)
            logging.info(f"Loading audio_adaptor ckpt: {init_param_path}, status: {flag}")

        self.audio_adaptor = audio_adaptor

        self.error_calculator = None

        self.length_normalized_loss = length_normalized_loss
        self.beam_search = None

    def forward(
        self,
        speech: torch.Tensor,
        speech_lengths: torch.Tensor,
        input_ids: torch.Tensor,
        attention_mask: torch.Tensor,
        labels_ids: torch.Tensor,
        fbank_beg: torch.Tensor,
        fbank_mask: torch.Tensor,
        **kwargs,
    ) -> Tuple[torch.Tensor, Dict[str, torch.Tensor], torch.Tensor]:
        """Encoder + Decoder + Calc loss
        Args:
                speech: (Batch, Length, ...)
                speech_lengths: (Batch, )
                text: (Batch, Length)
                text_lengths: (Batch,)
        """
        # import pdb
        #
        # pdb.set_trace()
        if len(speech_lengths.size()) > 1:
            speech_lengths = speech_lengths[:, 0]

        batch_size_speech, frames, _ = speech.shape
        batch_size, token_num = input_ids.shape

        with torch.cuda.amp.autocast(enabled=False):
            # audio encoder
            encoder_out, encoder_out_lens = self.encode(speech, speech_lengths)

            # audio_adaptor
            encoder_out, encoder_out_lens = self.audio_adaptor(encoder_out, encoder_out_lens)

        input_ids[input_ids < 0] = 0
        inputs_embeds = self.llm.model.get_input_embeddings()(input_ids)

        batch_size, token_num, dims = inputs_embeds.shape
        fake_token_len = kwargs.get("fake_token_len")
        fake_token_len[fake_token_len < 0] = 0
        fbank_beg[fbank_beg < 0] = 0

        speech_idx = 0
        for batch_idx in range(batch_size):

            for turn_id in range(fbank_beg.shape[1]):
                fbank_beg_idx = fbank_beg[batch_idx, turn_id].item()
                if fbank_beg_idx > 0:
                    speech_token_len = fake_token_len[batch_idx, turn_id]
                    speech_token = encoder_out[speech_idx, :speech_token_len, :]

                    try:
                        inputs_embeds[
                            batch_idx, fbank_beg_idx : fbank_beg_idx + speech_token_len, :
                        ] = speech_token
                    except Exception as e:
                        #
                        logging.error(f"{str(e)}, {traceback.format_exc()}")
                        logging.info(
                            f"batch_idx: {batch_idx}, inputs_embeds: {inputs_embeds.shape}, fbank_beg_idx: {fbank_beg_idx}, speech_token_len: {speech_token_len}, encoder_out: {encoder_out.shape}, encoder_out_lens: {encoder_out_lens}, fake_token_len: {fake_token_len}, speech_lengths: {speech_lengths}"
                        )
                        # import pdb;
                        # pdb.set_trace()
                        speech_token_len = encoder_out_lens[speech_idx].item()
                        speech_token = encoder_out[speech_idx, :speech_token_len, :]
                        inputs_embeds[
                            batch_idx, fbank_beg_idx : fbank_beg_idx + speech_token_len, :
                        ] = speech_token

                    speech_idx += 1

        with torch.cuda.amp.autocast(
            enabled=True if self.llm_dtype != "fp32" else False, dtype=dtype_map[self.llm_dtype]
        ):
            labels_ids[labels_ids == -1] = -100
            attention_mask[attention_mask < 0] = 0
            model_outputs = self.llm(
                inputs_embeds=inputs_embeds.to(dtype_map[self.llm_dtype]),
                attention_mask=attention_mask,
                labels=labels_ids,
            )
            loss = model_outputs.loss

        stats = {}
        with torch.no_grad():
            preds = torch.argmax(model_outputs.logits, -1)
            acc_att = compute_accuracy(preds[:, :-1], labels_ids[:, 1:], ignore_label=-100)
            stats["acc"] = acc_att

        stats["loss"] = torch.clone(loss.detach())
        stats["batch_size"] = batch_size
        stats["batch_size_speech"] = batch_size_speech
        stats["batch_size_x_frames"] = frames * batch_size_speech
        stats["batch_size_real_frames"] = speech_lengths.sum().item()
        stats["padding_frames"] = stats["batch_size_x_frames"] - stats["batch_size_real_frames"]
        stats["batch_size_x_tokens"] = token_num * batch_size
        stats["batch_size_real_tokens"] = attention_mask.sum().item()
        stats["padding_tokens"] = stats["batch_size_x_tokens"] - stats["batch_size_real_tokens"]

        dialog_turns = (fbank_beg > 0).sum(-1)
        dialog_turns_max = torch.max(dialog_turns).int().item()
        dialog_turns_avg = dialog_turns.sum().item() / batch_size
        stats["dialog_turns_max"] = dialog_turns_max
        stats["dialog_turns_avg"] = dialog_turns_avg

        # force_gatherable: to-device and to-tensor if scalar for DataParallel
        if self.length_normalized_loss:
            batch_size = int((labels_ids > 0 + 1).sum())
        loss, stats, weight = force_gatherable((loss, stats, batch_size), loss.device)
        return loss, stats, weight

    def encode(self, speech, speech_lengths):
        # audio encoder
        encoder_out, encoder_out_lens = self.audio_encoder(speech.permute(0, 2, 1), speech_lengths)

        return encoder_out, encoder_out_lens

    def data_template(self, data):
        system, user, assistant = [], [], []
        for i, item in enumerate(data):
            role = item["role"]
            content = item["content"]
            if role == "system":
                system.append(content)
            elif role == "user":
                user.append(content)
            elif role == "assistant":
                assistant.append(content)

        system = system * len(user)

        contents = {
            "system": system,
            "user": user,
            "assistant": assistant,
        }

        return contents

    def data_load_speech(self, contents: dict, tokenizer, frontend, meta_data={}, **kwargs):

        system = contents["system"]
        user = contents["user"]
        assistant = contents["assistant"]
        pattern = re.compile(r"(<\|startofspeech\|>.*?<\|endofspeech\|>)")

        input_ids, labels, fbank, fbank_lens, fbank_mask, fbank_beg, fake_token_len = (
            [],
            [],
            [],
            [],
            [],
            [],
            [],
        )
        input_source_ids = []
        for i, (system_prompt, user_prompt, target_out) in enumerate(zip(system, user, assistant)):
            if i >= kwargs.get("multiturn_num_max", 5):
                break
            if len(input_ids) > kwargs.get("max_token_length", 1500):

                break

            if i == 0:
                source_input = f"<|im_start|>system\n{system_prompt}<|im_end|>\n<|im_start|>user\n{user_prompt}<|im_end|>\n<|im_start|>assistant\n"
            else:
                source_input = f"<|im_start|>user\n{user_prompt}<|im_end|>\n<|im_start|>assistant\n"

            splits = pattern.split(source_input)
            source_ids = []
            fbank_i = []
            fbank_mask_i = []
            fake_token_len_i = 0
            fbank_beg_i = -1
            fbank_lens_i = []
            for k, sub_str in enumerate(splits):
                if not sub_str.startswith("<|startofspeech|>"):
                    sub_token = tokenizer.encode(sub_str)
                    source_ids += sub_token
                    fbank_mask_i += [0] * len(sub_token)
                else:
                    sub_str = sub_str.replace("<|startofspeech|>", "").replace(
                        "<|endofspeech|>", ""
                    )
                    if sub_str.startswith("!"):
                        try:
                            time1 = time.perf_counter()
                            data_src = load_audio_text_image_video(sub_str[1:], fs=frontend.fs)
                            time2 = time.perf_counter()
                            meta_data["load_data"] = f"{time2 - time1:0.3f}"
                        except Exception as e:
                            logging.error(f"Loading wav failed! {str(e)}, {traceback.format_exc()}")

                        speech, speech_lengths = extract_fbank(
                            data_src,
                            data_type=kwargs.get("data_type", "sound"),
                            frontend=frontend,
                            is_final=True,
                        )  # speech: [b, T, d]

                        time3 = time.perf_counter()
                        meta_data["extract_feat"] = f"{time3 - time2:0.3f}"
                        meta_data["batch_data_time"] = (
                            speech_lengths.sum().item()
                            * frontend.frame_shift
                            * frontend.lfr_n
                            / 1000
                        )

                        if kwargs.get("permute", True):
                            speech = speech.permute(0, 2, 1)
                        if speech_lengths > kwargs.get("max_source_length", 5500):
                            # logging.info(
                            #     f"speech_lengths > max_source_length: {speech_lengths}>{self.max_source_length}, {item}"
                            # )
                            badcase_flag = True

                        olens = 1 + (speech_lengths[0].item() - 3 + 2 * 1) // 2
                        olens = 1 + (olens - 3 + 2 * 1) // 2
                        fake_token_len_i = (olens - 1) // 2 + 1
                        fake_token = [0] * fake_token_len_i
                        fbank_beg_i = len(source_ids)
                        source_ids += fake_token
                        fbank_mask_i += [1] * len(fake_token)

            fbank_beg += [fbank_beg_i + len(input_ids)]
            fake_token_len += [fake_token_len_i]
            source_mask = [-100] * len(source_ids)
            target_out = f"{target_out}<|im_end|>"
            target_ids = tokenizer.encode(target_out)
            input_source_ids = input_ids + source_ids
            input_ids += source_ids + target_ids
            labels += source_mask + target_ids
            fbank.append(speech[0, :, :])
            fbank_mask += fbank_mask_i
            fbank_lens.append(speech_lengths)

        input_ids = torch.tensor(input_ids, dtype=torch.int64)  # [: self.max_token_length]
        attention_mask = torch.tensor([1] * len(input_ids), dtype=torch.int32)
        labels = torch.tensor(labels, dtype=torch.int64)  # [: self.max_token_length]

        # fbank = speech[0, :, :]
        # fbank_lens = torch.tensor(fbank_lens, dtype=torch.int32)
        fbank_mask = torch.tensor(fbank_mask, dtype=torch.float32)
        fbank_beg = torch.tensor(fbank_beg, dtype=torch.int32)
        fake_token_len = torch.tensor(fake_token_len, dtype=torch.int32)
        source_ids = torch.tensor(input_source_ids, dtype=torch.int64)
        target_ids = torch.tensor(target_ids, dtype=torch.int64)

        speech = torch.nn.utils.rnn.pad_sequence(fbank, batch_first=True, padding_value=0.0)
        speech_lengths = torch.nn.utils.rnn.pad_sequence(
            fbank_lens, batch_first=True, padding_value=-1
        )
        output = {
            "speech": speech,
            "speech_lengths": speech_lengths,
            "fbank_mask": fbank_mask[None, :],
            "fbank_beg": fbank_beg[None,],
            "fake_token_len": fake_token_len[None, :],
            "input_ids": input_ids[None,],
            "attention_mask": attention_mask[None,],
            "labels_ids": labels,
            "source_ids": source_ids[None, :],
            "target_ids": target_ids[None, :],
        }

        return output

    def inference(
        self,
        data_in,
        data_lengths=None,
        key: list = None,
        tokenizer=None,
        frontend=None,
        **kwargs,
    ):

        meta_data = {}
        prompt = kwargs.get("prompt", None)

        if kwargs.get("batch_size", 1) > 1:
            raise NotImplementedError("batch decoding is not implemented")

        contents = self.data_template(data_in[0])
        output = self.data_load_speech(contents, tokenizer, frontend, meta_data=meta_data, **kwargs)
        batch = to_device(output, kwargs["device"])

        # audio encoder
        speech = batch["speech"]
        speech_lengths = batch["speech_lengths"][:, 0]
        # fp16
        if kwargs.get("fp16", False):
            speech = speech.to(torch.float16)
        elif kwargs.get("bf16", False):
            speech = speech.to(torch.bfloat16)
        # audio encoder
        encoder_out, encoder_out_lens = self.encode(speech, speech_lengths)

        # audio_adaptor
        encoder_out, encoder_out_lens = self.audio_adaptor(encoder_out, encoder_out_lens)

        input_ids = batch["input_ids"]
        source_ids = batch["source_ids"]
        fbank_beg = batch["fbank_beg"]
        fake_token_len = batch["fake_token_len"]

        if not kwargs.get("tearchforing", False):
            input_ids = source_ids

        input_ids[input_ids < 0] = 0
        inputs_embeds = self.llm.model.get_input_embeddings()(input_ids)

        batch_size, token_num, dims = inputs_embeds.shape

        fake_token_len[fake_token_len < 0] = 0
        fbank_beg[fbank_beg < 0] = 0

        speech_idx = 0
        for batch_idx in range(batch_size):

            for turn_id in range(fbank_beg.shape[1]):
                fbank_beg_idx = fbank_beg[batch_idx, turn_id].item()
                if fbank_beg_idx > 0:
                    speech_token_len = fake_token_len[batch_idx, turn_id]
                    speech_token = encoder_out[speech_idx, :speech_token_len, :]

                    try:
                        inputs_embeds[
                            batch_idx, fbank_beg_idx : fbank_beg_idx + speech_token_len, :
                        ] = speech_token
                    except Exception as e:
                        #
                        logging.error(f"{str(e)}, {traceback.format_exc()}")
                        logging.info(
                            f"batch_idx: {batch_idx}, inputs_embeds: {inputs_embeds.shape}, fbank_beg_idx: {fbank_beg_idx}, speech_token_len: {speech_token_len}, encoder_out: {encoder_out.shape}, encoder_out_lens: {encoder_out_lens}, fake_token_len: {fake_token_len}, speech_lengths: {speech_lengths}"
                        )
                        # import pdb;
                        # pdb.set_trace()
                        speech_token_len = encoder_out_lens[speech_idx].item()
                        speech_token = encoder_out[speech_idx, :speech_token_len, :]
                        inputs_embeds[
                            batch_idx, fbank_beg_idx : fbank_beg_idx + speech_token_len, :
                        ] = speech_token

                    speech_idx += 1

        llm_dtype = kwargs.get("llm_dtype", "fp32")
        if llm_dtype == "fp32":
            llm_dtype = "fp16" if kwargs.get("fp16", False) else llm_dtype
            llm_dtype = "bf16" if kwargs.get("bf16", False) else llm_dtype

        with torch.cuda.amp.autocast(
            enabled=True if llm_dtype != "fp32" else False, dtype=dtype_map[llm_dtype]
        ):
            label = contents["assistant"][-1]
            self.llm = self.llm.to(dtype_map[llm_dtype])
            inputs_embeds = inputs_embeds.to(dtype_map[llm_dtype])

            if not kwargs.get("tearchforing", False):

                generated_ids = self.llm.generate(
                    inputs_embeds=inputs_embeds, max_new_tokens=kwargs.get("max_length", 512)
                )
                # generated_ids = [
                #     output_ids[len(input_id) :]
                #     for input_id, output_ids in zip(input_ids, generated_ids)
                # ]
                response = tokenizer.batch_decode(
                    generated_ids, skip_special_tokens=kwargs.get("skip_special_tokens", True)
                )[0]

                loss = None
            else:

                labels_ids = batch["labels_ids"]
                labels_ids[labels_ids == -1] = -100
                attention_mask = batch.get("attention_mask", None)
                # attention_mask = attention_mask.to(dtype_map[llm_dtype])
                model_outputs = self.llm(
                    inputs_embeds=inputs_embeds, attention_mask=attention_mask, labels=labels_ids
                )

                preds = torch.argmax(model_outputs.logits, -1)[:, source_ids.shape[1] :]
                response = tokenizer.batch_decode(
                    preds,
                    add_special_tokens=False,
                    skip_special_tokens=kwargs.get("skip_special_tokens", True),
                )[0]
                loss = model_outputs.loss.item()

        ibest_writer = None
        if kwargs.get("output_dir") is not None:
            if not hasattr(self, "writer"):
                self.writer = DatadirWriter(kwargs.get("output_dir"))
            ibest_writer = self.writer[f"{0 + 1}best_recog"]

        results = []
        response_clean = re.sub("[^\w\s\u3000\u4e00-\u9fff]+", "", response)
        result_i = {"key": key[0], "text": response, "text_tn": response_clean, "label": label}
        if loss is not None:
            result_i["loss"] = loss
        results.append(result_i)

        if ibest_writer is not None:
            ibest_writer["text"][key[0]] = response.replace("\n", " ")
            ibest_writer["label"][key[0]] = label.replace("\n", " ")
            ibest_writer["text_tn"][key[0]] = response_clean

>>>>>>> abb33d6b
        return results, meta_data<|MERGE_RESOLUTION|>--- conflicted
+++ resolved
@@ -20,11 +20,8 @@
 from funasr.register import tables
 from funasr.train_utils.device_funcs import to_device
 import traceback
-<<<<<<< HEAD
-=======
 
 dtype_map = {"bf16": torch.bfloat16, "fp16": torch.float16, "fp32": torch.float32}
->>>>>>> abb33d6b
 
 
 @tables.register("model_classes", "LLMASR")
@@ -399,13 +396,9 @@
             # frontend = model.kwargs.get("frontend")
             audio_encoder_output_size = model.model.encoder_output_size
 
-<<<<<<< HEAD
-            audio_encoder = model.model.model.encoder
-=======
             audio_encoder = (
                 model.model.model.encoder if hasattr(model.model, "model") else model.model.encoder
             )
->>>>>>> abb33d6b
 
             # self.frontend = frontend
 
@@ -416,11 +409,6 @@
             audio_encoder = encoder_class(input_size=input_size, **audio_encoder_conf)
             audio_encoder_output_size = audio_encoder.output_size()
         freeze = audio_encoder_conf.get("freeze", True)
-<<<<<<< HEAD
-        if freeze:
-            for name, param in audio_encoder.named_parameters():
-                param.requires_grad = False
-=======
         freeze_layer_num = int(audio_encoder_conf.get("freeze_layer_num", -1))
         # if freeze_layer_num > 0:
         #     freeze_layer_num = range(freeze_layer_num)
@@ -439,33 +427,11 @@
                 else:
                     param.requires_grad = False
 
->>>>>>> abb33d6b
             audio_encoder.eval()
 
         self.audio_encoder = audio_encoder
 
         # llm
-<<<<<<< HEAD
-        hub = llm_conf.get("hub", "hf")
-        self.llm = None
-        if hub == "hf":
-            from transformers import AutoModelForCausalLM, AutoTokenizer, AutoConfig
-
-            init_param_path = llm_conf.get("init_param_path", "vicuna-7b-v1.5")
-
-            model = AutoModelForCausalLM.from_pretrained(
-                init_param_path,
-                load_in_8bit=None,
-                device_map=None,
-                use_cache=None,
-            )
-            freeze = llm_conf.get("freeze", True)
-            if freeze:
-                for name, param in model.named_parameters():
-                    param.requires_grad = False
-                model.eval()
-            self.llm = model
-=======
         self.llm = None
 
         from transformers import AutoModelForCausalLM, AutoTokenizer, AutoConfig
@@ -486,14 +452,10 @@
         self.llm_dtype = llm_conf.get("llm_dtype", "fp32")
         self.llm = model.to(dtype_map[self.llm_dtype])
         llm_dim = model.get_input_embeddings().weight.shape[-1]
->>>>>>> abb33d6b
 
         # adaptor
         adaptor_class = tables.adaptor_classes.get(audio_adaptor)
         audio_adaptor_conf["encoder_dim"] = audio_encoder_output_size
-<<<<<<< HEAD
-        audio_adaptor = adaptor_class(**audio_adaptor_conf)
-=======
         audio_adaptor_conf["llm_dim"] = llm_dim
         audio_adaptor = adaptor_class(**audio_adaptor_conf)
         init_param_path = audio_adaptor_conf.get("init_param_path", None)
@@ -501,7 +463,6 @@
             src_state = torch.load(init_param_path, map_location="cpu")
             flag = audio_adaptor.load_state_dict(src_state, strict=False)
             logging.info(f"Loading audio_adaptor ckpt: {init_param_path}, status: {flag}")
->>>>>>> abb33d6b
 
         self.audio_adaptor = audio_adaptor
 
@@ -535,20 +496,12 @@
 
         batch_size, frames, _ = speech.shape
 
-<<<<<<< HEAD
-        # audio encoder
-        encoder_out, encoder_out_lens = self.audio_encoder(speech.permute(0, 2, 1), speech_lengths)
-
-        # audio_adaptor
-        encoder_out, encoder_out_lens = self.audio_adaptor(encoder_out, encoder_out_lens)
-=======
         with torch.cuda.amp.autocast(enabled=False):
             # audio encoder
             encoder_out, encoder_out_lens = self.encode(speech, speech_lengths)
 
             # audio_adaptor
             encoder_out, encoder_out_lens = self.audio_adaptor(encoder_out, encoder_out_lens)
->>>>>>> abb33d6b
 
         input_ids[input_ids < 0] = 0
         inputs_embeds = self.llm.model.get_input_embeddings()(input_ids)
@@ -578,14 +531,6 @@
                     batch_idx, :min_len, :
                 ]
 
-<<<<<<< HEAD
-        labels_ids[labels_ids == -1] = -100
-
-        model_outputs = self.llm(
-            inputs_embeds=inputs_embeds, attention_mask=attention_mask, labels=labels_ids
-        )
-        loss = model_outputs.loss
-=======
         with torch.cuda.amp.autocast(
             enabled=True if self.llm_dtype != "fp32" else False, dtype=dtype_map[self.llm_dtype]
         ):
@@ -597,7 +542,6 @@
                 labels=labels_ids,
             )
             loss = model_outputs.loss
->>>>>>> abb33d6b
 
         stats = {}
         with torch.no_grad():
@@ -620,15 +564,12 @@
         loss, stats, weight = force_gatherable((loss, stats, batch_size), loss.device)
         return loss, stats, weight
 
-<<<<<<< HEAD
-=======
     def encode(self, speech, speech_lengths):
         # audio encoder
         encoder_out, encoder_out_lens = self.audio_encoder(speech.permute(0, 2, 1), speech_lengths)
 
         return encoder_out, encoder_out_lens
 
->>>>>>> abb33d6b
     def data_template(self, data):
         system, user, assistant = [], [], []
         for i, item in enumerate(data):
@@ -712,14 +653,6 @@
                             / 1000
                         )
 
-<<<<<<< HEAD
-                        if kwargs.get("permute", True):
-                            speech = speech.permute(0, 2, 1)
-
-                        olens = 1 + (speech_lengths[0].item() - 3 + 2 * 1) // 2
-                        olens = 1 + (olens - 3 + 2 * 1) // 2
-                        sub_token_len = (olens - 1) // 2 + 1
-=======
                         if hasattr(frontend, "permute") and not frontend.permute:
                             # if kwargs.get("permute", True):
                             speech = speech.permute(0, 2, 1)
@@ -739,7 +672,6 @@
                         sub_token_len = (olens - 1) // kwargs.get("dataset_conf", {}).get(
                             "audio_adaptor_downsample_rate", 1
                         ) + 1
->>>>>>> abb33d6b
                         sub_token = [0] * sub_token_len
                         fbank_beg_i = [len(source_ids_i)]
                         source_ids_i += sub_token
@@ -804,18 +736,10 @@
         # fp16
         if kwargs.get("fp16", False):
             speech = speech.to(torch.float16)
-<<<<<<< HEAD
-            encoder_out_lens = encoder_out_lens.to(torch.float16)
-        elif kwargs.get("bf16", False):
-            speech = speech.to(torch.bfloat16)
-            encoder_out_lens = encoder_out_lens.to(torch.bfloat16)
-        encoder_out, encoder_out_lens = self.audio_encoder(speech.permute(0, 2, 1), speech_lengths)
-=======
         elif kwargs.get("bf16", False):
             speech = speech.to(torch.bfloat16)
         # audio encoder
         encoder_out, encoder_out_lens = self.encode(speech, speech_lengths)
->>>>>>> abb33d6b
 
         # audio_adaptor
         encoder_out, encoder_out_lens = self.audio_adaptor(encoder_out, encoder_out_lens)
@@ -838,13 +762,6 @@
             ]
 
         llm_dtype = kwargs.get("llm_dtype", "fp32")
-<<<<<<< HEAD
-        dtype_map = {"bf16": torch.bfloat16, "fp16": torch.float16, "fp32": torch.float32}
-        with torch.cuda.amp.autocast(dtype=dtype_map[llm_dtype]):
-            label = contents["assistant"][0]
-            # self.llm = self.llm.to(dtype_map[llm_dtype])
-            # inputs_embeds = inputs_embeds.to(dtype_map[llm_dtype])
-=======
         if llm_dtype == "fp32":
             llm_dtype = "fp16" if kwargs.get("fp16", False) else llm_dtype
             llm_dtype = "bf16" if kwargs.get("bf16", False) else llm_dtype
@@ -855,7 +772,6 @@
             label = contents["assistant"][0]
             self.llm = self.llm.to(dtype_map[llm_dtype])
             inputs_embeds = inputs_embeds.to(dtype_map[llm_dtype])
->>>>>>> abb33d6b
 
             if not kwargs.get("tearchforing", False):
 
@@ -907,8 +823,6 @@
             ibest_writer["label"][key[0]] = label
             ibest_writer["text_tn"][key[0]] = response_clean
 
-<<<<<<< HEAD
-=======
         return results, meta_data
 
 
@@ -1465,5 +1379,4 @@
             ibest_writer["label"][key[0]] = label.replace("\n", " ")
             ibest_writer["text_tn"][key[0]] = response_clean
 
->>>>>>> abb33d6b
         return results, meta_data