import logging
import os.path
import torchaudio
from typing import Union, Dict, List, Tuple, Optional

import time
import torch
import torch.nn as nn
import torch.nn.functional as F
from torch.cuda.amp import autocast
import numpy as np
import re
import math
from torch.nn import CrossEntropyLoss

from funasr.models.scama.utils import sequence_mask
from funasr.losses.label_smoothing_loss import LabelSmoothingLoss
from funasr.models.ctc.ctc import CTC
from funasr.models.transformer.utils.add_sos_eos import add_sos_eos
from funasr.metrics.compute_acc import th_accuracy, compute_accuracy
from funasr.metrics.common import ErrorCalculator
from funasr.train_utils.device_funcs import force_gatherable
from funasr.utils.load_utils import load_audio_text_image_video, extract_fbank
from funasr.utils import postprocess_utils
from funasr.utils.datadir_writer import DatadirWriter
from funasr.register import tables
from funasr.train_utils.device_funcs import to_device
from funasr.models.transformer.utils.nets_utils import make_pad_mask, pad_list
from funasr.train_utils.set_all_random_seed import set_all_random_seed
import traceback
from pydub import AudioSegment
from io import BytesIO

try:
    import numpy as np
    from scipy.io import savemat
except:
    pass

dtype_map = {"bf16": torch.bfloat16, "fp16": torch.float16, "fp32": torch.float32}


@tables.register("model_classes", "LLMASR")
class LLMASR(nn.Module):
    """ """

    def __init__(
        self,
        specaug: str = None,
        specaug_conf: dict = None,
        normalize: str = None,
        normalize_conf: dict = None,
        audio_encoder: str = None,
        audio_encoder_conf: dict = None,
        audio_adaptor: str = None,
        audio_adaptor_conf: dict = None,
        decoder: str = None,
        decoder_conf: dict = None,
        ctc: str = None,
        ctc_conf: dict = None,
        ctc_weight: float = 0.5,
        llm: str = None,
        llm_conf: dict = None,
        input_size: int = 80,
        vocab_size: int = -1,
        ignore_id: int = -1,
        blank_id: int = 0,
        sos: int = 1,
        eos: int = 2,
        lsm_weight: float = 0.0,
        length_normalized_loss: bool = False,
        report_cer: bool = True,
        report_wer: bool = True,
        sym_space: str = "<space>",
        sym_blank: str = "<blank>",
        # extract_feats_in_collect_stats: bool = True,
        share_embedding: bool = False,
        # preencoder: Optional[AbsPreEncoder] = None,
        # postencoder: Optional[AbsPostEncoder] = None,
        **kwargs,
    ):

        super().__init__()

        if specaug is not None:
            specaug_class = tables.specaug_classes.get(specaug)
            specaug = specaug_class(**specaug_conf)
        if normalize is not None:
            normalize_class = tables.normalize_classes.get(normalize)
            normalize = normalize_class(**normalize_conf)

        # audio encoder
        hub = audio_encoder_conf.get("hub", None)
        if hub == "ms":
            from funasr import AutoModel

            model = AutoModel(model=audio_encoder, model_revision="master")
            # frontend = model.kwargs.get("frontend")
            audio_encoder_output_size = model.model.encoder_output_size

            audio_encoder = model.model.model.encoder

            # self.frontend = frontend

        elif hub == "hf":
            pass
        else:
            encoder_class = tables.encoder_classes.get(audio_encoder)
            audio_encoder = encoder_class(input_size=input_size, **audio_encoder_conf)
            audio_encoder_output_size = audio_encoder.output_size()
        freeze = audio_encoder_conf.get("freeze", True)
        if freeze:
            for name, param in audio_encoder.named_parameters():
                param.requires_grad = False
            audio_encoder.eval()

        self.audio_encoder = audio_encoder

        # llm
        hub = llm_conf.get("hub", "hf")
        self.llm = None
        if hub == "hf":
            from transformers import AutoModelForCausalLM, AutoTokenizer, AutoConfig

            init_param_path = llm_conf.get("init_param_path", "vicuna-7b-v1.5")

            model = AutoModelForCausalLM.from_pretrained(
                init_param_path,
                load_in_8bit=None,
                device_map=None,
                use_cache=None,
            )
            freeze = llm_conf.get("freeze", True)
            if freeze:
                for name, param in model.named_parameters():
                    param.requires_grad = False
                model.eval()
            self.llm = model

        # adaptor
        adaptor_class = tables.adaptor_classes.get(audio_adaptor)
        audio_adaptor_conf["encoder_dim"] = audio_encoder_output_size
        audio_adaptor = adaptor_class(**audio_adaptor_conf)

        self.audio_adaptor = audio_adaptor

        self.blank_id = blank_id
        self.sos = sos if sos is not None else vocab_size - 1
        self.eos = eos if eos is not None else vocab_size - 1
        self.vocab_size = vocab_size
        self.ignore_id = ignore_id
        self.specaug = specaug
        self.normalize = normalize

        self.criterion_att = LabelSmoothingLoss(
            size=vocab_size,
            padding_idx=ignore_id,
            smoothing=lsm_weight,
            normalize_length=length_normalized_loss,
        )

        self.error_calculator = None

        self.length_normalized_loss = length_normalized_loss
        self.beam_search = None

    def forward(
        self,
        speech: torch.Tensor,
        speech_lengths: torch.Tensor,
        text: torch.Tensor,
        text_lengths: torch.Tensor,
        input_ids: torch.Tensor,
        attention_mask: torch.Tensor,
        labels_ids: torch.Tensor,
        label_mask: torch.Tensor,
        audio_mask: torch.Tensor,
        **kwargs,
    ) -> Tuple[torch.Tensor, Dict[str, torch.Tensor], torch.Tensor]:
        """Encoder + Decoder + Calc loss
        Args:
                speech: (Batch, Length, ...)
                speech_lengths: (Batch, )
                text: (Batch, Length)
                text_lengths: (Batch,)
        """
        if len(text_lengths.size()) > 1:
            text_lengths = text_lengths[:, 0]
        if len(speech_lengths.size()) > 1:
            speech_lengths = speech_lengths[:, 0]

        batch_size = speech.shape[0]

        # audio encoder
        encoder_out, encoder_out_lens = self.encode(speech, speech_lengths)

        # audio_adaptor
        encoder_out = self.audio_adaptor(encoder_out)

        input_ids[input_ids == -1] = 0
        input_ids[input_ids == -100] = 0
        if hasattr(self.llm.model, "embed_tokens"):
            inputs_embeds = self.llm.model.embed_tokens(input_ids)
        elif hasattr(self.llm.model.model, "embed_tokens"):
            inputs_embeds = self.llm.model.model.embed_tokens(input_ids)
        else:
            inputs_embeds = self.llm.model.model.model.embed_tokens(input_ids)

        if audio_mask is not None:
            batch_size, token_num, dims = inputs_embeds.shape
            _, l, _ = encoder_out.shape
            # [audio, bos, prompt, input, pad]
            encoder_outs_pad = F.pad(encoder_out, (0, 0, 0, token_num - l, 0, 0), value=0.0)
            inputs_embeds = encoder_outs_pad * audio_mask[:, :, None] + inputs_embeds * (
                1.0 - audio_mask[:, :, None]
            )

        model_outputs = self.llm(
            inputs_embeds=inputs_embeds, attention_mask=attention_mask, labels=labels_ids
        )
        loss = model_outputs.loss

        stats = {}
        with torch.no_grad():
            preds = torch.argmax(model_outputs.logits, -1)
            acc_att = compute_accuracy(preds[:, :-1], labels_ids[:, 1:], ignore_label=-100)
            stats["acc"] = acc_att

        stats["loss"] = torch.clone(loss.detach())

        # force_gatherable: to-device and to-tensor if scalar for DataParallel
        if self.length_normalized_loss:
            batch_size = int((text_lengths + 1).sum())
        loss, stats, weight = force_gatherable((loss, stats, batch_size), loss.device)
        return loss, stats, weight

    def encode(
        self,
        speech: torch.Tensor,
        speech_lengths: torch.Tensor,
        **kwargs,
    ):
        speech = speech.permute(0, 2, 1)
        res = self.audio_encoder(speech)
        if isinstance(res, (list, tuple)):
            encoder_out, encoder_out_lens = res[0], res[1]
        else:
            encoder_out, encoder_out_lens = res, speech_lengths
        return encoder_out, encoder_out_lens

    def inference(
        self,
        data_in,
        data_lengths=None,
        key: list = None,
        tokenizer=None,
        frontend=None,
        **kwargs,
    ):

        prompt = kwargs.get("prompt", "Transcribe speech to text.")

        if kwargs.get("batch_size", 1) > 1:
            raise NotImplementedError("batch decoding is not implemented")

        meta_data = {}
        if (
            isinstance(data_in, torch.Tensor) and kwargs.get("data_type", "sound") == "fbank"
        ):  # fbank
            speech, speech_lengths = data_in, data_lengths
            if len(speech.shape) < 3:
                speech = speech[None, :, :]
            if speech_lengths is None:
                speech_lengths = speech.shape[1]
        else:
            # extract fbank feats
            time1 = time.perf_counter()
            audio_sample_list = load_audio_text_image_video(
                data_in,
                fs=frontend.fs,
                audio_fs=kwargs.get("fs", 16000),
                data_type=kwargs.get("data_type", "sound"),
                tokenizer=tokenizer,
            )
            time2 = time.perf_counter()
            meta_data["load_data"] = f"{time2 - time1:0.3f}"
            speech, speech_lengths = extract_fbank(
                audio_sample_list, data_type=kwargs.get("data_type", "sound"), frontend=frontend
            )
            time3 = time.perf_counter()
            meta_data["extract_feat"] = f"{time3 - time2:0.3f}"
            meta_data["batch_data_time"] = (
                speech_lengths.sum().item() * frontend.frame_shift * frontend.lfr_n / 1000
            )

        speech = speech.to(device=kwargs["device"])
        speech_lengths = speech_lengths.to(device=kwargs["device"])

        # Encoder
        encoder_out, encoder_out_lens = self.encode(speech, speech_lengths)

        # adaptor
        encoder_out = self.audio_adaptor(encoder_out)

        prompt_pre = "USER: \nINSTRUCTION: {}\nINPUT: ".format(prompt)
        prompt_ids = tokenizer.encode(prompt_pre)
        prompt_length = len(prompt_ids)
        prompt_ids = torch.tensor(prompt_ids, dtype=torch.int64).to(kwargs["device"])

        if hasattr(self.llm.model, "embed_tokens"):
            inputs_embeds = self.llm.model.embed_tokens(prompt_ids)
        elif hasattr(self.llm.model.model, "embed_tokens"):
            inputs_embeds = self.llm.model.model.embed_tokens(prompt_ids)
        else:
            inputs_embeds = self.llm.model.model.model.embed_tokens(prompt_ids)

        inputs_embeds = torch.cat(
            (inputs_embeds[None, :, :], encoder_out), dim=1
        )  # [prompt, audio]
        attention_mask = torch.ones(inputs_embeds.size()[:-1], dtype=torch.long).to(
            kwargs["device"]
        )

        preds = self.llm.generate(
            inputs_embeds=inputs_embeds,
            max_length=kwargs.get("max_length", 200),
            max_new_tokens=kwargs.get("max_new_tokens", 200),
            num_beams=kwargs.get("num_beams", 4),
            do_sample=kwargs.get("do_sample", False),
            min_length=kwargs.get("min_length", 1),
            top_p=kwargs.get("top_p", 1.0),
            repetition_penalty=kwargs.get("repetition_penalty", 1.0),
            length_penalty=kwargs.get("length_penalty", 1.0),
            temperature=kwargs.get("temperature", 1.0),
            attention_mask=attention_mask,
            bos_token_id=tokenizer.bos_token_id,
            eos_token_id=tokenizer.eos_token_id,
            pad_token_id=tokenizer.pad_token_id,
        )

        text = tokenizer.batch_decode(preds, add_special_tokens=False, skip_special_tokens=True)

        text = text[0].split(": ")[-1]
        text = text.strip()

        # preds = torch.argmax(model_outputs.logits, -1)

        ibest_writer = None
        if kwargs.get("output_dir") is not None:
            if not hasattr(self, "writer"):
                self.writer = DatadirWriter(kwargs.get("output_dir"))
            ibest_writer = self.writer[f"{0 + 1}best_recog"]

        results = []
        result_i = {"key": key[0], "text": text}
        results.append(result_i)

        if ibest_writer is not None:
            ibest_writer["text"][key[0]] = text

        return results, meta_data


@tables.register("model_classes", "LLMASR2")
class LLMASR2(nn.Module):
    """ """

    def __init__(
        self,
        specaug: str = None,
        specaug_conf: dict = None,
        normalize: str = None,
        normalize_conf: dict = None,
        audio_encoder: str = None,
        audio_encoder_conf: dict = None,
        audio_adaptor: str = None,
        audio_adaptor_conf: dict = None,
        decoder: str = None,
        decoder_conf: dict = None,
        ctc: str = None,
        ctc_conf: dict = None,
        ctc_weight: float = 0.5,
        llm: str = None,
        llm_conf: dict = None,
        input_size: int = 80,
        vocab_size: int = -1,
        ignore_id: int = -1,
        blank_id: int = 0,
        sos: int = 1,
        eos: int = 2,
        lsm_weight: float = 0.0,
        length_normalized_loss: bool = False,
        report_cer: bool = True,
        report_wer: bool = True,
        sym_space: str = "<space>",
        sym_blank: str = "<blank>",
        # extract_feats_in_collect_stats: bool = True,
        share_embedding: bool = False,
        # preencoder: Optional[AbsPreEncoder] = None,
        # postencoder: Optional[AbsPostEncoder] = None,
        **kwargs,
    ):

        super().__init__()

        # audio encoder
        hub = audio_encoder_conf.get("hub", None)
        if hub == "ms":
            from funasr import AutoModel

            model = AutoModel(model=audio_encoder, model_revision="master")
            # frontend = model.kwargs.get("frontend")
            audio_encoder_output_size = model.model.encoder_output_size

            audio_encoder = (
                model.model.model.encoder if hasattr(model.model, "model") else model.model.encoder
            )

            # self.frontend = frontend

        elif hub == "hf":
            pass
        else:
            encoder_class = tables.encoder_classes.get(audio_encoder)
            audio_encoder = encoder_class(input_size=input_size, **audio_encoder_conf)
            audio_encoder_output_size = audio_encoder.output_size()
        freeze = audio_encoder_conf.get("freeze", True)
        freeze_layer_num = int(audio_encoder_conf.get("freeze_layer_num", -1))
        # if freeze_layer_num > 0:
        #     freeze_layer_num = range(freeze_layer_num)

        if freeze:
            for name, param in audio_encoder.named_parameters():
                if freeze_layer_num > 0:
                    idx = re.search(r"\.\d+\.", name)
                    if idx is not None:
                        beg, end = idx.regs[0]
                        layer_id = int(name[beg + 1 : end - 1])
                        if layer_id < freeze_layer_num:
                            param.requires_grad = False
                    elif "ln_post." not in name:
                        param.requires_grad = False
                else:
                    param.requires_grad = False

            audio_encoder.eval()

        self.audio_encoder = audio_encoder

        # llm
        self.llm = None

        from transformers import AutoModelForCausalLM, AutoTokenizer, AutoConfig

        init_param_path = llm_conf.get("init_param_path", "vicuna-7b-v1.5")

        model = AutoModelForCausalLM.from_pretrained(
            init_param_path,
            load_in_8bit=None,
            device_map=None,
            use_cache=None,
        )
        freeze = llm_conf.get("freeze", True)
        if freeze:
            for name, param in model.named_parameters():
                param.requires_grad = False
            model.eval()
        self.llm_dtype = llm_conf.get("llm_dtype", "fp32")
        self.llm = model.to(dtype_map[self.llm_dtype])
        llm_dim = model.get_input_embeddings().weight.shape[-1]

        # adaptor
        adaptor_class = tables.adaptor_classes.get(audio_adaptor)
        audio_adaptor_conf["encoder_dim"] = audio_encoder_output_size
        audio_adaptor_conf["llm_dim"] = llm_dim
        audio_adaptor = adaptor_class(**audio_adaptor_conf)
        init_param_path = audio_adaptor_conf.get("init_param_path", None)
        if init_param_path is not None:
            src_state = torch.load(init_param_path, map_location="cpu")
            flag = audio_adaptor.load_state_dict(src_state, strict=False)
            logging.info(f"Loading audio_adaptor ckpt: {init_param_path}, status: {flag}")

        self.audio_adaptor = audio_adaptor

        self.error_calculator = None

        self.length_normalized_loss = length_normalized_loss
        self.beam_search = None

    def forward(
        self,
        speech: torch.Tensor,
        speech_lengths: torch.Tensor,
        input_ids: torch.Tensor,
        attention_mask: torch.Tensor,
        labels_ids: torch.Tensor,
        fbank_beg: torch.Tensor,
        fbank_mask: torch.Tensor,
        **kwargs,
    ) -> Tuple[torch.Tensor, Dict[str, torch.Tensor], torch.Tensor]:
        """Encoder + Decoder + Calc loss
        Args:
                speech: (Batch, Length, ...)
                speech_lengths: (Batch, )
                text: (Batch, Length)
                text_lengths: (Batch,)
        """
        # import pdb;
        # pdb.set_trace()
        if len(speech_lengths.size()) > 1:
            speech_lengths = speech_lengths[:, 0]

        batch_size, frames, _ = speech.shape

        with torch.cuda.amp.autocast(enabled=False):
            # audio encoder
            encoder_out, encoder_out_lens = self.encode(speech, speech_lengths)

            # audio_adaptor
            encoder_out, encoder_out_lens = self.audio_adaptor(encoder_out, encoder_out_lens)

        input_ids[input_ids < 0] = 0
        inputs_embeds = self.llm.model.get_input_embeddings()(input_ids)

        batch_size, token_num, dims = inputs_embeds.shape
        fbank_mask[fbank_mask < 0] = 0
        fbank_fake_lens = fbank_mask.sum(-1).to(torch.int32)
        # _, l, _ = encoder_out.shape
        for batch_idx in range(batch_size):

            fbank_fake_len = fbank_fake_lens[batch_idx].item()
            fbank_beg_idx = fbank_beg[batch_idx, 0].item()
            min_len = min(fbank_fake_len, inputs_embeds.shape[1] - fbank_beg_idx)

            try:
                inputs_embeds[batch_idx, fbank_beg_idx : fbank_beg_idx + min_len, :] = encoder_out[
                    batch_idx, :min_len, :
                ]
            except Exception as e:
                logging.error(f"{str(e)}, {traceback.format_exc()}")
                logging.info(
                    f"batch_idx: {batch_idx}, inputs_embeds: {inputs_embeds.shape}, fbank_beg_idx: {fbank_beg_idx}, min_len: {min_len}, fbank_fake_len: {fbank_fake_len}, encoder_out: {encoder_out.shape}, encoder_out_lens: {encoder_out_lens[batch_idx].item()}"
                )
                fbank_fake_len = encoder_out_lens[batch_idx].item()
                min_len = min(fbank_fake_len, min_len)
                inputs_embeds[batch_idx, fbank_beg_idx : fbank_beg_idx + min_len, :] = encoder_out[
                    batch_idx, :min_len, :
                ]

        with torch.cuda.amp.autocast(
            enabled=True if self.llm_dtype != "fp32" else False, dtype=dtype_map[self.llm_dtype]
        ):
            labels_ids[labels_ids == -1] = -100
            attention_mask[attention_mask < 0] = 0
            model_outputs = self.llm(
                inputs_embeds=inputs_embeds.to(dtype_map[self.llm_dtype]),
                attention_mask=attention_mask,
                labels=labels_ids,
            )
            loss = model_outputs.loss

        stats = {}
        with torch.no_grad():
            preds = torch.argmax(model_outputs.logits, -1)
            acc_att = compute_accuracy(preds[:, :-1], labels_ids[:, 1:], ignore_label=-100)
            stats["acc"] = acc_att

        stats["loss"] = torch.clone(loss.detach())
        stats["batch_size"] = batch_size
        stats["batch_size_x_frames"] = frames * batch_size
        stats["batch_size_real_frames"] = speech_lengths.sum().item()
        stats["padding_frames"] = stats["batch_size_x_frames"] - stats["batch_size_real_frames"]
        stats["batch_size_x_tokens"] = token_num * batch_size
        stats["batch_size_real_tokens"] = attention_mask.sum().item()
        stats["padding_tokens"] = stats["batch_size_x_tokens"] - stats["batch_size_real_tokens"]

        # force_gatherable: to-device and to-tensor if scalar for DataParallel
        if self.length_normalized_loss:
            batch_size = int((labels_ids > 0 + 1).sum())
        loss, stats, weight = force_gatherable((loss, stats, batch_size), loss.device)
        return loss, stats, weight

    def encode(self, speech, speech_lengths):
        # audio encoder
        encoder_out, encoder_out_lens = self.audio_encoder(speech.permute(0, 2, 1), speech_lengths)

        return encoder_out, encoder_out_lens

    def data_template(self, data):
        system, user, assistant = [], [], []
        for i, item in enumerate(data):
            role = item["role"]
            content = item["content"]
            if role == "system":
                system.append(content)
            elif role == "user":
                user.append(content)
            elif role == "assistant":
                assistant.append(content)

        system = system * len(user)

        contents = {
            "system": system,
            "user": user,
            "assistant": assistant,
        }

        return contents

    def data_load_speech(self, contents: dict, tokenizer, frontend, meta_data={}, **kwargs):

        system = contents["system"]
        user = contents["user"]
        assistant = contents["assistant"]
        pattern = re.compile(r"(<\|startofspeech\|>.*?<\|endofspeech\|>)")
        input_ids, labels, source_ids, target_ids, fbank, fbank_lens, fbank_mask, fbank_beg = (
            [],
            [],
            [],
            [],
            [],
            [],
            [],
            [],
        )

        for i, (system_prompt, user_prompt, target_out) in enumerate(zip(system, user, assistant)):

            source_input = f"<|im_start|>system\n{system_prompt}<|im_end|>\n<|im_start|>user\n{user_prompt}<|im_end|>\n<|im_start|>assistant\n"

            splits = pattern.split(source_input)
            source_ids_i = []
            fbank_mask_i = []
            fbank_beg_i = []
            fbank_lens_i = []
            # target_ids_i = []
            for k, sub_str in enumerate(splits):
                if not sub_str.startswith("<|startofspeech|>"):
                    sub_token = tokenizer.encode(sub_str)
                    source_ids_i += sub_token
                    fbank_mask_i += [0] * len(sub_token)
                else:
                    sub_str = sub_str.replace("<|startofspeech|>", "").replace(
                        "<|endofspeech|>", ""
                    )
                    if sub_str.startswith("!"):
                        try:
                            time1 = time.perf_counter()
                            data_src = load_audio_text_image_video(sub_str[1:], fs=frontend.fs)
                            time2 = time.perf_counter()
                            meta_data["load_data"] = f"{time2 - time1:0.3f}"
                        except Exception as e:
                            logging.error(f"Loading wav failed! {str(e)}, {traceback.format_exc()}")

                        speech, speech_lengths = extract_fbank(
                            data_src,
                            data_type=kwargs.get("data_type", "sound"),
                            frontend=frontend,
                            is_final=True,
                        )  # speech: [b, T, d]

                        time3 = time.perf_counter()
                        meta_data["extract_feat"] = f"{time3 - time2:0.3f}"
                        meta_data["batch_data_time"] = (
                            speech_lengths.sum().item()
                            * frontend.frame_shift
                            * frontend.lfr_n
                            / 1000
                        )

                        if hasattr(frontend, "permute") and not frontend.permute:
                            # if kwargs.get("permute", True):
                            speech = speech.permute(0, 2, 1)

                        if (
                            kwargs.get("dataset_conf", {}).get("audio_encoder_downsample_rate", 1)
                            == 4
                        ):
                            olens = 1 + (speech_lengths[0].item() - 3 + 2 * 1) // 2
                            olens = 1 + (olens - 3 + 2 * 1) // 2
                        elif (
                            kwargs.get("dataset_conf", {}).get("audio_encoder_downsample_rate", 1)
                            == 1
                        ):
                            olens = speech_lengths[0].item()

                        sub_token_len = (olens - 1) // kwargs.get("dataset_conf", {}).get(
                            "audio_adaptor_downsample_rate", 1
                        ) + 1
                        sub_token = [0] * sub_token_len
                        fbank_beg_i = [len(source_ids_i)]
                        source_ids_i += sub_token
                        fbank_mask_i += [1] * len(sub_token)

            source_mask = [-100] * len(source_ids_i)
            target_out = f"{target_out}<|im_end|>"
            target_ids = tokenizer.encode(target_out)
            input_ids += source_ids_i + target_ids
            labels += source_mask + target_ids
            fbank_mask += fbank_mask_i
            fbank_beg.append(fbank_beg_i)

        input_ids = torch.tensor(input_ids, dtype=torch.int64)  # [: self.max_token_length]
        attention_mask = torch.tensor([1] * len(input_ids), dtype=torch.int32)
        labels = torch.tensor(labels, dtype=torch.int64)  # [: self.max_token_length]
        source_ids = torch.tensor(source_ids_i, dtype=torch.int64)
        target_ids = torch.tensor(target_ids, dtype=torch.int64)

        fbank = speech[0, :, :]
        fbank_lens = speech_lengths
        fbank_mask = torch.tensor(fbank_mask, dtype=torch.float32)
        fbank_beg = torch.tensor(fbank_beg, dtype=torch.int32)

        output = {
            "speech": fbank[None, :, :],
            "speech_lengths": fbank_lens[:, None],
            "fbank_mask": fbank_mask[None, :],
            "fbank_beg": fbank_beg[None,],
            "input_ids": input_ids[None, :],
            "attention_mask": attention_mask[None, :],
            "labels_ids": labels[None, :],
            "source_ids": source_ids[None, :],
            "target_ids": target_ids[None, :],
        }

        return output

    def inference(
        self,
        data_in,
        data_lengths=None,
        key: list = None,
        tokenizer=None,
        frontend=None,
        **kwargs,
    ):

        meta_data = {}
        prompt = kwargs.get("prompt", None)

        if kwargs.get("batch_size", 1) > 1:
            raise NotImplementedError("batch decoding is not implemented")

        contents = self.data_template(data_in[0])
        output = self.data_load_speech(contents, tokenizer, frontend, meta_data=meta_data, **kwargs)
        batch = to_device(output, kwargs["device"])

        # audio encoder
        speech = batch["speech"]
        speech_lengths = batch["speech_lengths"][:, 0]
        # fp16
        if kwargs.get("fp16", False):
            speech = speech.to(torch.float16)
        elif kwargs.get("bf16", False):
            speech = speech.to(torch.bfloat16)
        # audio encoder
        encoder_out, encoder_out_lens = self.encode(speech, speech_lengths)

        # audio_adaptor
        encoder_out, encoder_out_lens = self.audio_adaptor(encoder_out, encoder_out_lens)

        input_ids = batch["input_ids"]
        source_ids = batch["source_ids"]
        if not kwargs.get("tearchforing", False):
            input_ids = source_ids
        input_ids[input_ids < 0] = 0
        inputs_embeds = self.llm.model.get_input_embeddings()(input_ids)

        batch_size, token_num, dims = inputs_embeds.shape
        fbank_beg = batch["fbank_beg"]
        for batch_idx in range(batch_size):

            min_len = encoder_out_lens[batch_idx].item()
            fbank_beg_idx = fbank_beg[batch_idx]
            inputs_embeds[batch_idx, fbank_beg_idx : fbank_beg_idx + min_len, :] = encoder_out[
                batch_idx, :min_len, :
            ]

        llm_dtype = kwargs.get("llm_dtype", "fp32")
        if llm_dtype == "fp32":
            llm_dtype = "fp16" if kwargs.get("fp16", False) else llm_dtype
            llm_dtype = "bf16" if kwargs.get("bf16", False) else llm_dtype

        with torch.cuda.amp.autocast(
            enabled=True if llm_dtype != "fp32" else False, dtype=dtype_map[llm_dtype]
        ):
            label = contents["assistant"][0]
            self.llm = self.llm.to(dtype_map[llm_dtype])
            inputs_embeds = inputs_embeds.to(dtype_map[llm_dtype])

            if not kwargs.get("tearchforing", False):

                generated_ids = self.llm.generate(
                    inputs_embeds=inputs_embeds, max_new_tokens=kwargs.get("max_length", 512)
                )
                # generated_ids = [
                #     output_ids[len(input_id) :]
                #     for input_id, output_ids in zip(input_ids, generated_ids)
                # ]
                response = tokenizer.batch_decode(
                    generated_ids, skip_special_tokens=kwargs.get("skip_special_tokens", True)
                )[0]

                loss = None
            else:

                labels_ids = batch["labels_ids"]
                labels_ids[labels_ids == -1] = -100
                attention_mask = batch.get("attention_mask", None)
                # attention_mask = attention_mask.to(dtype_map[llm_dtype])
                model_outputs = self.llm(
                    inputs_embeds=inputs_embeds, attention_mask=attention_mask, labels=labels_ids
                )

                preds = torch.argmax(model_outputs.logits, -1)[:, source_ids.shape[1] :]
                response = tokenizer.batch_decode(
                    preds,
                    add_special_tokens=False,
                    skip_special_tokens=kwargs.get("skip_special_tokens", True),
                )[0]
                loss = model_outputs.loss.item()

        ibest_writer = None
        if kwargs.get("output_dir") is not None:
            if not hasattr(self, "writer"):
                self.writer = DatadirWriter(kwargs.get("output_dir"))
            ibest_writer = self.writer[f"{0 + 1}best_recog"]

        results = []
        response_clean = re.sub(r"[^\w\s\u3000\u4e00-\u9fff]+", "", response)
        result_i = {"key": key[0], "text": response, "text_tn": response_clean, "label": label}
        if loss is not None:
            result_i["loss"] = loss
        results.append(result_i)

        if ibest_writer is not None:
            ibest_writer["text"][key[0]] = response
            ibest_writer["label"][key[0]] = label
            ibest_writer["text_tn"][key[0]] = response_clean

        return results, meta_data


@tables.register("model_classes", "LLMASR3")
class LLMASR3(LLMASR2):
    """ """

    def __init__(
        self,
        *args,
        **kwargs,
    ):

        super().__init__(*args, **kwargs)

    def encode(self, speech, speech_lengths):
        # audio encoder
        encoder_out, encoder_out_lens = self.audio_encoder(speech, speech_lengths)
        return encoder_out, encoder_out_lens


@tables.register("model_classes", "LLMASR4")
class LLMASR4(nn.Module):
    """ """

    def __init__(
        self,
        audio_encoder: str = None,
        audio_encoder_conf: dict = None,
        audio_adaptor: str = None,
        audio_adaptor_conf: dict = None,
        llm: str = None,
        llm_conf: dict = None,
        input_size: int = 80,
        length_normalized_loss: bool = False,
        **kwargs,
    ):

        super().__init__()

        # audio encoder
        hub = audio_encoder_conf.get("hub", None)
        self.audio_encoder_activation_checkpoint = audio_encoder_conf.get(
            "activation_checkpoint", False
        )
        if hub == "ms":
            from funasr import AutoModel

            model = AutoModel(model=audio_encoder, model_revision="master")
            # frontend = model.kwargs.get("frontend")
            audio_encoder_output_size = model.model.encoder_output_size

            audio_encoder = (
                model.model.model.encoder if hasattr(model.model, "model") else model.model.encoder
            )

            # self.frontend = frontend

        elif hub == "hf":
            pass
        else:
            encoder_class = tables.encoder_classes.get(audio_encoder)
            audio_encoder = encoder_class(input_size=input_size, **audio_encoder_conf)
            audio_encoder_output_size = audio_encoder.output_size()
        freeze = audio_encoder_conf.get("freeze", True)
        freeze_layer_num = int(audio_encoder_conf.get("freeze_layer_num", -1))
        # if freeze_layer_num > 0:
        #     freeze_layer_num = range(freeze_layer_num)

        if freeze:
            for name, param in audio_encoder.named_parameters():
                if freeze_layer_num > 0:
                    idx = re.search(r"\.\d+\.", name)
                    if idx is not None:
                        beg, end = idx.regs[0]
                        layer_id = int(name[beg + 1 : end - 1])
                        if layer_id < freeze_layer_num:
                            param.requires_grad = False
                    elif "ln_post." not in name:
                        param.requires_grad = False
                else:
                    param.requires_grad = False

            audio_encoder.eval()

        self.audio_encoder = audio_encoder

        # llm
        self.llm = None

        from transformers import AutoModelForCausalLM, AutoTokenizer, AutoConfig

        init_param_path = llm_conf.get("init_param_path", "vicuna-7b-v1.5")
        llm_load_kwargs = llm_conf.get("load_kwargs", {})

        if not llm_conf.get("low_cpu", False):
            model = AutoModelForCausalLM.from_pretrained(
                init_param_path,
                load_in_8bit=None,
                device_map=None,
                use_cache=None,
                **llm_load_kwargs,
            )
        else:
            import os

            if int(os.environ.get("RANK", 0)) == 0:
                model = AutoModelForCausalLM.from_pretrained(
                    init_param_path,
                    load_in_8bit=None,
                    device_map="cpu",
                    use_cache=None,
                    **llm_load_kwargs,
                )
            else:
                llm_config = AutoConfig.from_pretrained(init_param_path)
                model = AutoModelForCausalLM.from_config(llm_config)

        freeze = llm_conf.get("freeze", True)
        if freeze:
            for name, param in model.named_parameters():
                param.requires_grad = False
            model.eval()

        logging.info(f"use_lora: {llm_conf.get('use_lora', False)}")
        if llm_conf.get("use_lora", False):
            from omegaconf import OmegaConf, DictConfig

            lora_conf = llm_conf.get("lora_conf", {})
            if isinstance(lora_conf, (OmegaConf, DictConfig)):
                lora_conf = OmegaConf.to_container(lora_conf, resolve=True)
            from peft import get_peft_model, LoraConfig, TaskType, PeftConfig, PeftModel

            lora_init_param_path = lora_conf.get("init_param_path", None)
            if lora_init_param_path is not None:
                logging.info(f"lora_init_param_path: {lora_init_param_path}")
                model = PeftModel.from_pretrained(model, lora_init_param_path)
                for name, param in model.named_parameters():
                    if not lora_conf.get("freeze_lora", False):
                        if "lora_" in name:
                            param.requires_grad = True
            else:
                peft_config = LoraConfig(**lora_conf)
                model = get_peft_model(model, peft_config)

            model.print_trainable_parameters()

        if llm_conf.get("activation_checkpoint", False):
            model.gradient_checkpointing_enable()

        self.llm_dtype = llm_conf.get("llm_dtype", "fp32")
        self.llm = model.to(dtype_map[self.llm_dtype])
        llm_dim = model.get_input_embeddings().weight.shape[-1]

        # adaptor
        adaptor_class = tables.adaptor_classes.get(audio_adaptor)
        audio_adaptor_conf["encoder_dim"] = audio_encoder_output_size
        audio_adaptor_conf["llm_dim"] = llm_dim
        audio_adaptor = adaptor_class(**audio_adaptor_conf)
        init_param_path = audio_adaptor_conf.get("init_param_path", None)
        if init_param_path is not None:
            src_state = torch.load(init_param_path, map_location="cpu")
            flag = audio_adaptor.load_state_dict(src_state, strict=False)
            logging.info(f"Loading audio_adaptor ckpt: {init_param_path}, status: {flag}")
        freeze = audio_adaptor_conf.get("freeze", False)
        if freeze:
            for name, param in audio_adaptor.named_parameters():
                param.requires_grad = False
            audio_adaptor.eval()

        self.audio_adaptor = audio_adaptor

        self.error_calculator = None

        self.length_normalized_loss = length_normalized_loss
        self.beam_search = None
        import os

        rank = int(os.environ.get("RANK", 0))
        logging.info(f"rank: {rank}, model is builded.")

    def forward(
        self,
        speech: torch.Tensor = None,
        speech_lengths: torch.Tensor = None,
        input_ids: torch.Tensor = None,
        attention_mask: torch.Tensor = None,
        labels_ids: torch.Tensor = None,
        fbank_beg: torch.Tensor = None,
        fbank_mask: torch.Tensor = None,
        **kwargs,
    ):
        """Encoder + Decoder + Calc loss
        Args:
                speech: (Batch, Length, ...)
                speech_lengths: (Batch, )
                text: (Batch, Length)
                text_lengths: (Batch,)
        """
        # import pdb
        #
        # pdb.set_trace()
        batch_size, token_num = input_ids.shape
        stats = {}
        input_ids[input_ids < 0] = 0
        inputs_embeds = self.llm.model.get_input_embeddings()(input_ids)
        if speech is not None:
            if len(speech_lengths.size()) > 1:
                speech_lengths = speech_lengths[:, 0]

            batch_size_speech, frames, _ = speech.shape

            # audio encoder
            if self.audio_encoder_activation_checkpoint:
                from torch.utils.checkpoint import checkpoint

                encoder_out, encoder_out_lens = checkpoint(
                    self.encode, speech, speech_lengths, use_reentrant=False
                )
            else:
                encoder_out, encoder_out_lens = self.encode(speech, speech_lengths)

            # audio_adaptor
            encoder_out, encoder_out_lens = self.audio_adaptor(encoder_out, encoder_out_lens)

            batch_size, token_num, dims = inputs_embeds.shape
            fake_token_len = kwargs.get("fake_token_len")
            fake_token_len[fake_token_len < 0] = 0
            fbank_beg[fbank_beg < 0] = 0

            speech_idx = 0
            for batch_idx in range(batch_size):

                for turn_id in range(fbank_beg.shape[1]):
                    fbank_beg_idx = fbank_beg[batch_idx, turn_id].item()
                    if fbank_beg_idx > 0:
                        speech_token_len = fake_token_len[batch_idx, turn_id]
                        speech_token = encoder_out[speech_idx, :speech_token_len, :]

                        try:
                            inputs_embeds[
                                batch_idx, fbank_beg_idx : fbank_beg_idx + speech_token_len, :
                            ] = speech_token
                        except Exception as e:
                            #
                            logging.error(f"{str(e)}, {traceback.format_exc()}")
                            logging.info(
                                f"batch_idx: {batch_idx}, inputs_embeds: {inputs_embeds.shape}, fbank_beg_idx: {fbank_beg_idx}, speech_token_len: {speech_token_len}, encoder_out: {encoder_out.shape}, encoder_out_lens: {encoder_out_lens}, fake_token_len: {fake_token_len}, speech_lengths: {speech_lengths}"
                            )
                            # import pdb;
                            # pdb.set_trace()
                            speech_token_len = encoder_out_lens[speech_idx].item()
                            speech_token = encoder_out[speech_idx, :speech_token_len, :]
                            inputs_embeds[
                                batch_idx, fbank_beg_idx : fbank_beg_idx + speech_token_len, :
                            ] = speech_token

                        speech_idx += 1

            stats["batch_size_speech"] = batch_size_speech
            stats["batch_size_x_frames"] = frames * batch_size_speech
            stats["batch_size_real_frames"] = speech_lengths.sum().item()
            stats["padding_frames"] = stats["batch_size_x_frames"] - stats["batch_size_real_frames"]

        with torch.cuda.amp.autocast(
            enabled=True if self.llm_dtype != "fp32" else False, dtype=dtype_map[self.llm_dtype]
        ):
            labels_ids[labels_ids == -1] = -100
            attention_mask[attention_mask < 0] = 0
            model_outputs = self.llm(
                inputs_embeds=inputs_embeds.to(dtype_map[self.llm_dtype]),
                attention_mask=attention_mask,
                labels=labels_ids,
            )
            loss = model_outputs.loss

        with torch.no_grad():
            preds = torch.argmax(model_outputs.logits, -1)
            acc_att = compute_accuracy(preds[:, :-1], labels_ids[:, 1:], ignore_label=-100)
            stats["acc"] = acc_att

        stats["loss"] = torch.clone(loss.detach())
        stats["batch_size"] = batch_size

        stats["batch_size_x_tokens"] = token_num * batch_size
        stats["batch_size_real_tokens"] = attention_mask.sum().item()
        stats["padding_tokens"] = stats["batch_size_x_tokens"] - stats["batch_size_real_tokens"]

        dialog_turns = (fbank_beg > 0).sum(-1)
        dialog_turns_max = torch.max(dialog_turns).int().item()
        dialog_turns_avg = dialog_turns.sum().item() / batch_size
        stats["dialog_turns_max"] = dialog_turns_max
        stats["dialog_turns_avg"] = dialog_turns_avg

        # force_gatherable: to-device and to-tensor if scalar for DataParallel
        if self.length_normalized_loss:
            batch_size = int((labels_ids > 0 + 1).sum())
        loss, stats, weight = force_gatherable((loss, stats, batch_size), loss.device)
        return loss, stats, weight

    def encode(self, speech, speech_lengths):
        # audio encoder
        encoder_out, encoder_out_lens = self.audio_encoder(speech.permute(0, 2, 1), speech_lengths)

        return encoder_out, encoder_out_lens

    def data_template(self, data):
        system, user, assistant = [], [], []
        for i, item in enumerate(data):
            role = item["role"]
            content = item["content"]
            if role == "system":
                system.append(content)
            elif role == "user":
                if "audio" in item:
                    audio = item["audio"]
                    content = [content, audio]
                user.append(content)
            elif role == "assistant":
                assistant.append(content)

        system = system * len(user)

        contents = {
            "system": system,
            "user": user,
            "assistant": assistant,
        }

        return contents

    def data_load_speech(self, contents: dict, tokenizer, frontend, meta_data={}, **kwargs):

        system = contents["system"]
        user = contents["user"]
        assistant = contents["assistant"]
        pattern = re.compile(r"(<\|startofspeech\|>.*?<\|endofspeech\|>)")

        input_ids, labels, fbank, fbank_lens, fbank_mask, fbank_beg, fake_token_len = (
            [],
            [],
            [],
            [],
            [],
            [],
            [],
        )
        input_source_ids = []
        for i, (system_prompt, user_prompt, target_out) in enumerate(zip(system, user, assistant)):
            if i >= kwargs.get("multiturn_num_max", 5):
                break
            if len(input_ids) > kwargs.get("max_token_length", 1500):

                break
            if isinstance(user_prompt, (list, tuple)):
                user_prompt, audio = user_prompt
            if i == 0:
                if kwargs.get("infer_with_assistant_input", False):
                    source_input = f"<|im_start|>system\n{system_prompt}<|im_end|>\n<|im_start|>user\n{user_prompt}"
                else:
                    source_input = f"<|im_start|>system\n{system_prompt}<|im_end|>\n<|im_start|>user\n{user_prompt}<|im_end|>\n<|im_start|>assistant\n"
            else:
                if kwargs.get("infer_with_assistant_input", False):
                    source_input = f"<|im_start|>user\n{user_prompt}"
                else:
                    source_input = (
                        f"<|im_start|>user\n{user_prompt}<|im_end|>\n<|im_start|>assistant\n"
                    )

            splits = pattern.split(source_input)
            source_ids = []
            fbank_i = []
            fbank_mask_i = []
            fake_token_len_i = 0
            fbank_beg_i = -1
            fbank_lens_i = []
            speech, speech_lengths = [], []
            for k, sub_str in enumerate(splits):
                if not sub_str.startswith("<|startofspeech|>"):
                    sub_token = tokenizer.encode(sub_str)
                    source_ids += sub_token
                    fbank_mask_i += [0] * len(sub_token)
                else:
                    sub_str = sub_str.replace("<|startofspeech|>", "").replace(
                        "<|endofspeech|>", ""
                    )
                    if sub_str.startswith("!"):
                        sub_str = sub_str[1:]
                        if sub_str.startswith("!"):  # !!: audio sample point
                            sub_str = audio
                        try:
                            time1 = time.perf_counter()
                            data_src = load_audio_text_image_video(sub_str, fs=frontend.fs)
                            time2 = time.perf_counter()
                            meta_data["load_data"] = f"{time2 - time1:0.3f}"
                        except Exception as e:
                            logging.error(f"Loading wav failed! {str(e)}, {traceback.format_exc()}")

                        speech, speech_lengths = extract_fbank(
                            data_src,
                            data_type=kwargs.get("data_type", "sound"),
                            frontend=frontend,
                            is_final=True,
                        )  # speech: [b, T, d]

                        time3 = time.perf_counter()
                        meta_data["extract_feat"] = f"{time3 - time2:0.3f}"
                        meta_data["batch_data_time"] = (
                            speech_lengths.sum().item()
                            * frontend.frame_shift
                            * frontend.lfr_n
                            / 1000
                        )

                        if kwargs.get("permute", True):
                            speech = speech.permute(0, 2, 1)
                        if speech_lengths > kwargs.get("max_source_length", 5500):
                            # logging.info(
                            #     f"speech_lengths > max_source_length: {speech_lengths}>{self.max_source_length}, {item}"
                            # )
                            badcase_flag = True

                        olens = 1 + (speech_lengths[0].item() - 3 + 2 * 1) // 2
                        olens = 1 + (olens - 3 + 2 * 1) // 2
                        fake_token_len_i = (olens - 1) // 2 + 1
                        fake_token = [0] * fake_token_len_i
                        fbank_beg_i = len(source_ids)
                        source_ids += fake_token
                        fbank_mask_i += [1] * len(fake_token)

            fbank_beg += [fbank_beg_i + len(input_ids)]
            fake_token_len += [fake_token_len_i]
            source_mask = [-100] * len(source_ids)
            target_out = f"{target_out}<|im_end|>"
            target_ids = tokenizer.encode(target_out)
            input_source_ids = input_ids + source_ids
            input_ids += source_ids + target_ids
            labels += source_mask + target_ids
            fbank_mask += fbank_mask_i
            if len(speech) > 0:
                fbank.append(speech[0, :, :])
                fbank_lens.append(speech_lengths)

        input_ids = torch.tensor(input_ids, dtype=torch.int64)  # [: self.max_token_length]
        attention_mask = torch.tensor([1] * len(input_ids), dtype=torch.int32)
        labels = torch.tensor(labels, dtype=torch.int64)  # [: self.max_token_length]

        # fbank = speech[0, :, :]
        # fbank_lens = torch.tensor(fbank_lens, dtype=torch.int32)
        fbank_mask = torch.tensor(fbank_mask, dtype=torch.float32)
        fbank_beg = torch.tensor(fbank_beg, dtype=torch.int32)
        fake_token_len = torch.tensor(fake_token_len, dtype=torch.int32)
        source_ids = torch.tensor(input_source_ids, dtype=torch.int64)
        target_ids = torch.tensor(target_ids, dtype=torch.int64)

        if len(fbank) > 0:
            speech = torch.nn.utils.rnn.pad_sequence(fbank, batch_first=True, padding_value=0.0)
            speech_lengths = torch.nn.utils.rnn.pad_sequence(
                fbank_lens, batch_first=True, padding_value=-1
            )
        else:
            speech = []
            speech_lengths = []
        output = {
            "speech": speech,
            "speech_lengths": speech_lengths,
            "fbank_mask": fbank_mask[None, :],
            "fbank_beg": fbank_beg[None,],
            "fake_token_len": fake_token_len[None, :],
            "input_ids": input_ids[None,],
            "attention_mask": attention_mask[None,],
            "labels_ids": labels,
            "source_ids": source_ids[None, :],
            "target_ids": target_ids[None, :],
        }

        return output

    def inference_prepare(
        self,
        data_in,
        data_lengths=None,
        key: list = None,
        tokenizer=None,
        frontend=None,
        **kwargs,
    ):

        meta_data = {}
        prompt = kwargs.get("prompt", None)

        if kwargs.get("batch_size", 1) > 1:
            raise NotImplementedError("batch decoding is not implemented")

        contents = self.data_template(data_in[0])
        output = self.data_load_speech(contents, tokenizer, frontend, meta_data=meta_data, **kwargs)
        batch = to_device(output, kwargs["device"])

        # audio encoder
        speech = batch["speech"]
        
        if len(speech) > 0:
            if "audio_embedding" in kwargs and "audio_embedding_lens" in kwargs:
                encoder_out = kwargs["audio_embedding"]
                encoder_out_lens = kwargs["audio_embedding_lens"]
            else:
                speech_lengths = batch["speech_lengths"][:, 0]
                # fp16
                if kwargs.get("fp16", False):
                    speech = speech.to(torch.float16)
                elif kwargs.get("bf16", False):
                    speech = speech.to(torch.bfloat16)
                # audio encoder
                encoder_out, encoder_out_lens = self.encode(speech, speech_lengths)

                # audio_adaptor
                encoder_out, encoder_out_lens = self.audio_adaptor(encoder_out, encoder_out_lens)

                meta_data["audio_adaptor_out"] = encoder_out
                meta_data["audio_adaptor_out_lens"] = encoder_out_lens

        input_ids = batch["input_ids"]
        source_ids = batch["source_ids"]
        fbank_beg = batch["fbank_beg"]
        fake_token_len = batch["fake_token_len"]

        if not kwargs.get("tearchforing", False):
            input_ids = source_ids

        input_ids[input_ids < 0] = 0
        inputs_embeds = self.llm.model.get_input_embeddings()(input_ids)

        batch_size, token_num, dims = inputs_embeds.shape

        fake_token_len[fake_token_len < 0] = 0
        fbank_beg[fbank_beg < 0] = 0

        speech_idx = 0
        for batch_idx in range(batch_size):

            for turn_id in range(fbank_beg.shape[1]):
                fbank_beg_idx = fbank_beg[batch_idx, turn_id].item()
                if fbank_beg_idx > 0:
                    speech_token_len = fake_token_len[batch_idx, turn_id]
                    speech_token = encoder_out[speech_idx, :speech_token_len, :]

                    try:
                        inputs_embeds[
                            batch_idx, fbank_beg_idx : fbank_beg_idx + speech_token_len, :
                        ] = speech_token
                    except Exception as e:
                        #
                        logging.error(f"{str(e)}, {traceback.format_exc()}")
                        logging.info(
                            f"batch_idx: {batch_idx}, inputs_embeds: {inputs_embeds.shape}, fbank_beg_idx: {fbank_beg_idx}, speech_token_len: {speech_token_len}, encoder_out: {encoder_out.shape}, encoder_out_lens: {encoder_out_lens}, fake_token_len: {fake_token_len}, speech_lengths: {speech_lengths}"
                        )
                        # import pdb;
                        # pdb.set_trace()
                        speech_token_len = encoder_out_lens[speech_idx].item()
                        speech_token = encoder_out[speech_idx, :speech_token_len, :]
                        inputs_embeds[
                            batch_idx, fbank_beg_idx : fbank_beg_idx + speech_token_len, :
                        ] = speech_token

                    speech_idx += 1
        return inputs_embeds, contents, batch, source_ids, meta_data

    def inference(
        self,
        data_in,
        data_lengths=None,
        key: list = None,
        tokenizer=None,
        frontend=None,
        **kwargs,
    ):

        inputs_embeds, contents, batch, source_ids, meta_data = self.inference_prepare(
            data_in, data_lengths, key, tokenizer, frontend, **kwargs
        )

        llm_dtype = kwargs.get("llm_dtype", "fp32")
        if llm_dtype == "fp32":
            llm_dtype = "fp16" if kwargs.get("fp16", False) else llm_dtype
            llm_dtype = "bf16" if kwargs.get("bf16", False) else llm_dtype

        with torch.cuda.amp.autocast(
            enabled=True if llm_dtype != "fp32" else False, dtype=dtype_map[llm_dtype]
        ):
            label = contents["assistant"][-1]
            self.llm = self.llm.to(dtype_map[llm_dtype])
            inputs_embeds = inputs_embeds.to(dtype_map[llm_dtype])
            llm_kwargs = kwargs.get("llm_kwargs", {})
            if not kwargs.get("tearchforing", False):

                generated_ids = self.llm.generate(
                    inputs_embeds=inputs_embeds,
                    max_new_tokens=kwargs.get("max_length", 512),
                    **llm_kwargs,
                )
                # generated_ids = [
                #     output_ids[len(input_id) :]
                #     for input_id, output_ids in zip(input_ids, generated_ids)
                # ]
                response = tokenizer.batch_decode(
                    generated_ids, skip_special_tokens=kwargs.get("skip_special_tokens", True)
                )[0]

                loss = None
            else:

                labels_ids = batch["labels_ids"]
                labels_ids[labels_ids == -1] = -100
                attention_mask = batch.get("attention_mask", None)
                # attention_mask = attention_mask.to(dtype_map[llm_dtype])
                model_outputs = self.llm(
                    inputs_embeds=inputs_embeds,
                    attention_mask=attention_mask,
                    labels=labels_ids,
                    **llm_kwargs,
                )

                preds = torch.argmax(model_outputs.logits, -1)[:, source_ids.shape[1] :]
                response = tokenizer.batch_decode(
                    preds,
                    add_special_tokens=False,
                    skip_special_tokens=kwargs.get("skip_special_tokens", True),
                )[0]
                loss = model_outputs.loss.item()

        ibest_writer = None
        if kwargs.get("output_dir") is not None:
            if not hasattr(self, "writer"):
                self.writer = DatadirWriter(kwargs.get("output_dir"))
            ibest_writer = self.writer[f"{0 + 1}best_recog"]

        results = []
        response_clean = re.sub(r"[^\w\s\u3000\u4e00-\u9fff]+", "", response)
        result_i = {"key": key[0], "text": response, "text_tn": response_clean, "label": label}
        if loss is not None:
            result_i["loss"] = loss
        results.append(result_i)

        if ibest_writer is not None:
            ibest_writer["text"][key[0]] = response.replace("\n", " ")
            ibest_writer["label"][key[0]] = label.replace("\n", " ")
            ibest_writer["text_tn"][key[0]] = response_clean

        return results, meta_data


@tables.register("model_classes", "LLMASR4_extract_kv")
class LLMASR4_extract_kv(nn.Module):
    """ """

    def __init__(
        self,
        audio_encoder: str = None,
        audio_encoder_conf: dict = None,
        audio_adaptor: str = None,
        audio_adaptor_conf: dict = None,
        llm: str = None,
        llm_conf: dict = None,
        input_size: int = 80,
        length_normalized_loss: bool = False,
        **kwargs,
    ):

        super().__init__()

        # audio encoder
        hub = audio_encoder_conf.get("hub", None)
        self.audio_encoder_activation_checkpoint = audio_encoder_conf.get(
            "activation_checkpoint", False
        )
        if hub == "ms":
            from funasr import AutoModel

            model = AutoModel(model=audio_encoder, model_revision="master")
            # frontend = model.kwargs.get("frontend")
            audio_encoder_output_size = model.model.encoder_output_size

            audio_encoder = (
                model.model.model.encoder if hasattr(model.model, "model") else model.model.encoder
            )

            # self.frontend = frontend

        elif hub == "hf":
            pass
        else:
            encoder_class = tables.encoder_classes.get(audio_encoder)
            audio_encoder = encoder_class(input_size=input_size, **audio_encoder_conf)
            audio_encoder_output_size = audio_encoder.output_size()
        freeze = audio_encoder_conf.get("freeze", True)
        freeze_layer_num = int(audio_encoder_conf.get("freeze_layer_num", -1))
        # if freeze_layer_num > 0:
        #     freeze_layer_num = range(freeze_layer_num)

        if freeze:
            for name, param in audio_encoder.named_parameters():
                if freeze_layer_num > 0:
                    idx = re.search(r"\.\d+\.", name)
                    if idx is not None:
                        beg, end = idx.regs[0]
                        layer_id = int(name[beg + 1 : end - 1])
                        if layer_id < freeze_layer_num:
                            param.requires_grad = False
                    elif "ln_post." not in name:
                        param.requires_grad = False
                else:
                    param.requires_grad = False

            audio_encoder.eval()

        self.audio_encoder = audio_encoder

        # llm
        self.llm = None

        from transformers import AutoModelForCausalLM, AutoTokenizer, AutoConfig

        init_param_path = llm_conf.get("init_param_path", "vicuna-7b-v1.5")

        if not llm_conf.get("low_cpu", False):
            model = AutoModelForCausalLM.from_pretrained(
                init_param_path,
                load_in_8bit=None,
                device_map=None,
                use_cache=None,
                output_hidden_states=llm_conf.get("output_hidden_states", True),
            )
        else:
            import os

            if int(os.environ.get("RANK", 0)) == 0:
                model = AutoModelForCausalLM.from_pretrained(
                    init_param_path,
                    load_in_8bit=None,
                    device_map="cpu",
                    use_cache=None,
                )
            else:
                llm_config = AutoConfig.from_pretrained(init_param_path)
                model = AutoModelForCausalLM.from_config(llm_config)

        freeze = llm_conf.get("freeze", True)
        if freeze:
            for name, param in model.named_parameters():
                param.requires_grad = False
            model.eval()

        logging.info(f"use_lora: {llm_conf.get('use_lora', False)}")
        if llm_conf.get("use_lora", False):
            from omegaconf import OmegaConf, DictConfig

            lora_conf = llm_conf.get("lora_conf", {})
            if isinstance(lora_conf, (OmegaConf, DictConfig)):
                lora_conf = OmegaConf.to_container(lora_conf, resolve=True)
            from peft import get_peft_model, LoraConfig, TaskType, PeftConfig, PeftModel

            lora_init_param_path = lora_conf.get("init_param_path", None)
            if lora_init_param_path is not None:
                model = PeftModel.from_pretrained(model, lora_init_param_path)
            else:
                peft_config = LoraConfig(**lora_conf)
                model = get_peft_model(model, peft_config)
                model.print_trainable_parameters()

        if llm_conf.get("activation_checkpoint", False):
            model.gradient_checkpointing_enable()

        self.llm_dtype = llm_conf.get("llm_dtype", "fp32")
        self.llm = model.to(dtype_map[self.llm_dtype])
        llm_dim = model.get_input_embeddings().weight.shape[-1]
        self.kv_cache_outdir = llm_conf.get("kv_cache_outdir", None)
        if self.kv_cache_outdir is not None:
            import os

            os.makedirs(self.kv_cache_outdir, exist_ok=True)
            os.makedirs(f"{self.kv_cache_outdir}/mat", exist_ok=True)
            os.makedirs(f"{self.kv_cache_outdir}/inputs_embeds", exist_ok=True)
            os.makedirs(f"{self.kv_cache_outdir}/txt", exist_ok=True)

        # adaptor
        adaptor_class = tables.adaptor_classes.get(audio_adaptor)
        audio_adaptor_conf["encoder_dim"] = audio_encoder_output_size
        audio_adaptor_conf["llm_dim"] = llm_dim
        audio_adaptor = adaptor_class(**audio_adaptor_conf)
        init_param_path = audio_adaptor_conf.get("init_param_path", None)
        if init_param_path is not None:
            src_state = torch.load(init_param_path, map_location="cpu")
            flag = audio_adaptor.load_state_dict(src_state, strict=False)
            logging.info(f"Loading audio_adaptor ckpt: {init_param_path}, status: {flag}")
        freeze = audio_adaptor_conf.get("freeze", False)
        if freeze:
            for name, param in audio_adaptor.named_parameters():
                param.requires_grad = False
            audio_adaptor.eval()

        self.audio_adaptor = audio_adaptor

        self.error_calculator = None

        self.length_normalized_loss = length_normalized_loss
        self.beam_search = None
        import os

        rank = int(os.environ.get("RANK", 0))
        logging.info(f"rank: {rank}, model is builded.")
        self.fo = open(f"{self.kv_cache_outdir}/txt/{rank}.txt", "w")

    def forward(
        self,
        speech: torch.Tensor = None,
        speech_lengths: torch.Tensor = None,
        input_ids: torch.Tensor = None,
        attention_mask: torch.Tensor = None,
        labels_ids: torch.Tensor = None,
        fbank_beg: torch.Tensor = None,
        fbank_mask: torch.Tensor = None,
        **kwargs,
    ):
        """Encoder + Decoder + Calc loss
        Args:
                speech: (Batch, Length, ...)
                speech_lengths: (Batch, )
                text: (Batch, Length)
                text_lengths: (Batch,)
        """
        # import pdb
        #
        # pdb.set_trace()
        stats = {}
        input_ids[input_ids < 0] = 0
        inputs_embeds = self.llm.model.get_input_embeddings()(input_ids)
        batch_size, token_num = input_ids.shape
        if speech is not None:
            if len(speech_lengths.size()) > 1:
                speech_lengths = speech_lengths[:, 0]

            batch_size_speech, frames, _ = speech.shape

            # with torch.cuda.amp.autocast(enabled=False):
            # audio encoder
            if self.audio_encoder_activation_checkpoint:
                from torch.utils.checkpoint import checkpoint

                encoder_out, encoder_out_lens = checkpoint(
                    self.encode, speech, speech_lengths, use_reentrant=False
                )
            else:
                encoder_out, encoder_out_lens = self.encode(speech, speech_lengths)

            # audio_adaptor
            encoder_out, encoder_out_lens = self.audio_adaptor(encoder_out, encoder_out_lens)

            batch_size, token_num, dims = inputs_embeds.shape
            fake_token_len = kwargs.get("fake_token_len")
            fake_token_len[fake_token_len < 0] = 0
            fbank_beg[fbank_beg < 0] = 0

            speech_idx = 0
            for batch_idx in range(batch_size):

                for turn_id in range(fbank_beg.shape[1]):
                    fbank_beg_idx = fbank_beg[batch_idx, turn_id].item()
                    if fbank_beg_idx > 0:
                        speech_token_len = fake_token_len[batch_idx, turn_id]
                        speech_token = encoder_out[speech_idx, :speech_token_len, :]

                        try:
                            inputs_embeds[
                                batch_idx, fbank_beg_idx : fbank_beg_idx + speech_token_len, :
                            ] = speech_token
                        except Exception as e:
                            #
                            logging.error(f"{str(e)}, {traceback.format_exc()}")
                            logging.info(
                                f"batch_idx: {batch_idx}, inputs_embeds: {inputs_embeds.shape}, fbank_beg_idx: {fbank_beg_idx}, speech_token_len: {speech_token_len}, encoder_out: {encoder_out.shape}, encoder_out_lens: {encoder_out_lens}, fake_token_len: {fake_token_len}, speech_lengths: {speech_lengths}"
                            )
                            # import pdb;
                            # pdb.set_trace()
                            speech_token_len = encoder_out_lens[speech_idx].item()
                            speech_token = encoder_out[speech_idx, :speech_token_len, :]
                            inputs_embeds[
                                batch_idx, fbank_beg_idx : fbank_beg_idx + speech_token_len, :
                            ] = speech_token

                        speech_idx += 1

            stats["batch_size_speech"] = batch_size_speech
            stats["batch_size_x_frames"] = frames * batch_size_speech
            stats["batch_size_real_frames"] = speech_lengths.sum().item()
            stats["padding_frames"] = stats["batch_size_x_frames"] - stats["batch_size_real_frames"]

        with torch.cuda.amp.autocast(
            enabled=True if self.llm_dtype != "fp32" else False, dtype=dtype_map[self.llm_dtype]
        ):
            labels_ids[labels_ids == -1] = -100
            attention_mask[attention_mask < 0] = 0
            model_outputs = self.llm(
                inputs_embeds=inputs_embeds.to(dtype_map[self.llm_dtype]),
                attention_mask=attention_mask,
                labels=labels_ids,
            )
            loss = model_outputs.loss

        input_mask_beg = kwargs.get("input_mask_beg")
        input_mask_beg[input_mask_beg < 0] = 0
        input_mask = kwargs.get("input_mask")
        input_mask[input_mask < 0] = 0

        hidden_states = model_outputs.hidden_states[-1].float()
        key = kwargs.get("key")[0]
        kv_cache_outdir = self.kv_cache_outdir
        mat_file = f"{kv_cache_outdir}/mat/{key}.mat"
        savemat(mat_file, {"kv_cache": hidden_states[0].cpu()})

        mat_file = f"{kv_cache_outdir}/inputs_embeds/{key}.mat"
        savemat(mat_file, {"inputs_embeds": inputs_embeds[0].float().cpu()})

        for turn_id_cum in range(input_mask.shape[0]):
            beg = input_mask_beg[turn_id_cum].sum(-1)
            end = input_mask[turn_id_cum].sum(-1)
            uttid = f"{key}_assistant_{turn_id_cum:02d}"
            line = f"{uttid} {mat_file} {beg} {end}\n"
            self.fo.write(line)
            self.fo.flush()

        with torch.no_grad():
            preds = torch.argmax(model_outputs.logits, -1)
            acc_att = compute_accuracy(preds[:, :-1], labels_ids[:, 1:], ignore_label=-100)
            stats["acc"] = acc_att

        stats["loss"] = torch.clone(loss.detach())
        stats["batch_size"] = batch_size
        stats["batch_size_x_tokens"] = token_num * batch_size
        stats["batch_size_real_tokens"] = attention_mask.sum().item()
        stats["padding_tokens"] = stats["batch_size_x_tokens"] - stats["batch_size_real_tokens"]

        dialog_turns = (fbank_beg > 0).sum(-1)
        dialog_turns_max = torch.max(dialog_turns).int().item()
        dialog_turns_avg = dialog_turns.sum().item() / batch_size
        stats["dialog_turns_max"] = dialog_turns_max
        stats["dialog_turns_avg"] = dialog_turns_avg

        # force_gatherable: to-device and to-tensor if scalar for DataParallel
        if self.length_normalized_loss:
            batch_size = int((labels_ids > 0 + 1).sum())
        loss, stats, weight = force_gatherable((loss, stats, batch_size), loss.device)
        return loss, stats, weight

    def encode(self, speech, speech_lengths):
        # audio encoder
        encoder_out, encoder_out_lens = self.audio_encoder(speech.permute(0, 2, 1), speech_lengths)

        return encoder_out, encoder_out_lens

    def data_template(self, data):
        system, user, assistant = [], [], []
        for i, item in enumerate(data):
            role = item["role"]
            content = item["content"]
            if role == "system":
                system.append(content)
            elif role == "user":
                if "audio" in item:
                    audio = item["audio"]
                    content = [content, audio]
                user.append(content)
            elif role == "assistant":
                assistant.append(content)

        system = system * len(user)

        contents = {
            "system": system,
            "user": user,
            "assistant": assistant,
        }

        return contents

    def data_load_speech(self, contents: dict, tokenizer, frontend, meta_data={}, **kwargs):

        system = contents["system"]
        user = contents["user"]
        assistant = contents["assistant"]
        pattern = re.compile(r"(<\|startofspeech\|>.*?<\|endofspeech\|>)")

        input_ids, labels, fbank, fbank_lens, fbank_mask, fbank_beg, fake_token_len = (
            [],
            [],
            [],
            [],
            [],
            [],
            [],
        )
        input_source_ids = []
        for i, (system_prompt, user_prompt, target_out) in enumerate(zip(system, user, assistant)):
            if i >= kwargs.get("multiturn_num_max", 5):
                break
            if len(input_ids) > kwargs.get("max_token_length", 1500):

                break
            if isinstance(user_prompt, (list, tuple)):
                user_prompt, audio = user_prompt
            if i == 0:
                if kwargs.get("infer_with_assistant_input", False):
                    source_input = f"<|im_start|>system\n{system_prompt}<|im_end|>\n<|im_start|>user\n{user_prompt}"
                else:
                    source_input = f"<|im_start|>system\n{system_prompt}<|im_end|>\n<|im_start|>user\n{user_prompt}<|im_end|>\n<|im_start|>assistant\n"
            else:
                if kwargs.get("infer_with_assistant_input", False):
                    source_input = f"<|im_start|>user\n{user_prompt}"
                else:
                    source_input = (
                        f"<|im_start|>user\n{user_prompt}<|im_end|>\n<|im_start|>assistant\n"
                    )

            splits = pattern.split(source_input)
            source_ids = []
            fbank_i = []
            fbank_mask_i = []
            fake_token_len_i = 0
            fbank_beg_i = -1
            fbank_lens_i = []
            speech, speech_lengths = [], []
            for k, sub_str in enumerate(splits):
                if not sub_str.startswith("<|startofspeech|>"):
                    sub_token = tokenizer.encode(sub_str)
                    source_ids += sub_token
                    fbank_mask_i += [0] * len(sub_token)
                else:
                    sub_str = sub_str.replace("<|startofspeech|>", "").replace(
                        "<|endofspeech|>", ""
                    )
                    if sub_str.startswith("!"):
                        sub_str = sub_str[1:]
                        if sub_str.startswith("!"):  # !!: audio sample point
                            sub_str = audio
                        try:
                            time1 = time.perf_counter()
                            data_src = load_audio_text_image_video(sub_str, fs=frontend.fs)
                            time2 = time.perf_counter()
                            meta_data["load_data"] = f"{time2 - time1:0.3f}"
                        except Exception as e:
                            logging.error(f"Loading wav failed! {str(e)}, {traceback.format_exc()}")

                        speech, speech_lengths = extract_fbank(
                            data_src,
                            data_type=kwargs.get("data_type", "sound"),
                            frontend=frontend,
                            is_final=True,
                        )  # speech: [b, T, d]

                        time3 = time.perf_counter()
                        meta_data["extract_feat"] = f"{time3 - time2:0.3f}"
                        meta_data["batch_data_time"] = (
                            speech_lengths.sum().item()
                            * frontend.frame_shift
                            * frontend.lfr_n
                            / 1000
                        )

                        if kwargs.get("permute", True):
                            speech = speech.permute(0, 2, 1)
                        if speech_lengths > kwargs.get("max_source_length", 5500):
                            # logging.info(
                            #     f"speech_lengths > max_source_length: {speech_lengths}>{self.max_source_length}, {item}"
                            # )
                            badcase_flag = True

                        olens = 1 + (speech_lengths[0].item() - 3 + 2 * 1) // 2
                        olens = 1 + (olens - 3 + 2 * 1) // 2
                        fake_token_len_i = (olens - 1) // 2 + 1
                        fake_token = [0] * fake_token_len_i
                        fbank_beg_i = len(source_ids)
                        source_ids += fake_token
                        fbank_mask_i += [1] * len(fake_token)

            fbank_beg += [fbank_beg_i + len(input_ids)]
            fake_token_len += [fake_token_len_i]
            source_mask = [-100] * len(source_ids)
            target_out = f"{target_out}<|im_end|>"
            target_ids = tokenizer.encode(target_out)
            input_source_ids = input_ids + source_ids
            input_ids += source_ids + target_ids
            labels += source_mask + target_ids
            fbank_mask += fbank_mask_i
            if len(speech) > 0:
                fbank.append(speech[0, :, :])
                fbank_lens.append(speech_lengths)

        input_ids = torch.tensor(input_ids, dtype=torch.int64)  # [: self.max_token_length]
        attention_mask = torch.tensor([1] * len(input_ids), dtype=torch.int32)
        labels = torch.tensor(labels, dtype=torch.int64)  # [: self.max_token_length]

        # fbank = speech[0, :, :]
        # fbank_lens = torch.tensor(fbank_lens, dtype=torch.int32)
        fbank_mask = torch.tensor(fbank_mask, dtype=torch.float32)
        fbank_beg = torch.tensor(fbank_beg, dtype=torch.int32)
        fake_token_len = torch.tensor(fake_token_len, dtype=torch.int32)
        source_ids = torch.tensor(input_source_ids, dtype=torch.int64)
        target_ids = torch.tensor(target_ids, dtype=torch.int64)

        if len(fbank) > 0:
            speech = torch.nn.utils.rnn.pad_sequence(fbank, batch_first=True, padding_value=0.0)
            speech_lengths = torch.nn.utils.rnn.pad_sequence(
                fbank_lens, batch_first=True, padding_value=-1
            )
        else:
            speech = []
            speech_lengths = []
        output = {
            "speech": speech,
            "speech_lengths": speech_lengths,
            "fbank_mask": fbank_mask[None, :],
            "fbank_beg": fbank_beg[None,],
            "fake_token_len": fake_token_len[None, :],
            "input_ids": input_ids[None,],
            "attention_mask": attention_mask[None,],
            "labels_ids": labels,
            "source_ids": source_ids[None, :],
            "target_ids": target_ids[None, :],
        }

        return output

    def inference_prepare(
        self,
        data_in,
        data_lengths=None,
        key: list = None,
        tokenizer=None,
        frontend=None,
        **kwargs,
    ):

        meta_data = {}
        prompt = kwargs.get("prompt", None)

        if kwargs.get("batch_size", 1) > 1:
            raise NotImplementedError("batch decoding is not implemented")

        contents = self.data_template(data_in[0])
        output = self.data_load_speech(contents, tokenizer, frontend, meta_data=meta_data, **kwargs)
        batch = to_device(output, kwargs["device"])

        # audio encoder
        speech = batch["speech"]
        if len(speech) > 0:
            speech_lengths = batch["speech_lengths"][:, 0]
            # fp16
            if kwargs.get("fp16", False):
                speech = speech.to(torch.float16)
            elif kwargs.get("bf16", False):
                speech = speech.to(torch.bfloat16)
            # audio encoder
            encoder_out, encoder_out_lens = self.encode(speech, speech_lengths)

            # audio_adaptor
            encoder_out, encoder_out_lens = self.audio_adaptor(encoder_out, encoder_out_lens)

        input_ids = batch["input_ids"]
        source_ids = batch["source_ids"]
        fbank_beg = batch["fbank_beg"]
        fake_token_len = batch["fake_token_len"]

        if not kwargs.get("tearchforing", False):
            input_ids = source_ids

        input_ids[input_ids < 0] = 0
        inputs_embeds = self.llm.model.get_input_embeddings()(input_ids)

        batch_size, token_num, dims = inputs_embeds.shape

        fake_token_len[fake_token_len < 0] = 0
        fbank_beg[fbank_beg < 0] = 0

        speech_idx = 0
        for batch_idx in range(batch_size):

            for turn_id in range(fbank_beg.shape[1]):
                fbank_beg_idx = fbank_beg[batch_idx, turn_id].item()
                if fbank_beg_idx > 0:
                    speech_token_len = fake_token_len[batch_idx, turn_id]
                    speech_token = encoder_out[speech_idx, :speech_token_len, :]

                    try:
                        inputs_embeds[
                            batch_idx, fbank_beg_idx : fbank_beg_idx + speech_token_len, :
                        ] = speech_token
                    except Exception as e:
                        #
                        logging.error(f"{str(e)}, {traceback.format_exc()}")
                        logging.info(
                            f"batch_idx: {batch_idx}, inputs_embeds: {inputs_embeds.shape}, fbank_beg_idx: {fbank_beg_idx}, speech_token_len: {speech_token_len}, encoder_out: {encoder_out.shape}, encoder_out_lens: {encoder_out_lens}, fake_token_len: {fake_token_len}, speech_lengths: {speech_lengths}"
                        )
                        # import pdb;
                        # pdb.set_trace()
                        speech_token_len = encoder_out_lens[speech_idx].item()
                        speech_token = encoder_out[speech_idx, :speech_token_len, :]
                        inputs_embeds[
                            batch_idx, fbank_beg_idx : fbank_beg_idx + speech_token_len, :
                        ] = speech_token

                    speech_idx += 1
        return inputs_embeds, contents, batch, source_ids, meta_data

    def inference(
        self,
        data_in,
        data_lengths=None,
        key: list = None,
        tokenizer=None,
        frontend=None,
        **kwargs,
    ):

        inputs_embeds, contents, batch, source_ids, meta_data = self.inference_prepare(
            data_in, data_lengths, key, tokenizer, frontend, **kwargs
        )

        llm_dtype = kwargs.get("llm_dtype", "fp32")
        if llm_dtype == "fp32":
            llm_dtype = "fp16" if kwargs.get("fp16", False) else llm_dtype
            llm_dtype = "bf16" if kwargs.get("bf16", False) else llm_dtype

        with torch.cuda.amp.autocast(
            enabled=True if llm_dtype != "fp32" else False, dtype=dtype_map[llm_dtype]
        ):
            label = contents["assistant"][-1]
            self.llm = self.llm.to(dtype_map[llm_dtype])
            inputs_embeds = inputs_embeds.to(dtype_map[llm_dtype])
            llm_kwargs = kwargs.get("llm_kwargs", {})
            if not kwargs.get("tearchforing", False):

                generated_ids = self.llm.generate(
                    inputs_embeds=inputs_embeds,
                    max_new_tokens=kwargs.get("max_length", 512),
                    **llm_kwargs,
                )
                # generated_ids = [
                #     output_ids[len(input_id) :]
                #     for input_id, output_ids in zip(input_ids, generated_ids)
                # ]
                response = tokenizer.batch_decode(
                    generated_ids, skip_special_tokens=kwargs.get("skip_special_tokens", True)
                )[0]

                loss = None
            else:

                labels_ids = batch["labels_ids"]
                labels_ids[labels_ids == -1] = -100
                attention_mask = batch.get("attention_mask", None)
                # attention_mask = attention_mask.to(dtype_map[llm_dtype])
                model_outputs = self.llm(
                    inputs_embeds=inputs_embeds,
                    attention_mask=attention_mask,
                    labels=labels_ids,
                    **llm_kwargs,
                )

                preds = torch.argmax(model_outputs.logits, -1)[:, source_ids.shape[1] :]
                response = tokenizer.batch_decode(
                    preds,
                    add_special_tokens=False,
                    skip_special_tokens=kwargs.get("skip_special_tokens", True),
                )[0]
                loss = model_outputs.loss.item()

        ibest_writer = None
        if kwargs.get("output_dir") is not None:
            if not hasattr(self, "writer"):
                self.writer = DatadirWriter(kwargs.get("output_dir"))
            ibest_writer = self.writer[f"{0 + 1}best_recog"]

        results = []
        response_clean = re.sub(r"[^\w\s\u3000\u4e00-\u9fff]+", "", response)
        result_i = {"key": key[0], "text": response, "text_tn": response_clean, "label": label}
        if loss is not None:
            result_i["loss"] = loss
        results.append(result_i)

        if ibest_writer is not None:
            ibest_writer["text"][key[0]] = response.replace("\n", " ")
            ibest_writer["label"][key[0]] = label.replace("\n", " ")
            ibest_writer["text_tn"][key[0]] = response_clean

        return results, meta_data


@tables.register("model_classes", "LLMASRXvecSlotTTS")
class LLMASRXvecSlotTTS(nn.Module):
    """ """

    def __init__(
        self,
        audio_encoder: str = None,
        audio_encoder_conf: dict = None,
        audio_adaptor: str = None,
        audio_adaptor_conf: dict = None,
        llm: str = None,
        llm_conf: dict = None,
        input_size: int = 80,
        length_normalized_loss: bool = False,
        **kwargs,
    ):

        super().__init__()

        # audio encoder
        hub = audio_encoder_conf.get("hub", None)
        self.audio_encoder_activation_checkpoint = audio_encoder_conf.get(
            "activation_checkpoint", False
        )
        if hub == "ms":
            from funasr import AutoModel

            model = AutoModel(model=audio_encoder, model_revision="master")
            # frontend = model.kwargs.get("frontend")
            audio_encoder_output_size = model.model.encoder_output_size

            audio_encoder = (
                model.model.model.encoder if hasattr(model.model, "model") else model.model.encoder
            )

            # self.frontend = frontend

        elif hub == "hf":
            pass
        else:
            encoder_class = tables.encoder_classes.get(audio_encoder)
            audio_encoder = encoder_class(input_size=input_size, **audio_encoder_conf)
            audio_encoder_output_size = audio_encoder.output_size()
        freeze = audio_encoder_conf.get("freeze", True)
        freeze_layer_num = int(audio_encoder_conf.get("freeze_layer_num", -1))
        # if freeze_layer_num > 0:
        #     freeze_layer_num = range(freeze_layer_num)

        if freeze:
            for name, param in audio_encoder.named_parameters():
                if freeze_layer_num > 0:
                    idx = re.search(r"\.\d+\.", name)
                    if idx is not None:
                        beg, end = idx.regs[0]
                        layer_id = int(name[beg + 1 : end - 1])
                        if layer_id < freeze_layer_num:
                            param.requires_grad = False
                    elif "ln_post." not in name:
                        param.requires_grad = False
                else:
                    param.requires_grad = False

            audio_encoder.eval()

        self.audio_encoder = audio_encoder

        # llm
        self.llm = None

        from transformers import AutoModelForCausalLM, AutoTokenizer, AutoConfig

        init_param_path = llm_conf.get("init_param_path", "vicuna-7b-v1.5")

        if not llm_conf.get("low_cpu", False):
            model = AutoModelForCausalLM.from_pretrained(
                init_param_path,
                load_in_8bit=None,
                device_map=None,
                use_cache=None,
                output_hidden_states=True,
            )
        else:
            import os

            if int(os.environ.get("RANK", 0)) == 0:
                model = AutoModelForCausalLM.from_pretrained(
                    init_param_path,
                    load_in_8bit=None,
                    device_map="cpu",
                    use_cache=None,
                )
            else:
                llm_config = AutoConfig.from_pretrained(init_param_path)
                model = AutoModelForCausalLM.from_config(llm_config)

        freeze = llm_conf.get("freeze", True)
        if freeze:
            for name, param in model.named_parameters():
                param.requires_grad = False
            model.eval()

        logging.info(f"use_lora: {llm_conf.get('use_lora', False)}")
        if llm_conf.get("use_lora", False):
            from omegaconf import OmegaConf, DictConfig

            lora_conf = llm_conf.get("lora_conf", {})
            if isinstance(lora_conf, (OmegaConf, DictConfig)):
                lora_conf = OmegaConf.to_container(lora_conf, resolve=True)
            from peft import get_peft_model, LoraConfig, TaskType, PeftConfig, PeftModel

            lora_init_param_path = lora_conf.get("init_param_path", None)
            if lora_init_param_path is not None:
                model = PeftModel.from_pretrained(model, lora_init_param_path)
            else:
                peft_config = LoraConfig(**lora_conf)
                model = get_peft_model(model, peft_config)
                model.print_trainable_parameters()

        if llm_conf.get("activation_checkpoint", False):
            model.gradient_checkpointing_enable()

        self.llm_dtype = llm_conf.get("llm_dtype", "fp32")
        self.llm = model.to(dtype_map[self.llm_dtype])
        llm_dim = model.get_input_embeddings().weight.shape[-1]

        # adaptor
        adaptor_class = tables.adaptor_classes.get(audio_adaptor)
        audio_adaptor_conf["encoder_dim"] = audio_encoder_output_size
        audio_adaptor_conf["llm_dim"] = llm_dim
        audio_adaptor = adaptor_class(**audio_adaptor_conf)
        init_param_path = audio_adaptor_conf.get("init_param_path", None)
        if init_param_path is not None:
            src_state = torch.load(init_param_path, map_location="cpu")
            flag = audio_adaptor.load_state_dict(src_state, strict=False)
            logging.info(f"Loading audio_adaptor ckpt: {init_param_path}, status: {flag}")
        freeze = audio_adaptor_conf.get("freeze", False)
        if freeze:
            for name, param in audio_adaptor.named_parameters():
                param.requires_grad = False
            audio_adaptor.eval()

        self.audio_adaptor = audio_adaptor

        self.error_calculator = None

        self.length_normalized_loss = length_normalized_loss
        self.beam_search = None

        # tts text tokenizer related
        audio_decoder_conf = kwargs.get("audio_decoder_conf", {})
        tts_token_type = audio_decoder_conf.get("tts_token_type", "whisper_rich_ttsfrd")
        ttsfrd_res_dir = audio_decoder_conf.get("ttsfrd_res_dir", "./ttsfrd/9.5.5")
        from funasr.models.llm_asr.tts_text_tokenizer.build_tokenizer import build_tokenizer

        self.tts_text_tokenizer = build_tokenizer(
            tts_token_type,
            bpemodel=ttsfrd_res_dir,
            p_word2phn=1.0,
        )
        # e2e tts model related
        from funasr.models.llm_asr.tts_models.e2e_model import UCTDXvecSlotModel

        self.tts_model = UCTDXvecSlotModel(**kwargs.get("tts_model_conf", {})).to(torch.float32)
        # vocoder related
        vocoder_name = kwargs.get("vocoder", None)
        vocoder_conf = kwargs.get("vocoder_conf", None)
        self.vocoder = self.build_vocoder(name=vocoder_name, conf=vocoder_conf).to(torch.float32)
        import lameenc
        self.mp3_encoder = lameenc.Encoder()
        self.mp3_encoder.set_bit_rate(128)
        self.mp3_encoder.set_in_sample_rate(22050)
        self.mp3_encoder.set_channels(1)
        self.mp3_encoder.set_quality(2)

        import os

        rank = int(os.environ.get("RANK", 0))
        logging.info(f"rank: {rank}, model is builded.")

    def build_vocoder(self, name: str, conf: dict):
        if name is None or conf is None:
            return None
        if name == "HifiGAN":
            from funasr.models.llm_asr.hifigan import HifiGan

            return HifiGan(**conf)
        return None

    def forward(
        self,
        speech: torch.Tensor = None,
        speech_lengths: torch.Tensor = None,
        input_ids: torch.Tensor = None,
        attention_mask: torch.Tensor = None,
        labels_ids: torch.Tensor = None,
        fbank_beg: torch.Tensor = None,
        fbank_mask: torch.Tensor = None,
        **kwargs,
    ):
        """Encoder + Decoder + Calc loss
        Args:
                speech: (Batch, Length, ...)
                speech_lengths: (Batch, )
                text: (Batch, Length)
                text_lengths: (Batch,)
        """
        # import pdb
        #
        # pdb.set_trace()
        input_ids[input_ids < 0] = 0
        inputs_embeds = self.llm.model.get_input_embeddings()(input_ids)
        if speech is not None:
            if len(speech_lengths.size()) > 1:
                speech_lengths = speech_lengths[:, 0]

            batch_size_speech, frames, _ = speech.shape
            batch_size, token_num = input_ids.shape

            # with torch.cuda.amp.autocast(enabled=False):
            # audio encoder
            if self.audio_encoder_activation_checkpoint:
                from torch.utils.checkpoint import checkpoint

                encoder_out, encoder_out_lens = checkpoint(
                    self.encode, speech, speech_lengths, use_reentrant=False
                )
            else:
                encoder_out, encoder_out_lens = self.encode(speech, speech_lengths)

            # audio_adaptor
            encoder_out, encoder_out_lens = self.audio_adaptor(encoder_out, encoder_out_lens)

            batch_size, token_num, dims = inputs_embeds.shape
            fake_token_len = kwargs.get("fake_token_len")
            fake_token_len[fake_token_len < 0] = 0
            fbank_beg[fbank_beg < 0] = 0

            speech_idx = 0
            for batch_idx in range(batch_size):

                for turn_id in range(fbank_beg.shape[1]):
                    fbank_beg_idx = fbank_beg[batch_idx, turn_id].item()
                    if fbank_beg_idx > 0:
                        speech_token_len = fake_token_len[batch_idx, turn_id]
                        speech_token = encoder_out[speech_idx, :speech_token_len, :]

                        try:
                            inputs_embeds[
                                batch_idx, fbank_beg_idx : fbank_beg_idx + speech_token_len, :
                            ] = speech_token
                        except Exception as e:
                            #
                            logging.error(f"{str(e)}, {traceback.format_exc()}")
                            logging.info(
                                f"batch_idx: {batch_idx}, inputs_embeds: {inputs_embeds.shape}, fbank_beg_idx: {fbank_beg_idx}, speech_token_len: {speech_token_len}, encoder_out: {encoder_out.shape}, encoder_out_lens: {encoder_out_lens}, fake_token_len: {fake_token_len}, speech_lengths: {speech_lengths}"
                            )
                            # import pdb;
                            # pdb.set_trace()
                            speech_token_len = encoder_out_lens[speech_idx].item()
                            speech_token = encoder_out[speech_idx, :speech_token_len, :]
                            inputs_embeds[
                                batch_idx, fbank_beg_idx : fbank_beg_idx + speech_token_len, :
                            ] = speech_token

                        speech_idx += 1

        with torch.cuda.amp.autocast(
            enabled=True if self.llm_dtype != "fp32" else False, dtype=dtype_map[self.llm_dtype]
        ):
            labels_ids[labels_ids == -1] = -100
            attention_mask[attention_mask < 0] = 0
            model_outputs = self.llm(
                inputs_embeds=inputs_embeds.to(dtype_map[self.llm_dtype]),
                attention_mask=attention_mask,
                labels=labels_ids,
            )
            loss = model_outputs.loss

        stats = {}
        with torch.no_grad():
            preds = torch.argmax(model_outputs.logits, -1)
            acc_att = compute_accuracy(preds[:, :-1], labels_ids[:, 1:], ignore_label=-100)
            stats["acc"] = acc_att

        # tts model training related
        # audio sampling point
        audio = kwargs.get("audio")
        audio_len = kwargs.get("audio_len")

        # codec
        codec = kwargs.get("codec")
        codec_len = (codec > 0).sum(-1)

        input_mask = kwargs.get("input_mask")
        input_mask[input_mask < 0] = 0

        hidden_states = model_outputs.hidden_states[-1].float()
        hidden_states_his_select = []

        # target, str
        target_ids = []
        target_ids_len = []
        turn_id_cum = 0
        for batch_idx in range(labels_ids.shape[0]):

            for turn_id in range(fbank_beg.shape[1]):
                beg = 0
                end = input_mask[turn_id_cum].sum(-1)
                print(f"beg: {beg}, end: {end}")
                hidden_states_his_i = hidden_states[batch_idx, beg:end, :]
                hidden_states_his_select.append(hidden_states_his_i)

                turn_id_cum += 1

            beg_i = 0
            end_i = 0
            for token_idx in range(labels_ids.shape[1]):
                token_int = labels_ids[batch_idx, token_idx].item()
                if token_int == self.eos:
                    target_ids_i = labels_ids[batch_idx, beg_i:end_i]
                    target_ids_len_i = end_i - beg_i
                    target_ids_len.append(target_ids_len_i)
                    target = self.tokenizer.decode(target_ids_i)
                    target_ids.append(target)

                    end_i += 1
                    beg_i = end_i
                    continue

                end_i += 1
                if token_int <= 0:
                    beg_i += 1

        # hidden_states_his_select
        hidden_states_his_select = torch.nn.utils.rnn.pad_sequence(
            hidden_states_his_select, batch_first=True, padding_value=0.0
        )
        hidden_states_his_select = hidden_states_his_select.to(device=input_ids.device)
        hidden_states_his_select_len = input_mask.sum(-1)

        # nar tts model related
        device = hidden_states_his_select.device
        text = [self.tts_text_tokenizer.text2tokens(x) for x in target_ids]
        text_lengths = [len(x) for x in text]
        text = pad_list(text, pad_value=-1).long().to(device)
        text_lengths = torch.tensor(text_lengths).to(audio_len)
        # mute the "da" noise.
        # TODO: make sure the sample rate is 22050.
        audio[:, : int(0.02 * 22050)] = 0
        hidden_states_his_select = self.tts_dim_proj(hidden_states_his_select)
        tts_loss, tts_states, tts_weight = self.tts_model.forward(
            text=text,
            text_lengths=text_lengths,
            speech_token=codec,
            speech_token_lengths=codec_len,
            audio=audio,
            audio_lengths=audio_len,
            prompt=hidden_states_his_select,
            prompt_len=hidden_states_his_select_len,
        )
        loss = loss + tts_loss
        for key, value in tts_states.items():
            stats[f"tts_{key}"] = value

        stats["loss"] = torch.clone(loss.detach())
        stats["batch_size"] = batch_size
        stats["batch_size_speech"] = batch_size_speech
        stats["batch_size_x_frames"] = frames * batch_size_speech
        stats["batch_size_real_frames"] = speech_lengths.sum().item()
        stats["padding_frames"] = stats["batch_size_x_frames"] - stats["batch_size_real_frames"]
        stats["batch_size_x_tokens"] = token_num * batch_size
        stats["batch_size_real_tokens"] = attention_mask.sum().item()
        stats["padding_tokens"] = stats["batch_size_x_tokens"] - stats["batch_size_real_tokens"]

        dialog_turns = (fbank_beg > 0).sum(-1)
        dialog_turns_max = torch.max(dialog_turns).int().item()
        dialog_turns_avg = dialog_turns.sum().item() / batch_size
        stats["dialog_turns_max"] = dialog_turns_max
        stats["dialog_turns_avg"] = dialog_turns_avg

        # force_gatherable: to-device and to-tensor if scalar for DataParallel
        if self.length_normalized_loss:
            batch_size = int((labels_ids > 0 + 1).sum())
        loss, stats, weight = force_gatherable((loss, stats, batch_size), loss.device)
        return loss, stats, weight

    def encode(self, speech, speech_lengths):
        # audio encoder
        encoder_out, encoder_out_lens = self.audio_encoder(speech.permute(0, 2, 1), speech_lengths)

        return encoder_out, encoder_out_lens

    def data_template(self, data):
        system, user, assistant = [], [], []
        for i, item in enumerate(data):
            role = item["role"]
            content = item["content"]
            if role == "system":
                system.append(content)
            elif role == "user":
                if "audio" in item:
                    audio = item["audio"]
                    content = [content, audio]
                user.append(content)
            elif role == "assistant":
                assistant.append(content)

        system = system * len(user)

        contents = {
            "system": system,
            "user": user,
            "assistant": assistant,
        }

        return contents

    def data_load_speech(self, contents: dict, tokenizer, frontend, meta_data={}, **kwargs):

        system = contents["system"]
        user = contents["user"]
        assistant = contents["assistant"]
        pattern = re.compile(r"(<\|startofspeech\|>.*?<\|endofspeech\|>)")

        (
            input_ids,
            labels,
            fbank,
            fbank_lens,
            fbank_mask,
            fbank_beg,
            fake_token_len,
            input_mask,
            input_mask_beg,
        ) = ([], [], [], [], [], [], [], [], [])
        input_source_ids = []
        for i, (system_prompt, user_prompt, target_out) in enumerate(zip(system, user, assistant)):
            if i >= kwargs.get("multiturn_num_max", 5):
                break
            if len(input_ids) > kwargs.get("max_token_length", 1500):

                break
            if isinstance(user_prompt, (list, tuple)):
                user_prompt, audio = user_prompt
            if i == 0:
                if kwargs.get("infer_with_assistant_input", False):
                    source_input = f"<|im_start|>system\n{system_prompt}<|im_end|>\n<|im_start|>user\n{user_prompt}"
                else:
                    source_input = f"<|im_start|>system\n{system_prompt}<|im_end|>\n<|im_start|>user\n{user_prompt}<|im_end|>\n<|im_start|>assistant\n"
            else:
                if kwargs.get("infer_with_assistant_input", False):
                    source_input = f"<|im_start|>user\n{user_prompt}"
                else:
                    source_input = (
                        f"<|im_start|>user\n{user_prompt}<|im_end|>\n<|im_start|>assistant\n"
                    )

            splits = pattern.split(source_input)
            source_ids = []
            fbank_i = []
            fbank_mask_i = []
            fake_token_len_i = 0
            fbank_beg_i = -1
            fbank_lens_i = []
            speech, speech_lengths = [], []
            for k, sub_str in enumerate(splits):
                if not sub_str.startswith("<|startofspeech|>"):
                    sub_token = tokenizer.encode(sub_str)
                    source_ids += sub_token
                    fbank_mask_i += [0] * len(sub_token)
                else:
                    sub_str = sub_str.replace("<|startofspeech|>", "").replace(
                        "<|endofspeech|>", ""
                    )
                    if sub_str.startswith("!"):
                        sub_str = sub_str[1:]
                        if sub_str.startswith("!"):  # !!: audio sample point
                            sub_str = audio
                        try:
                            time1 = time.perf_counter()
                            data_src = load_audio_text_image_video(sub_str, fs=frontend.fs)
                            time2 = time.perf_counter()
                            meta_data["load_data"] = f"{time2 - time1:0.3f}"
                        except Exception as e:
                            logging.error(f"Loading wav failed! {str(e)}, {traceback.format_exc()}")

                        speech, speech_lengths = extract_fbank(
                            data_src,
                            data_type=kwargs.get("data_type", "sound"),
                            frontend=frontend,
                            is_final=True,
                        )  # speech: [b, T, d]

                        time3 = time.perf_counter()
                        meta_data["extract_feat"] = f"{time3 - time2:0.3f}"
                        meta_data["batch_data_time"] = (
                            speech_lengths.sum().item()
                            * frontend.frame_shift
                            * frontend.lfr_n
                            / 1000
                        )

                        if kwargs.get("permute", True):
                            speech = speech.permute(0, 2, 1)
                        if speech_lengths > kwargs.get("max_source_length", 5500):
                            # logging.info(
                            #     f"speech_lengths > max_source_length: {speech_lengths}>{self.max_source_length}, {item}"
                            # )
                            badcase_flag = True

                        olens = 1 + (speech_lengths[0].item() - 3 + 2 * 1) // 2
                        olens = 1 + (olens - 3 + 2 * 1) // 2
                        fake_token_len_i = (olens - 1) // 2 + 1
                        fake_token = [0] * fake_token_len_i
                        fbank_beg_i = len(source_ids)
                        source_ids += fake_token
                        fbank_mask_i += [1] * len(fake_token)

            fbank_beg += [fbank_beg_i + len(input_ids)]
            fake_token_len += [fake_token_len_i]
            source_mask = [-100] * len(source_ids)
            target_out = f"{target_out}<|im_end|>"
            target_ids = tokenizer.encode(target_out)

            if i == 0:
                sys_prompt = f"<|im_start|>system\n{system_prompt}<|im_end|>\n"
                sys_prompt_len = tokenizer.encode(sys_prompt)
                input_mask_i = (
                    [1] * len(sys_prompt_len) + [0] * len(source_ids) + [0] * len(target_ids)
                )
            else:
                input_mask_i = [1] * len(input_ids) + [0] * len(source_ids)
            input_mask_i = torch.tensor(input_mask_i, dtype=torch.int64)
            input_mask_beg.append(input_mask_i)

            input_mask_i = [1] * len(input_ids) + [1] * len(source_ids)
            input_mask_i = torch.tensor(input_mask_i, dtype=torch.int64)
            input_mask.append(input_mask_i)

            input_source_ids = input_ids + source_ids
            input_ids += source_ids + target_ids
            labels += source_mask + target_ids
            fbank_mask += fbank_mask_i
            if len(speech) > 0:
                fbank.append(speech[0, :, :])
                fbank_lens.append(speech_lengths)

        input_ids = torch.tensor(input_ids, dtype=torch.int64)  # [: self.max_token_length]
        attention_mask = torch.tensor([1] * len(input_ids), dtype=torch.int32)
        labels = torch.tensor(labels, dtype=torch.int64)  # [: self.max_token_length]

        # fbank = speech[0, :, :]
        # fbank_lens = torch.tensor(fbank_lens, dtype=torch.int32)
        fbank_mask = torch.tensor(fbank_mask, dtype=torch.float32)
        fbank_beg = torch.tensor(fbank_beg, dtype=torch.int32)
        fake_token_len = torch.tensor(fake_token_len, dtype=torch.int32)
        source_ids = torch.tensor(input_source_ids, dtype=torch.int64)
        target_ids = torch.tensor(target_ids, dtype=torch.int64)

        if len(fbank) > 0:
            speech = torch.nn.utils.rnn.pad_sequence(fbank, batch_first=True, padding_value=0.0)
            speech_lengths = torch.nn.utils.rnn.pad_sequence(
                fbank_lens, batch_first=True, padding_value=-1
            )
        else:
            speech = []
            speech_lengths = []
        output = {
            "speech": speech,
            "speech_lengths": speech_lengths,
            "fbank_mask": fbank_mask[None, :],
            "fbank_beg": fbank_beg[None,],
            "fake_token_len": fake_token_len[None, :],
            "input_ids": input_ids[None,],
            "attention_mask": attention_mask[None,],
            "labels_ids": labels,
            "source_ids": source_ids[None, :],
            "target_ids": target_ids[None, :],
        }
        if len(input_mask) > 0:
            output["input_mask"] = input_mask
            output["input_mask_beg"] = input_mask_beg
        return output

    def inference_prepare(
        self,
        data_in,
        data_lengths=None,
        key: list = None,
        tokenizer=None,
        frontend=None,
        **kwargs,
    ):

        meta_data = {}
        prompt = kwargs.get("prompt", None)

        if kwargs.get("batch_size", 1) > 1:
            raise NotImplementedError("batch decoding is not implemented")

        contents = self.data_template(data_in[0])
        output = self.data_load_speech(contents, tokenizer, frontend, meta_data=meta_data, **kwargs)
        batch = to_device(output, kwargs["device"])

        # audio encoder
        speech = batch["speech"]
        if len(speech) > 0:
            speech_lengths = batch["speech_lengths"][:, 0]
            # fp16
            if kwargs.get("fp16", False):
                speech = speech.to(torch.float16)
            elif kwargs.get("bf16", False):
                speech = speech.to(torch.bfloat16)
            # audio encoder
            encoder_out, encoder_out_lens = self.encode(speech, speech_lengths)

            # audio_adaptor
            encoder_out, encoder_out_lens = self.audio_adaptor(encoder_out, encoder_out_lens)

        input_ids = batch["input_ids"]
        source_ids = batch["source_ids"]
        fbank_beg = batch["fbank_beg"]
        fake_token_len = batch["fake_token_len"]

        if not kwargs.get("tearchforing", False):
            input_ids = source_ids

        input_ids[input_ids < 0] = 0
        inputs_embeds = self.llm.model.get_input_embeddings()(input_ids)

        batch_size, token_num, dims = inputs_embeds.shape

        fake_token_len[fake_token_len < 0] = 0
        fbank_beg[fbank_beg < 0] = 0

        speech_idx = 0
        for batch_idx in range(batch_size):

            for turn_id in range(fbank_beg.shape[1]):
                fbank_beg_idx = fbank_beg[batch_idx, turn_id].item()
                if fbank_beg_idx > 0:
                    speech_token_len = fake_token_len[batch_idx, turn_id]
                    speech_token = encoder_out[speech_idx, :speech_token_len, :]

                    try:
                        inputs_embeds[
                            batch_idx, fbank_beg_idx : fbank_beg_idx + speech_token_len, :
                        ] = speech_token
                    except Exception as e:
                        #
                        logging.error(f"{str(e)}, {traceback.format_exc()}")
                        logging.info(
                            f"batch_idx: {batch_idx}, inputs_embeds: {inputs_embeds.shape}, fbank_beg_idx: {fbank_beg_idx}, speech_token_len: {speech_token_len}, encoder_out: {encoder_out.shape}, encoder_out_lens: {encoder_out_lens}, fake_token_len: {fake_token_len}, speech_lengths: {speech_lengths}"
                        )
                        # import pdb;
                        # pdb.set_trace()
                        speech_token_len = encoder_out_lens[speech_idx].item()
                        speech_token = encoder_out[speech_idx, :speech_token_len, :]
                        inputs_embeds[
                            batch_idx, fbank_beg_idx : fbank_beg_idx + speech_token_len, :
                        ] = speech_token

                    speech_idx += 1
        return inputs_embeds, contents, batch, source_ids, meta_data

    def inference(
        self,
        data_in,
        data_lengths=None,
        key: list = None,
        tokenizer=None,
        frontend=None,
        **kwargs,
    ):

        inputs_embeds, contents, batch, source_ids, meta_data = self.inference_prepare(
            data_in, data_lengths, key, tokenizer, frontend, **kwargs
        )
        rand_seed = kwargs.get("rand_seed", 0)

        llm_dtype = kwargs.get("llm_dtype", "fp32")
        if llm_dtype == "fp32":
            llm_dtype = "fp16" if kwargs.get("fp16", False) else llm_dtype
            llm_dtype = "bf16" if kwargs.get("bf16", False) else llm_dtype

        with torch.cuda.amp.autocast(
            enabled=True if llm_dtype != "fp32" else False, dtype=dtype_map[llm_dtype]
        ):
            label = contents["assistant"][-1]
            self.llm.to(dtype_map[llm_dtype])
            inputs_embeds = inputs_embeds.to(dtype_map[llm_dtype])
            llm_kwargs = kwargs.get("llm_kwargs", {})
            if not kwargs.get("tearchforing", False):

                generated_ids = self.llm.generate(
                    inputs_embeds=inputs_embeds,
                    max_new_tokens=kwargs.get("max_length", 512),
                    output_hidden_states=True,
                    return_dict_in_generate=True,
                    output_scores=True,
                    **llm_kwargs,
                )

                # TODO: get llm_cur_kv_cache

                target_ids = generated_ids["sequences"]
                response = tokenizer.batch_decode(
                    target_ids, skip_special_tokens=kwargs.get("skip_special_tokens", True)
                )[0]

                loss = None
            else:

                labels_ids = batch["labels_ids"]
                labels_ids[labels_ids == -1] = -100
                attention_mask = batch.get("attention_mask", None)
                # attention_mask = attention_mask.to(dtype_map[llm_dtype])
                model_outputs = self.llm(
                    inputs_embeds=inputs_embeds,
                    attention_mask=attention_mask,
                    labels=labels_ids,
                    **llm_kwargs,
                )

                preds = torch.argmax(model_outputs.logits, -1)[:, source_ids.shape[1] :]
                response = tokenizer.batch_decode(
                    preds,
                    add_special_tokens=False,
                    skip_special_tokens=kwargs.get("skip_special_tokens", True),
                )[0]
                loss = model_outputs.loss.item()

        ibest_writer = None
        if kwargs.get("output_dir") is not None:
            if not hasattr(self, "writer"):
                self.writer = DatadirWriter(kwargs.get("output_dir"))
            ibest_writer = self.writer[f"{0 + 1}best_recog"]

        results = []
        response_clean = re.sub(r"[^\w\s\u3000\u4e00-\u9fff]+", "", response)
        result_i = {"key": key[0], "text": response, "text_tn": response_clean, "label": label}
        if loss is not None:
            result_i["loss"] = loss
        results.append(result_i)

        if ibest_writer is not None:
            ibest_writer["text"][key[0]] = response.replace("\n", " ")
            ibest_writer["label"][key[0]] = label.replace("\n", " ")
            ibest_writer["text_tn"][key[0]] = response_clean

        # tts related inference, require the kv cache of llm last layer for only the current inputs
        # TODO: select kv cache of the current turn inputs
        attention_mask = batch.get("attention_mask", None)
        model_outputs = self.llm(
            inputs_embeds=inputs_embeds,
            attention_mask=None,
            labels=None,
            **llm_kwargs,
        )
        hidden_states = model_outputs.hidden_states[-1].float()
        # hidden_states = generated_ids[
        #     "hidden_states"
        # ]  # hidden_states: (t1, t2, ..., tn, ..., tN), tn=(l1, l2, ..., ln, ..., lN), ln: shape: 1x1x3584

        # token_num = len(hidden_states)
        # hidden_states_select = torch.zeros((1, token_num, 3584), dtype=torch.float32).to(
        #     inputs_embeds.device
        # )
        #
        # for i in range(token_num):
        #     hidden_states_select[0, i, :] = hidden_states[i][-1][0, 0, :].to(torch.float32)

        llm_cur_kv_cache, llm_cur_kv_cache_len = None, None

        input_mask_beg = batch.get("input_mask_beg")[-1][None, :]
        input_mask_beg[input_mask_beg < 0] = 0
        input_mask = batch.get("input_mask")[-1][None, :]
        input_mask[input_mask < 0] = 0

        for turn_id_cum in range(input_mask.shape[0]):
            beg = input_mask_beg[turn_id_cum].sum(-1)
            end = input_mask[turn_id_cum].sum(-1)
            llm_cur_kv_cache = hidden_states[:, beg:end, :]
            llm_cur_kv_cache_len = torch.tensor(
                [
                    end - beg,
                ],
                dtype=torch.int32,
            ).to(inputs_embeds.device)
        # Generative quality is sensitive to dtype, FM requires fp32
        tts_dtype = "fp32"
        with torch.cuda.amp.autocast(
            enabled=True if tts_dtype != "fp32" else False, dtype=dtype_map[tts_dtype]
        ):
            assert llm_cur_kv_cache is not None
            # set_all_random_seed(rand_seed)
            # speech_tokens, mel, wav = self.generate_speech(
            #     response, llm_cur_kv_cache, llm_cur_kv_cache_len, dtype_map[tts_dtype]
            # )
            speech_tokens, mel, wav, mp3 = self.simulate_streaming_generate_speech(
                target_ids, llm_cur_kv_cache, llm_cur_kv_cache_len, dtype_map[tts_dtype], tokenizer
            )
            self.write_mel_wav(kwargs.get("output_dir"), mel, wav, mp3, key[0])

        return results, meta_data

    def prepare_k_v_cache(self, inputs_embeds, contents, batch, source_ids, meta_data, **kwargs):

        # tts related inference, require the kv cache of llm last layer for only the current inputs
        # TODO: select kv cache of the current turn inputs
        attention_mask = batch.get("attention_mask", None)
        model_outputs = self.llm(
            inputs_embeds=inputs_embeds,
            attention_mask=None,
            labels=None,
        )
        hidden_states = model_outputs.hidden_states[-1].float()

        llm_cur_kv_cache, llm_cur_kv_cache_len = None, None

        input_mask_beg = batch.get("input_mask_beg")[-1][None, :]
        input_mask_beg[input_mask_beg < 0] = 0
        input_mask = batch.get("input_mask")[-1][None, :]
        input_mask[input_mask < 0] = 0

        for turn_id_cum in range(input_mask.shape[0]):
            beg = input_mask_beg[turn_id_cum].sum(-1)
            end = input_mask[turn_id_cum].sum(-1)
            llm_cur_kv_cache = hidden_states[:, beg:end, :]
            llm_cur_kv_cache_len = torch.tensor(
                [
                    end - beg,
                ],
                dtype=torch.int32,
            ).to(inputs_embeds.device)

        return llm_cur_kv_cache, llm_cur_kv_cache_len

    def generate_speech(self, text, llm_cur_kv_cache, llm_cur_kv_cache_len, llm_dtype):
        # self.tts_text_tokenizer = self.tts_text_tokenizer
        self.vocoder.to(llm_dtype)
        device = llm_cur_kv_cache.device
        # tokenize text
        text_token = self.tts_text_tokenizer.text2tokens(f"<|endofprompt|><|sil|>{text}<|sil|>")
        text_token = torch.tensor([text_token], dtype=torch.long, device=device)
        text_token_len = torch.tensor([text_token.shape[1]], dtype=torch.long, device=device)
        # e2e tts model forward
        self.tts_model.to(llm_dtype)
        speech_tokens, mel_feats = self.tts_model.inference(
            text_token,
            text_token_len,
            None,
            None,
            outside_prompt=llm_cur_kv_cache,
            outside_prompt_lengths=llm_cur_kv_cache_len,
            sampling="threshold_1e-6",
        )
        # vocoder forward
        wav = self.vocoder.inference(mel_feats.transpose(1, 2))

        return speech_tokens, mel_feats, wav

    def split_characters_and_words(self, input_string):
        # 定义正则表达式模式
        pattern = r"[\u4e00-\u9fff]|[\w]+|[^\w\s]"
        # 使用 re.findall 找到所有匹配的字符和单词
        results = re.findall(pattern, input_string)
        return results

    def tts_tokenizer_warpper(self, text):
        text_token = self.tts_text_tokenizer.text2tokens(text)
        # remove the added pouc by ttsfrd.
        if text[-1] != "。" and text_token[-1] == 1542:
            text_token = text_token[:-1]
        return text_token

    def find_pounc_idx(self, pouncs: list, text: str):
        idx = -1
        for p in pouncs:
            idx = text.find(p)
            if idx >= 0:
                break

        return idx

    @torch.no_grad()
    def generate_speech_one_step(
        self,
        text: str, preds: str,
        last_t_size,
        llm_cur_kv_cache,
        llm_cur_kv_cache_len,
        prompt_token,
        prompt_audio,
        tts_text_chunk_size,
        chunk_idx,
        is_last,
        para_phone_len=200,
    ):
        device = llm_cur_kv_cache.device
        pounc = ["。", "？", "！", "；", "：", ".", "?", "!", ";", "\n"]

        # remove duplicated pounctuations
        normed_preds = []
        for i, c in enumerate(preds):
            if i > 0 and preds[i - 1] in pounc and preds[i] in pounc:
                continue
            normed_preds.append(c)
        normed_preds = "".join(normed_preds)
        idx = -1
        for p in pounc:
            str_idx = normed_preds.find(p)
            if str_idx > -1:
                preds = self.split_characters_and_words(normed_preds[:str_idx])
                idx = len(preds)
                preds.append(normed_preds[str_idx])
                preds.extend(self.split_characters_and_words(normed_preds[str_idx+1:]))
                break

        _text = f"<|endofprompt|><|sil|>{text+normed_preds}" + ("<|sil|>" if is_last else "")
        para_end = False
        if idx > -1 and not is_last:
            pre_part = "".join(preds[:idx+1])
            if len(self.tts_tokenizer_warpper(text+pre_part)) >= para_phone_len:
                _text = f"<|endofprompt|><|sil|>{text+pre_part}<|sil|>"
                para_end = True

        cur_token, feat, wav = None, None, None
        text_token = self.tts_tokenizer_warpper(_text)
        t_size = len(text_token)
        if (t_size - last_t_size) >= tts_text_chunk_size or is_last or para_end:
            text_token = torch.tensor([text_token], dtype=torch.long, device=device)
            text_token_len = torch.tensor([text_token.shape[1]], dtype=torch.long, device=device)
            cur_token, feat, wav, prompt_token, prompt_audio = self.tts_model.streaming_one_step(
                text_token,
                text_token_len,
                xvec=None,
                xvec_lengths=None,
                prompt_dict={
                    "prompt_token": prompt_token,
                    "prompt_audio": prompt_audio,
                },
                outside_prompt=llm_cur_kv_cache,
                outside_prompt_lengths=llm_cur_kv_cache_len,
                sampling="threshold_6e-1",
                chunk_idx=chunk_idx,
<<<<<<< HEAD
=======
                vocoder=self.vocoder,
>>>>>>> f0da9da3
                diff_steps=5,
            )
            if cur_token is not None and cur_token.shape[1] > 0 and feat.shape[2] > 0:
                chunk_idx += 1
            else:
                cur_token, feat, wav = None, None, None

            # post process
            if not para_end:
                last_t_size = t_size

        if para_end:
            text = "".join(preds[idx + 1:])
            last_t_size = 0
            prompt_token, prompt_audio = ([None, None], 0), ([None, None], 0)
            wav = torch.cat([wav, torch.zeros([1, 2205]).to(wav)], dim=1)
            chunk_idx = 0
        else:
            text = text + normed_preds

        return ((cur_token, feat, wav), (text, last_t_size, prompt_token, prompt_audio, chunk_idx))

    @torch.no_grad()
    def simple_generate_speech_one_step(
            self,
            text: str, preds: str,
            last_t_size,
            llm_cur_kv_cache,
            llm_cur_kv_cache_len,
            prompt_token,
            prompt_audio,
            tts_text_chunk_size,
            chunk_idx,
            is_last,
            para_phone_len=200,
    ):
        device = llm_cur_kv_cache.device
        _text = f"<|endofprompt|><|sil|>{text}" + ("<|sil|>" if is_last else "")
        text_token = self.tts_tokenizer_warpper(_text)

        cur_token, feat, wav = None, None, None
        if len(text_token) > tts_text_chunk_size:
            text_token = torch.tensor([text_token], dtype=torch.long, device=device)
            text_token_len = torch.tensor([text_token.shape[1]], dtype=torch.long, device=device)
            cur_token, feat = self.tts_model.streaming_one_step(
                text_token,
                text_token_len,
                xvec=None,
                xvec_lengths=None,
                prompt_dict={
                    "prompt_token": prompt_token,
                    "prompt_audio": prompt_audio,
                },
                outside_prompt=llm_cur_kv_cache,
                outside_prompt_lengths=llm_cur_kv_cache_len,
                sampling="threshold_6e-1",
                chunk_idx=chunk_idx,
                diff_steps=5,
            )
            if cur_token is not None and cur_token.shape[1] > 0 and feat.shape[2] > 0:
                # process first package, token in B,T,D, feat in B,F,T
                if prompt_token[0] is None:
                    prompt_token = [
                        cur_token,
                        torch.tensor([cur_token.shape[1]], dtype=torch.long, device=device),
                    ]
                    prompt_audio = [
                        feat.transpose(1, 2),
                        torch.tensor([feat.shape[2]], dtype=torch.long, device=device),
                    ]
                else:
                    prompt_token[1] = prompt_token[1] + cur_token.shape[1]
                    prompt_token[0] = torch.concat([prompt_token[0], cur_token], dim=1)
                    prompt_audio[1] = prompt_audio[1] + feat.shape[2]
                    prompt_audio[0] = torch.concat([prompt_audio[0], feat.transpose(1, 2)], dim=1)
                wav = self.vocoder.inference(feat.transpose(1, 2))
                chunk_idx += 1

        return ((cur_token, feat, wav), (text, last_t_size, prompt_token, prompt_audio, chunk_idx))

    def convert_wav_to_mp3(self, wav: torch.Tensor, is_last):
        wav = wav.detach().cpu().numpy()
        wav = (wav * (2**15 - 1) * 0.8).astype(np.int16)
        # mp3 = AudioSegment(
        #     wav.tobytes(),
        #     sample_width=16 // 8,  # Sample width in bytes
        #     frame_rate=22050,
        #     channels=1,
        # )
        # mp3_buffer = BytesIO()
        # mp3.export(mp3_buffer, format="mp3", bitrate="192k")
        # # we should return this to web page.
        # mp3_bytes_data = mp3_buffer.getvalue()
        mp3_data = self.mp3_encoder.encode(wav.tobytes())
        if is_last:
            mp3_data += self.mp3_encoder.flush()
<<<<<<< HEAD
            import lameenc
            self.mp3_encoder = lameenc.Encoder()
            self.mp3_encoder.set_bit_rate(128)
            self.mp3_encoder.set_in_sample_rate(22050)
            self.mp3_encoder.set_channels(1)
            self.mp3_encoder.set_quality(2)
=======
>>>>>>> f0da9da3

        return mp3_data

    def simulate_streaming_generate_speech(
        self, preds, llm_cur_kv_cache, llm_cur_kv_cache_len, llm_dtype, llm_tokenizer
    ):
        # self.tts_text_tokenizer = self.tts_text_tokenizer
        self.vocoder.to(llm_dtype)
        self.tts_model.to(llm_dtype)
        llm_token_num_per_call = 3
        text_chunk_size = 8
        given_rtf = 0.5

        token_list, feat_list, wav_list, mp3_list = [], [], [], []
        prompt_token, prompt_audio = [None, None], [None, None]
        new_text, last_t_size, chunk_idx = "", 0, 0
        st, count = 0, 0
        while st < preds.shape[1]:
            chunk_size = int(llm_token_num_per_call / (given_rtf ** min(count, 2)))
            _resp = llm_tokenizer.batch_decode(
                preds[:, st : st + chunk_size],
                add_special_tokens=False,
                skip_special_tokens=True,
            )[0]
            is_last = st + chunk_size >= preds.shape[1]

            # new_text = new_text + _resp
            rt_value, states = self.generate_speech_one_step(
                new_text, _resp,
                last_t_size,
                llm_cur_kv_cache,
                llm_cur_kv_cache_len,
                prompt_token,
                prompt_audio,
                text_chunk_size,
                chunk_idx,
                is_last,
            )
            cur_token, feat, wav = rt_value
            new_text, last_t_size, prompt_token, prompt_audio, chunk_idx = states
            # save results
            if cur_token is not None and feat is not None and wav is not None:
                token_list.append(cur_token)
                feat_list.append(feat)
                # we should return this data to web page for playing.
                mp3_data = self.convert_wav_to_mp3(wav, is_last)
                wav_list.append(wav)
                mp3_list.append(mp3_data)

            st += chunk_size
            count += 1

        speech_tokens = torch.cat(token_list, dim=1)
        mel_feats = torch.cat(feat_list, dim=2)
        wav = torch.cat(wav_list, dim=1)
        mp3 = b"".join(mp3_list)
        return speech_tokens, mel_feats, wav, mp3

    def reset_generate_states(self, states={}):

        if states is None:
            states = {}
        states["new_text"] = ""
        states["last_t_size"] = 0
        states["prompt_token"] = ([None, None], 0)
        states["prompt_audio"] = ([None, None], 0)
        states["chunk_idx"] = 0

    def streaming_generate_speech(
        self,
        preds,
        states,
        llm_cur_kv_cache,
        llm_cur_kv_cache_len,
        is_last=False,
        text_chunk_size=8,
        format="mp3",
    ):

        new_text, last_t_size, prompt_token, prompt_audio, chunk_idx = (
            states["new_text"],
            states["last_t_size"],
            states["prompt_token"],
            states["prompt_audio"],
            states["chunk_idx"],
        )
        # new_text = new_text + preds
        with torch.cuda.amp.autocast(enabled=False, dtype=torch.float32):
            rt_value, states_ret = self.generate_speech_one_step(
                new_text, preds,
                last_t_size,
                llm_cur_kv_cache,
                llm_cur_kv_cache_len,
                prompt_token,
                prompt_audio,
                text_chunk_size,
                chunk_idx,
                is_last,
            )
        cur_token, feat, wav = rt_value
        new_text, last_t_size, prompt_token, prompt_audio, chunk_idx = states_ret
        states["new_text"] = new_text
        states["last_t_size"] = last_t_size
        states["prompt_token"] = prompt_token
        states["prompt_audio"] = prompt_audio
        states["chunk_idx"] = chunk_idx
        if format == "mp3":
            if cur_token is not None:
                wav = self.convert_wav_to_mp3(wav, is_last)
        return cur_token, feat, wav

    def simple_streaming_generate_speech(
            self,
            preds,
            states,
            llm_cur_kv_cache,
            llm_cur_kv_cache_len,
            is_last=False,
            text_chunk_size=8,
            format="mp3",
    ):

        new_text, last_t_size, prompt_token, prompt_audio, chunk_idx = (
            states["new_text"],
            states["last_t_size"],
            states["prompt_token"],
            states["prompt_audio"],
            states["chunk_idx"],
        )
        # new_text = new_text + preds
        with torch.cuda.amp.autocast(enabled=False, dtype=torch.float32):
            rt_value, states_ret = self.simple_generate_speech_one_step(
                preds, "",
                last_t_size,
                llm_cur_kv_cache,
                llm_cur_kv_cache_len,
                prompt_token,
                prompt_audio,
                text_chunk_size,
                chunk_idx,
                is_last,
            )
        cur_token, feat, wav = rt_value
        new_text, last_t_size, prompt_token, prompt_audio, chunk_idx = states_ret
        states["new_text"] = new_text
        states["last_t_size"] = last_t_size
        states["prompt_token"] = prompt_token
        states["prompt_audio"] = prompt_audio
        states["chunk_idx"] = chunk_idx
        if format == "mp3":
            if cur_token is not None:
                wav = self.convert_wav_to_mp3(wav, is_last)
        return cur_token, feat, wav

    def write_mel_wav(self, output_dir, feat, wav, mp3, key):
        out_dir = os.path.join(output_dir, "1best_recog", "mels")
        os.makedirs(out_dir, exist_ok=True)
        if feat is not None:
            feat = feat.cpu().numpy()[0]
            np.save(os.path.join(out_dir, f"{key}.npy"), feat)

        out_dir = os.path.join(output_dir, "1best_recog", "wavs")
        os.makedirs(out_dir, exist_ok=True)
        if wav is not None:
            path = os.path.join(out_dir, f"{key}.wav")
            torchaudio.save(
                path,
                wav.cpu(),
                sample_rate=self.vocoder.sample_rate,
                encoding="PCM_S",
                bits_per_sample=16,
            )
        if mp3 is not None:
            path = os.path.join(out_dir, f"{key}.mp3")
            fd = open(path, "wb")
            fd.write(mp3)
            fd.close()


class Swish(torch.nn.Module):
    """Construct an Swish object."""

    def forward(self, x):
        """Return Swich activation function."""
        return x * torch.sigmoid(x)


class LayerNorm(nn.LayerNorm):
    def __init__(self, *args, **kwargs):
        super().__init__(*args, **kwargs)

    def forward(self, input):
        output = F.layer_norm(
            input.float(),
            self.normalized_shape,
            self.weight.float() if self.weight is not None else None,
            self.bias.float() if self.bias is not None else None,
            self.eps,
        )
        return output.type_as(input)


@tables.register("model_classes", "LLMASR5")
class LLMASR5(nn.Module):
    """ """

    def __init__(
        self,
        audio_encoder: str = None,
        audio_encoder_conf: dict = None,
        audio_adaptor: str = None,
        audio_adaptor_conf: dict = None,
        llm: str = None,
        llm_conf: dict = None,
        input_size: int = 80,
        lsm_weight: float = 0.0,
        length_normalized_loss: bool = False,
        audio_decoder: str = None,
        audio_decoder_conf: dict = None,
        **kwargs,
    ):

        super().__init__()

        # audio encoder
        hub = audio_encoder_conf.get("hub", None)
        if hub == "ms":
            from funasr import AutoModel

            model = AutoModel(model=audio_encoder, model_revision="master")
            # frontend = model.kwargs.get("frontend")
            audio_encoder_output_size = model.model.encoder_output_size

            audio_encoder = (
                model.model.model.encoder if hasattr(model.model, "model") else model.model.encoder
            )

            # self.frontend = frontend

        elif hub == "hf":
            pass
        else:
            encoder_class = tables.encoder_classes.get(audio_encoder)
            audio_encoder = encoder_class(input_size=input_size, **audio_encoder_conf)
            audio_encoder_output_size = audio_encoder.output_size()
        freeze = audio_encoder_conf.get("freeze", True)
        freeze_layer_num = int(audio_encoder_conf.get("freeze_layer_num", -1))
        # if freeze_layer_num > 0:
        #     freeze_layer_num = range(freeze_layer_num)

        if freeze:
            for name, param in audio_encoder.named_parameters():
                if freeze_layer_num > 0:
                    idx = re.search(r"\.\d+\.", name)
                    if idx is not None:
                        beg, end = idx.regs[0]
                        layer_id = int(name[beg + 1 : end - 1])
                        if layer_id < freeze_layer_num:
                            param.requires_grad = False
                    elif "ln_post." not in name:
                        param.requires_grad = False
                else:
                    param.requires_grad = False

            audio_encoder.eval()

        self.audio_encoder = audio_encoder

        # llm
        self.llm = None

        from transformers import AutoModelForCausalLM, AutoTokenizer, AutoConfig

        init_param_path = llm_conf.get("init_param_path", "vicuna-7b-v1.5")

        model = AutoModelForCausalLM.from_pretrained(
            init_param_path,
            load_in_8bit=None,
            device_map=None,
            use_cache=None,
            output_hidden_states=True,
        )
        freeze = llm_conf.get("freeze", True)
        if freeze:
            for name, param in model.named_parameters():
                param.requires_grad = False
            model.eval()
        self.llm_dtype = llm_conf.get("llm_dtype", "fp32")
        self.llm = model.to(dtype_map[self.llm_dtype])
        llm_dim = model.get_input_embeddings().weight.shape[-1]

        # adaptor
        adaptor_class = tables.adaptor_classes.get(audio_adaptor)
        audio_adaptor_conf["encoder_dim"] = audio_encoder_output_size
        audio_adaptor_conf["llm_dim"] = llm_dim
        audio_adaptor = adaptor_class(**audio_adaptor_conf)
        init_param_path = audio_adaptor_conf.get("init_param_path", None)
        if init_param_path is not None:
            src_state = torch.load(init_param_path, map_location="cpu")
            flag = audio_adaptor.load_state_dict(src_state, strict=False)
            logging.info(f"Loading audio_adaptor ckpt: {init_param_path}, status: {flag}")

        self.audio_adaptor = audio_adaptor

        self.error_calculator = None

        self.length_normalized_loss = length_normalized_loss
        self.beam_search = None

        self.eos = kwargs.get("eos", 151645)

        # audio decoder related

        self.codebook_dim = audio_decoder_conf.get("codebook_dim", 1024)
        self.codebook_size = audio_decoder_conf.get("codebook_size", 4096)
        self.lm_out_voc_size = self.codebook_size + 1
        self.audio_decoder = self.build_audio_decoder(name=audio_decoder, conf=audio_decoder_conf)
        self.concat_emb_hidden = audio_decoder_conf.get("concat_emb_hidden", False)
        self.concat_emb_hidden_norm = audio_decoder_conf.get("concat_emb_hidden_norm", False)
        if self.concat_emb_hidden_norm:
            self.hidden_norm = LayerNorm(llm_dim)
            self.fusion_dropout = nn.Dropout(audio_decoder_conf.get("fusion_drop_rate", 0.0))
            self.emb_norm = LayerNorm(llm_dim)
            self.fusion_norm = LayerNorm(self.audio_decoder.embed_unit)
            self.fusion_act = Swish()
        audio_decoder_in_proj_dim = llm_dim * 2 if self.concat_emb_hidden else llm_dim
        self.audio_decoder_in_proj = torch.nn.Linear(
            audio_decoder_in_proj_dim, self.audio_decoder.embed_unit
        )
        self.codec_embedder = torch.nn.Embedding(self.codebook_size, self.codebook_dim)
        self.audio_decoder_embedding = torch.nn.Embedding(2, self.audio_decoder.embed_unit)
        self.ad_sos_eos = 0
        self.ad_task_id = 1
        self.ad_ignore_id = -1
        self.predict_nq = 1

        from .label_smoothing_loss import LabelSmoothingLoss

        self.criterion_ce = LabelSmoothingLoss(
            size=self.lm_out_voc_size // self.predict_nq,
            padding_idx=self.ad_ignore_id,
            smoothing=lsm_weight,
            normalize_length=length_normalized_loss,
            reduction=False,
        )

        mel_decoder_name = kwargs.get("mel_decoder", None)
        mel_decoder_conf = kwargs.get("mel_decoder_conf", None)
        self.mel_decoder = self.build_mel_decoder(name=mel_decoder_name, conf=mel_decoder_conf)
        vocoder_name = kwargs.get("vocoder", None)
        vocoder_conf = kwargs.get("vocoder_conf", None)
        self.vocoder = self.build_vocoder(name=vocoder_name, conf=vocoder_conf)

    def build_mel_decoder(self, name: str, conf: dict):
        if name is None or conf is None:
            return None
        if name == "MaskedDiffWithXvec":
            from funasr.models.llm_asr.flow_matching import MaskedDiffWithXvec

            return MaskedDiffWithXvec(**conf)
        return None

    def build_vocoder(self, name: str, conf: dict):
        if name is None or conf is None:
            return None
        if name == "HifiGAN":
            from funasr.models.llm_asr.hifigan import HifiGan

            return HifiGan(**conf)
        return None

    def build_audio_decoder(self, name, conf):
        if name == "transformer":
            from funasr.models.llm_asr.transformer_lm import TransformerEmbedLM

            if "text_vocab_size" in conf:
                lm_model = TransformerEmbedLM(vocab_size=self.lm_out_voc_size, **conf)
            else:
                lm_model = TransformerEmbedLM(
                    vocab_size=self.lm_out_voc_size, text_vocab_size=self.lm_out_voc_size, **conf
                )
        else:
            raise TypeError(f"Unknown codec decoder type {name}")

        return lm_model

    def calc_dense_vector(self, codec, codec_lengths):
        """
        Args:
            codec: (B, T, Nq)
            codec_lengths: (B, )
        """
        mask = codec != self.ad_ignore_id
        return self.codec_embedder(codec * mask).sum(dim=-2) * mask

    def prepare_audio_decoder_io(
        self,
        text: torch.Tensor,
        text_lengths: torch.Tensor,
        codec: Optional[torch.Tensor] = None,
        codec_lengths: Optional[torch.Tensor] = None,
        need_targets: bool = True,
    ):
        """build inputs and targets for language model

        Normally, this function is called in batchify_nll.
        Args:
            text: (Batch, Length, Dim)
            text_lengths: (Batch,)
            codec: (Batch, Length)
            codec_lengths: (Batch,)
            need_targets: bool, whether provide targets
        """

        if need_targets:
            assert (
                codec is not None and codec_lengths is not None
            ), "need_target=True, but codec or codec_length is None"

        sos_eos_emb = self.audio_decoder_embedding(
            torch.tensor([self.ad_sos_eos], dtype=torch.int64, device=text.device)
        )
        task_id_emb = self.audio_decoder_embedding(
            torch.tensor([self.ad_task_id], dtype=torch.int64, device=text.device)
        )
        codec_emb = None
        if codec is not None and codec_lengths is not None:
            codec_emb = self.calc_dense_vector(codec, codec_lengths)
        inputs_list = []
        for i, text_len in enumerate(text_lengths):
            one_input = [sos_eos_emb, text[i, :text_len], task_id_emb]
            if codec_emb is not None:
                one_input.append(codec_emb[i, : codec_lengths[i]])
            inputs_list.append(torch.cat(one_input, dim=0))
        llm_inputs = pad_list(inputs_list, 0.0)
        llm_lengths = text_lengths + 2
        if codec_emb is not None:
            llm_lengths = llm_lengths + codec_lengths

        if not need_targets:
            return llm_inputs, llm_lengths

        bb, tt = text.shape[0], codec_lengths.max() + 1
        llm_targets = -1 * torch.ones(
            [bb, tt, self.predict_nq], dtype=torch.int64, device=text.device
        )
        for i, codec_len in enumerate(codec_lengths):
            llm_targets[i, :codec_len] = codec[i, :codec_len]
            llm_targets[i, codec_len] = self.codebook_size + self.ad_sos_eos

        return (llm_inputs, llm_targets), (llm_lengths, codec_lengths + 1)

    def nll(
        self,
        text: torch.Tensor,
        text_lengths: torch.Tensor,
        codec: Optional[torch.Tensor] = None,
        codec_lengths: Optional[torch.Tensor] = None,
    ) -> Tuple[torch.Tensor, torch.Tensor, torch.Tensor, torch.Tensor]:
        """Compute negative log likelihood(nll)

        Normally, this function is called in batchify_nll.
        Args:
            text: (Batch, Length, Dim)
            text_lengths: (Batch,)
            codec: (Batch, Length)
            codec_lengths: (Batch,)
        """
        batch_size = text.size(0)
        # For data parallel
        text = text[:, : text_lengths.max()]
        codec = codec[:, : codec_lengths.max()]
        # text = self.audio_decoder_in_proj(text)

        # build inputs and targets for language model
        with autocast(False):
            (sequence, target), (x_lengths, y_lengths) = self.prepare_audio_decoder_io(
                text, text_lengths, codec, codec_lengths, need_targets=True
            )

        # 2a. Forward Language model
        # x: (Batch, Length) -> y: (Batch, Length, NVocab)
        sequence = sequence[:, : x_lengths.max()]
        target = target[:, : y_lengths.max()]
        y, _ = self.audio_decoder(sequence, x_lengths, text_lengths + 1)
        bb, tt = y.shape[0], y.shape[1]
        y = y.reshape(bb, tt, self.predict_nq, -1)
        # 2b. Extract real logits
        logits_list = []
        for i, (text_len, codec_len) in enumerate(zip(text_lengths, codec_lengths)):
            logits_list.append(y[i, text_len + 1 : text_len + 2 + codec_len])
        logits = pad_list(logits_list, 0.0)

        # 3. Calc negative log likelihood
        tt = logits.shape[1]
        nll = self.criterion_ce(
            logits.reshape(bb, tt * self.predict_nq, -1), target.reshape(bb, tt * self.predict_nq)
        )
        nll = nll.sum(-1)
        # nll: (BxL,) -> (BxL,)
        nll.masked_fill_(make_pad_mask(y_lengths * self.predict_nq).to(nll.device).view(-1), 0.0)
        # nll: (BxL,) -> (B, L)
        nll = nll.reshape(batch_size, -1).reshape(batch_size, tt, self.predict_nq)

        return nll, logits, target, codec_lengths + 1

    def forward(
        self,
        speech: torch.Tensor = None,
        speech_lengths: torch.Tensor = None,
        input_ids: torch.Tensor = None,
        attention_mask: torch.Tensor = None,
        labels_ids: torch.Tensor = None,
        fbank_beg: torch.Tensor = None,
        fbank_mask: torch.Tensor = None,
        **kwargs,
    ) -> Tuple[torch.Tensor, Dict[str, torch.Tensor], torch.Tensor]:
        """Encoder + Decoder + Calc loss
        Args:
                speech: (Batch, Length, ...)
                speech_lengths: (Batch, )
                text: (Batch, Length)
                text_lengths: (Batch,)
        """
        # import pdb
        #
        # pdb.set_trace()
        stats = {}
        input_ids[input_ids < 0] = 0
        inputs_embeds = self.llm.model.get_input_embeddings()(input_ids)
        batch_size, token_num, dims = inputs_embeds.shape
        if speech is not None:
            if len(speech_lengths.size()) > 1:
                speech_lengths = speech_lengths[:, 0]

            batch_size_speech, frames, _ = speech.shape

            with torch.cuda.amp.autocast(enabled=False):
                # audio encoder
                encoder_out, encoder_out_lens = self.encode(speech, speech_lengths)

                # audio_adaptor
                encoder_out, encoder_out_lens = self.audio_adaptor(encoder_out, encoder_out_lens)

            fake_token_len = kwargs.get("fake_token_len")
            fake_token_len[fake_token_len < 0] = 0
            fbank_beg[fbank_beg < 0] = 0

            speech_idx = 0
            for batch_idx in range(batch_size):

                for turn_id in range(fbank_beg.shape[1]):
                    fbank_beg_idx = fbank_beg[batch_idx, turn_id].item()
                    if fbank_beg_idx > 0:
                        speech_token_len = fake_token_len[batch_idx, turn_id]
                        speech_token = encoder_out[speech_idx, :speech_token_len, :]

                        try:
                            inputs_embeds[
                                batch_idx, fbank_beg_idx : fbank_beg_idx + speech_token_len, :
                            ] = speech_token
                        except Exception as e:
                            #
                            logging.error(f"{str(e)}, {traceback.format_exc()}")
                            logging.info(
                                f"batch_idx: {batch_idx}, inputs_embeds: {inputs_embeds.shape}, fbank_beg_idx: {fbank_beg_idx}, speech_token_len: {speech_token_len}, encoder_out: {encoder_out.shape}, encoder_out_lens: {encoder_out_lens}, fake_token_len: {fake_token_len}, speech_lengths: {speech_lengths}"
                            )
                            # import pdb;
                            # pdb.set_trace()
                            speech_token_len = encoder_out_lens[speech_idx].item()
                            speech_token = encoder_out[speech_idx, :speech_token_len, :]
                            inputs_embeds[
                                batch_idx, fbank_beg_idx : fbank_beg_idx + speech_token_len, :
                            ] = speech_token

                        speech_idx += 1

            stats["batch_size_speech"] = batch_size_speech
            stats["batch_size_x_frames"] = frames * batch_size_speech
            stats["batch_size_real_frames"] = speech_lengths.sum().item()
            stats["padding_frames"] = stats["batch_size_x_frames"] - stats["batch_size_real_frames"]

        with torch.cuda.amp.autocast(
            enabled=True if self.llm_dtype != "fp32" else False, dtype=dtype_map[self.llm_dtype]
        ):
            labels_ids[labels_ids == -1] = -100
            attention_mask[attention_mask < 0] = 0
            model_outputs = self.llm(
                inputs_embeds=inputs_embeds.to(dtype_map[self.llm_dtype]),
                attention_mask=attention_mask,
                labels=labels_ids,
            )
            loss = model_outputs.loss

        codec = kwargs.get("codec")
        # codec_len = kwargs.get("codec_len")
        # if len(codec_len.size()) > 1:
        #     codec_len = codec_len[:, 0]
        codec_len = (codec > 0).sum(-1)
        hidden_states = model_outputs.hidden_states[-1].float()

        target_ids = []
        target_ids_len = []
        hidden_states_select = []
        for batch_idx in range(labels_ids.shape[0]):
            beg_i = 0
            end_i = 0
            for token_idx in range(labels_ids.shape[1]):
                token_int = labels_ids[batch_idx, token_idx].item()
                if token_int == self.eos:
                    target_ids_i = labels_ids[batch_idx, beg_i:end_i]
                    target_ids_len_i = end_i - beg_i
                    target_ids_len.append(target_ids_len_i)
                    target_ids.append(target_ids_i)
                    hidden_states_i = hidden_states[batch_idx, beg_i - 1 : end_i - 1, :]
                    hidden_states_select.append(hidden_states_i)
                    end_i += 1
                    beg_i = end_i
                    continue

                end_i += 1
                if token_int <= 0:
                    beg_i += 1

        target_ids = torch.nn.utils.rnn.pad_sequence(
            target_ids, batch_first=True, padding_value=-100
        )
        hidden_states_select = torch.nn.utils.rnn.pad_sequence(
            hidden_states_select, batch_first=True, padding_value=0.0
        )
        target_ids_len = torch.tensor(target_ids_len, dtype=torch.int32, device=input_ids.device)
        target_ids = target_ids.to(device=input_ids.device)
        target_ids[target_ids < 0] = 0
        target_emb = self.llm.model.get_input_embeddings()(target_ids)
        hidden_states_select = hidden_states_select.to(device=input_ids.device)
        if self.concat_emb_hidden:
            if not self.concat_emb_hidden_norm:
                hidden_states_select = torch.concat((hidden_states_select, target_emb), dim=-1)
                hidden_states_select = self.audio_decoder_in_proj(hidden_states_select)
            else:
                outs = self.hidden_norm(hidden_states_select)
                outs = self.fusion_dropout(self.fusion_act(outs))
                # emb = model_outputs.hidden_states[0]
                emb = self.fusion_dropout(self.fusion_act(self.emb_norm(target_emb)))
                outs = self.audio_decoder_in_proj(torch.cat([outs, emb], dim=-1))
                hidden_states_select = self.fusion_act(self.fusion_norm(outs))

        nll, logits, target, target_lengths = self.nll(
            hidden_states_select, target_ids_len, codec[:, :, None], codec_len
        )
        output_mask = (
            ~make_pad_mask(target_lengths, maxlen=target_lengths.max())
            .to(hidden_states_select.device)
            .unsqueeze(-1)
        )
        total, batch_size = output_mask.sum() * self.predict_nq, nll.shape[0] * self.predict_nq
        denom = total if self.length_normalized_loss else batch_size
        loss = (nll * output_mask).sum() / denom

        with torch.no_grad():
            preds = torch.argmax(model_outputs.logits, -1)
            acc_att = compute_accuracy(preds[:, :-1], labels_ids[:, 1:], ignore_label=-100)
            stats["acc"] = acc_att

            cc = logits.shape[-1]
            for i in range(self.predict_nq):
                acc = th_accuracy(
                    logits[:, :, i, :].reshape(-1, cc), target[:, :, i], self.ad_ignore_id
                )
                stats[f"codec_acc_{i + 1}"] = acc

        stats["loss"] = torch.clone(loss.detach())
        stats["batch_size"] = batch_size
        stats["batch_size_x_tokens"] = token_num * batch_size
        stats["batch_size_real_tokens"] = attention_mask.sum().item()
        stats["padding_tokens"] = stats["batch_size_x_tokens"] - stats["batch_size_real_tokens"]

        dialog_turns = (fbank_beg > 0).sum(-1)
        dialog_turns_max = torch.max(dialog_turns).int().item()
        dialog_turns_avg = dialog_turns.sum().item() / batch_size
        stats["dialog_turns_max"] = dialog_turns_max
        stats["dialog_turns_avg"] = dialog_turns_avg

        # force_gatherable: to-device and to-tensor if scalar for DataParallel
        if self.length_normalized_loss:
            batch_size = int((labels_ids > 0 + 1).sum())
        loss, stats, weight = force_gatherable((loss, stats, batch_size), loss.device)
        return loss, stats, weight

    def encode(self, speech, speech_lengths):
        # audio encoder
        encoder_out, encoder_out_lens = self.audio_encoder(speech.permute(0, 2, 1), speech_lengths)

        return encoder_out, encoder_out_lens

    def data_template(self, data):
        system, user, assistant = [], [], []
        for i, item in enumerate(data):
            role = item["role"]
            content = item["content"]
            if role == "system":
                system.append(content)
            elif role == "user":
                if "audio" in item:
                    audio = item["audio"]
                    content = [content, audio]
                user.append(content)
            elif role == "assistant":
                assistant.append(content)

        system = system * len(user)

        contents = {
            "system": system,
            "user": user,
            "assistant": assistant,
        }

        return contents

    def data_load_speech(self, contents: dict, tokenizer, frontend, meta_data={}, **kwargs):

        system = contents["system"]
        user = contents["user"]
        assistant = contents["assistant"]
        pattern = re.compile(r"(<\|startofspeech\|>.*?<\|endofspeech\|>)")

        input_ids, labels, fbank, fbank_lens, fbank_mask, fbank_beg, fake_token_len = (
            [],
            [],
            [],
            [],
            [],
            [],
            [],
        )
        input_source_ids = []
        for i, (system_prompt, user_prompt, target_out) in enumerate(zip(system, user, assistant)):
            if i >= kwargs.get("multiturn_num_max", 5):
                break
            if len(input_ids) > kwargs.get("max_token_length", 1500):
                break

            if isinstance(user_prompt, (list, tuple)):
                user_prompt, audio = user_prompt
            if i == 0:
                source_input = f"<|im_start|>system\n{system_prompt}<|im_end|>\n<|im_start|>user\n{user_prompt}<|im_end|>\n<|im_start|>assistant\n"
            else:
                source_input = f"<|im_start|>user\n{user_prompt}<|im_end|>\n<|im_start|>assistant\n"

            splits = pattern.split(source_input)
            source_ids = []
            fbank_i = []
            fbank_mask_i = []
            fake_token_len_i = 0
            fbank_beg_i = -1
            fbank_lens_i = []
            speech, speech_lengths = [], []
            for k, sub_str in enumerate(splits):
                if not sub_str.startswith("<|startofspeech|>"):
                    sub_token = tokenizer.encode(sub_str)
                    source_ids += sub_token
                    fbank_mask_i += [0] * len(sub_token)
                else:
                    sub_str = sub_str.replace("<|startofspeech|>", "").replace(
                        "<|endofspeech|>", ""
                    )
                    if sub_str.startswith("!"):
                        sub_str = sub_str[1:]
                        if sub_str.startswith("!"):  # !!: audio sample point
                            sub_str = audio
                        try:
                            time1 = time.perf_counter()
                            data_src = load_audio_text_image_video(sub_str, fs=frontend.fs)
                            time2 = time.perf_counter()
                            meta_data["load_data"] = f"{time2 - time1:0.3f}"
                        except Exception as e:
                            logging.error(f"Loading wav failed! {str(e)}, {traceback.format_exc()}")

                        speech, speech_lengths = extract_fbank(
                            data_src,
                            data_type=kwargs.get("data_type", "sound"),
                            frontend=frontend,
                            is_final=True,
                        )  # speech: [b, T, d]

                        time3 = time.perf_counter()
                        meta_data["extract_feat"] = f"{time3 - time2:0.3f}"
                        meta_data["batch_data_time"] = (
                            speech_lengths.sum().item()
                            * frontend.frame_shift
                            * frontend.lfr_n
                            / 1000
                        )

                        if kwargs.get("permute", True):
                            speech = speech.permute(0, 2, 1)
                        if speech_lengths > kwargs.get("max_source_length", 5500):
                            # logging.info(
                            #     f"speech_lengths > max_source_length: {speech_lengths}>{self.max_source_length}, {item}"
                            # )
                            badcase_flag = True

                        olens = 1 + (speech_lengths[0].item() - 3 + 2 * 1) // 2
                        olens = 1 + (olens - 3 + 2 * 1) // 2
                        fake_token_len_i = (olens - 1) // 2 + 1
                        fake_token = [0] * fake_token_len_i
                        fbank_beg_i = len(source_ids)
                        source_ids += fake_token
                        fbank_mask_i += [1] * len(fake_token)

            fbank_beg += [fbank_beg_i + len(input_ids)]
            fake_token_len += [fake_token_len_i]
            source_mask = [-100] * len(source_ids)
            splits = pattern.split(target_out)
            for k, sub_str in enumerate(splits):
                if len(sub_str) < 1:
                    continue
                if not sub_str.startswith("<|startofspeech|>"):
                    sub_str = f"{sub_str}<|im_end|>"
                    sub_token = tokenizer.encode(sub_str)
            target_ids = sub_token
            # target_out = f"{target_out}<|im_end|>"
            # target_ids = tokenizer.encode(target_out)
            input_source_ids = input_ids + source_ids
            input_ids += source_ids + target_ids
            labels += source_mask + target_ids
            fbank_mask += fbank_mask_i
            if len(speech) > 0:
                fbank.append(speech[0, :, :])
                fbank_lens.append(speech_lengths)

        input_ids = torch.tensor(input_ids, dtype=torch.int64)  # [: self.max_token_length]
        attention_mask = torch.tensor([1] * len(input_ids), dtype=torch.int32)
        labels = torch.tensor(labels, dtype=torch.int64)  # [: self.max_token_length]

        # fbank = speech[0, :, :]
        # fbank_lens = torch.tensor(fbank_lens, dtype=torch.int32)
        fbank_mask = torch.tensor(fbank_mask, dtype=torch.float32)
        fbank_beg = torch.tensor(fbank_beg, dtype=torch.int32)
        fake_token_len = torch.tensor(fake_token_len, dtype=torch.int32)
        source_ids = torch.tensor(input_source_ids, dtype=torch.int64)
        target_ids = torch.tensor(target_ids, dtype=torch.int64)

        if len(fbank) > 0:
            speech = torch.nn.utils.rnn.pad_sequence(fbank, batch_first=True, padding_value=0.0)
            speech_lengths = torch.nn.utils.rnn.pad_sequence(
                fbank_lens, batch_first=True, padding_value=-1
            )
        else:
            speech = []
            speech_lengths = []
        output = {
            "speech": speech,
            "speech_lengths": speech_lengths,
            "fbank_mask": fbank_mask[None, :],
            "fbank_beg": fbank_beg[None,],
            "fake_token_len": fake_token_len[None, :],
            "input_ids": input_ids[None,],
            "attention_mask": attention_mask[None,],
            "labels_ids": labels,
            "source_ids": source_ids[None, :],
            "target_ids": target_ids[None, :],
        }

        return output

    def inference_prepare(
        self,
        data_in,
        data_lengths=None,
        key: list = None,
        tokenizer=None,
        frontend=None,
        **kwargs,
    ):

        meta_data = {}
        prompt = kwargs.get("prompt", None)

        if kwargs.get("batch_size", 1) > 1:
            raise NotImplementedError("batch decoding is not implemented")

        contents = self.data_template(data_in[0])
        output = self.data_load_speech(contents, tokenizer, frontend, meta_data=meta_data, **kwargs)
        batch = to_device(output, kwargs["device"])

        # audio encoder
        speech = batch["speech"]
        if len(speech) > 0:
            speech_lengths = batch["speech_lengths"][:, 0]
            # fp16
            if kwargs.get("fp16", False):
                speech = speech.to(torch.float16)
            elif kwargs.get("bf16", False):
                speech = speech.to(torch.bfloat16)
            # audio encoder
            encoder_out, encoder_out_lens = self.encode(speech, speech_lengths)

            # audio_adaptor
            encoder_out, encoder_out_lens = self.audio_adaptor(encoder_out, encoder_out_lens)

        input_ids = batch["input_ids"]
        source_ids = batch["source_ids"]
        fbank_beg = batch["fbank_beg"]
        fake_token_len = batch["fake_token_len"]

        if not kwargs.get("tearchforing", False):
            input_ids = source_ids

        input_ids[input_ids < 0] = 0
        inputs_embeds = self.llm.model.get_input_embeddings()(input_ids)

        batch_size, token_num, dims = inputs_embeds.shape

        fake_token_len[fake_token_len < 0] = 0
        fbank_beg[fbank_beg < 0] = 0

        speech_idx = 0
        for batch_idx in range(batch_size):

            for turn_id in range(fbank_beg.shape[1]):
                fbank_beg_idx = fbank_beg[batch_idx, turn_id].item()
                if fbank_beg_idx > 0:
                    speech_token_len = fake_token_len[batch_idx, turn_id]
                    speech_token = encoder_out[speech_idx, :speech_token_len, :]

                    try:
                        inputs_embeds[
                            batch_idx, fbank_beg_idx : fbank_beg_idx + speech_token_len, :
                        ] = speech_token
                    except Exception as e:
                        #
                        logging.error(f"{str(e)}, {traceback.format_exc()}")
                        logging.info(
                            f"batch_idx: {batch_idx}, inputs_embeds: {inputs_embeds.shape}, fbank_beg_idx: {fbank_beg_idx}, speech_token_len: {speech_token_len}, encoder_out: {encoder_out.shape}, encoder_out_lens: {encoder_out_lens}, fake_token_len: {fake_token_len}, speech_lengths: {speech_lengths}"
                        )
                        # import pdb;
                        # pdb.set_trace()
                        speech_token_len = encoder_out_lens[speech_idx].item()
                        speech_token = encoder_out[speech_idx, :speech_token_len, :]
                        inputs_embeds[
                            batch_idx, fbank_beg_idx : fbank_beg_idx + speech_token_len, :
                        ] = speech_token

                    speech_idx += 1
        return inputs_embeds, contents, batch, source_ids, meta_data

    def inference(
        self,
        data_in,
        data_lengths=None,
        key: list = None,
        tokenizer=None,
        frontend=None,
        **kwargs,
    ):

        inputs_embeds, contents, batch, source_ids, meta_data = self.inference_prepare(
            data_in, data_lengths, key, tokenizer, frontend, **kwargs
        )
        rand_seed = kwargs.get("rand_seed", 0)

        llm_dtype = kwargs.get("llm_dtype", "fp32")
        if llm_dtype == "fp32":
            llm_dtype = "fp16" if kwargs.get("fp16", False) else llm_dtype
            llm_dtype = "bf16" if kwargs.get("bf16", False) else llm_dtype

        with torch.cuda.amp.autocast(
            enabled=True if llm_dtype != "fp32" else False, dtype=dtype_map[llm_dtype]
        ):
            label = contents["assistant"][-1]
            self.llm = self.llm.to(dtype_map[llm_dtype])
            inputs_embeds = inputs_embeds.to(dtype_map[llm_dtype])

            # set random seed for reproduce
            set_all_random_seed(rand_seed)
            generated_ids = self.llm.generate(
                inputs_embeds=inputs_embeds,
                max_new_tokens=kwargs.get("max_length", 512),
                output_hidden_states=True,
                return_dict_in_generate=True,
                output_scores=True,
            )
            hidden_states = generated_ids[
                "hidden_states"
            ]  # hidden_states: (t1, t2, ..., tn, ..., tN), tn=(l1, l2, ..., ln, ..., lN), ln: shape: 1x1x3584

            token_num = len(hidden_states)
            hidden_states_select = torch.zeros((1, token_num, 3584), dtype=torch.float32).to(
                inputs_embeds.device
            )
            hidden_states_out_len = torch.tensor(
                [
                    token_num,
                ],
                dtype=torch.int32,
            ).to(inputs_embeds.device)
            for i in range(token_num):
                hidden_states_select[0, i, :] = hidden_states[i][-1][0, 0, :].to(torch.float32)

            target_ids = generated_ids["sequences"]
            target_emb = self.llm.model.get_input_embeddings()(target_ids)
            if self.concat_emb_hidden:
                if not self.concat_emb_hidden_norm:
                    hidden_states_select = torch.concat((hidden_states_select, target_emb), dim=-1)
                    hidden_states_select = self.audio_decoder_in_proj(hidden_states_select)
                else:
                    outs = self.hidden_norm(hidden_states_select)
                    outs = self.fusion_dropout(self.fusion_act(outs))
                    # emb = model_outputs.hidden_states[0]
                    emb = self.fusion_dropout(self.fusion_act(self.emb_norm(target_emb)))
                    outs = self.audio_decoder_in_proj(torch.cat([outs, emb], dim=-1))
                    hidden_states_select = self.fusion_act(self.fusion_norm(outs))

            # set random seed for reproduce
            set_all_random_seed(rand_seed)
            speech_tokens = self.audio_decode(hidden_states_select, hidden_states_out_len)[
                :, :, 0
            ]  # 1xlx1: 2,10,1023

            # generated_ids = [
            #     output_ids[len(input_id) :]
            #     for input_id, output_ids in zip(input_ids, generated_ids)
            # ]
            response = tokenizer.batch_decode(
                target_ids, skip_special_tokens=kwargs.get("skip_special_tokens", True)
            )[0]

            loss = None

        # synthesize waveforms
        spk_emb = kwargs.get("spk_emb", None)
        feat, wav = self.synthesize_waveform(speech_tokens, spk_emb, inputs_embeds.device)

        ibest_writer = None
        if kwargs.get("output_dir") is not None:
            if not hasattr(self, "writer"):
                self.writer = DatadirWriter(kwargs.get("output_dir"))
            ibest_writer = self.writer[f"{0 + 1}best_recog"]

            self.write_mel_wav(kwargs.get("output_dir"), feat, wav, key[0])

        results = []
        response_clean = re.sub(r"[^\w\s\u3000\u4e00-\u9fff]+", "", response)
        result_i = {
            "key": key[0],
            "text": response,
            "text_tn": response_clean,
            "label": label,
            "speech_tokens": speech_tokens,
            "wav": wav,
        }
        if loss is not None:
            result_i["loss"] = loss
        results.append(result_i)

        speech_tokens_out = "<|startofspeech|>"
        for i in range(speech_tokens.shape[-1]):
            tmp = speech_tokens[0, i].item()
            speech_tokens_out += f"<|c{tmp}|>"
        speech_tokens_out += "<|endofspeech|><|im_end|>"
        if ibest_writer is not None:
            ibest_writer["text"][key[0]] = response.replace("\n", " ")
            ibest_writer["label"][key[0]] = label.replace("\n", " ")
            ibest_writer["text_tn"][key[0]] = response_clean
            ibest_writer["speech_tokens"][key[0]] = speech_tokens_out

        return results, meta_data

    def write_mel_wav(self, output_dir, feat, wav, key):
        out_dir = os.path.join(output_dir, "1best_recog", "mels")
        os.makedirs(out_dir, exist_ok=True)
        if feat is not None:
            feat = feat.cpu().numpy()[0]
            np.save(os.path.join(out_dir, f"{key}.npy"), feat)

        out_dir = os.path.join(output_dir, "1best_recog", "wavs")
        os.makedirs(out_dir, exist_ok=True)
        if wav is not None:
            path = os.path.join(out_dir, f"{key}.wav")
            torchaudio.save(
                path,
                wav.cpu(),
                sample_rate=self.vocoder.sample_rate,
                encoding="PCM_S",
                bits_per_sample=16,
            )

    def synthesize_waveform(self, speech_tokens, spk_emb, device):
        mel_feat, wav = None, None
        if self.mel_decoder is not None and spk_emb is not None:
            # mel_feat in BxCxT
            mel_feat = self.token2mel(speech_tokens, spk_emb, device)
            if self.vocoder is not None:
                wav = self.vocoder.inference(mel_feat.transpose(1, 2))

        return mel_feat, wav

    def token2mel(self, tokens: torch.Tensor, xvec: torch.Tensor, device: torch.device):
        xvec = torch.tensor(xvec).to(device).unsqueeze(0)
        xvec_lens = torch.tensor([xvec.shape[1]], device=device, dtype=torch.int64)
        token_lens = torch.tensor([tokens.shape[1]], device=device, dtype=torch.int64)
        feat = self.mel_decoder.inference(
            tokens,
            token_lens,
            xvec,
            xvec_lens,
            diff_steps=10,
            temperature=1.0,
            prompt=dict(prompt_text=(None, None), prompt_audio=(None, None)),
        )
        return feat

    def audio_decode(
        self,
        text: torch.Tensor,
        text_lengths: torch.Tensor,
        min_length=None,
        max_length: int = 30 * 25,
        infer_cfg_ratio=None,
        decoding_length=None,
    ):
        # 1. encode text
        # text = self.audio_decoder_in_proj(text)
        device = text.device
        sos_eos_emb = self.audio_decoder_embedding(
            torch.tensor([[self.ad_sos_eos]], dtype=torch.int64, device=device)
        )
        task_id_emb = self.audio_decoder_embedding(
            torch.tensor([[self.ad_task_id]], dtype=torch.int64, device=device)
        )
        prompt = torch.cat([sos_eos_emb, text, task_id_emb], dim=1)
        seq_input = torch.zeros(
            [1, prompt.shape[1] + max_length, prompt.shape[2]], dtype=torch.float32, device=device
        )
        seq_input[:, : prompt.shape[1], :] = prompt
        out_tokens = torch.zeros([1, max_length, 1], dtype=torch.int64, device=device)
        out_token_len = 0
        prompt_len = prompt.shape[1]
        state, hit_eos = None, False
        for i in range(max_length):
            # use state for speedup
            pred, (state, _) = self.audio_decoder.score(
                seq_input[0, : prompt_len + out_token_len], state, prompt[0]
            )

            # sampling all `nq` token ids
            pred = pred.reshape(self.predict_nq, -1)
            # normalize scores
            pred = torch.log_softmax(pred, dim=-1)
            if min_length is not None and i < min_length:
                pred[:, self.codebook_size + self.ad_sos_eos] = float(np.finfo(np.float32).min)
            top_ids = self.ras_sampling(pred[0], out_tokens[0, :out_token_len, 0])

            if torch.any(top_ids == (self.codebook_size + self.ad_sos_eos)):
                hit_eos = True
                out_tokens = out_tokens[:, :out_token_len, :]
                break

            out_tokens[0, out_token_len, 0] = top_ids[0]
            seq_input[0, prompt_len + out_token_len, :] = self.codec_embedder(top_ids)[0]
            out_token_len += 1

        if decoding_length is None:
            return out_tokens
        else:
            return out_tokens, hit_eos

    # Repetition Aware Sampling in VALL-E 2
    def ras_sampling(
        self, weighted_scores, decoded_tokens, *, top_p=0.8, top_k=25, win_size=10, tau_r=0.1
    ):
        top_ids = self.nucleus_sampling(weighted_scores, top_p=top_p, top_k=top_k)
        rep_num = torch.sum(decoded_tokens[-win_size:] == top_ids).item()
        if rep_num >= win_size * tau_r:
            top_ids = self.random_sampling(weighted_scores)

        return top_ids

    def nucleus_sampling(self, weighted_scores, top_p=0.8, top_k=25):
        cum_prob = 0.0
        sorted_value, sorted_idx = weighted_scores.softmax(dim=0).sort(descending=True, stable=True)
        i = len(sorted_idx)
        for i in range(len(sorted_idx)):
            # sampling both top-p and numbers.
            if cum_prob < top_p and i < top_k:
                cum_prob += sorted_value[i]
            else:
                break
        prob = sorted_value[:i]
        indices = sorted_idx[:i]
        sampling_ids = prob.multinomial(1, replacement=True)
        top_ids = indices[sampling_ids]
        return top_ids

    def random_sampling(self, weighted_scores):
        top_ids = weighted_scores.softmax(dim=0).multinomial(1, replacement=True)
        return top_ids


@tables.register("model_classes", "LLMASR6")
class LLMASR6(nn.Module):
    """ """

    def __init__(
        self,
        audio_encoder: str = None,
        audio_encoder_conf: dict = None,
        audio_adaptor: str = None,
        audio_adaptor_conf: dict = None,
        llm: str = None,
        llm_conf: dict = None,
        input_size: int = 80,
        lsm_weight: float = 0.0,
        length_normalized_loss: bool = False,
        audio_decoder: str = None,
        audio_decoder_conf: dict = None,
        **kwargs,
    ):

        super().__init__()

        # audio encoder
        hub = audio_encoder_conf.get("hub", None)
        if hub == "ms":
            from funasr import AutoModel

            model = AutoModel(model=audio_encoder, model_revision="master")
            # frontend = model.kwargs.get("frontend")
            audio_encoder_output_size = model.model.encoder_output_size

            audio_encoder = (
                model.model.model.encoder if hasattr(model.model, "model") else model.model.encoder
            )

            # self.frontend = frontend

        elif hub == "hf":
            pass
        else:
            encoder_class = tables.encoder_classes.get(audio_encoder)
            audio_encoder = encoder_class(input_size=input_size, **audio_encoder_conf)
            audio_encoder_output_size = audio_encoder.output_size()
        freeze = audio_encoder_conf.get("freeze", True)
        freeze_layer_num = int(audio_encoder_conf.get("freeze_layer_num", -1))
        # if freeze_layer_num > 0:
        #     freeze_layer_num = range(freeze_layer_num)

        if freeze:
            for name, param in audio_encoder.named_parameters():
                if freeze_layer_num > 0:
                    idx = re.search(r"\.\d+\.", name)
                    if idx is not None:
                        beg, end = idx.regs[0]
                        layer_id = int(name[beg + 1 : end - 1])
                        if layer_id < freeze_layer_num:
                            param.requires_grad = False
                    elif "ln_post." not in name:
                        param.requires_grad = False
                else:
                    param.requires_grad = False

            audio_encoder.eval()

        self.audio_encoder = audio_encoder
        self.audio_encoder_activation_checkpoint = audio_encoder_conf.get(
            "activation_checkpoint", False
        )

        # llm
        self.llm = None

        from transformers import AutoModelForCausalLM, AutoTokenizer, AutoConfig

        init_param_path = llm_conf.get("init_param_path", "vicuna-7b-v1.5")

        model = AutoModelForCausalLM.from_pretrained(
            init_param_path,
            load_in_8bit=None,
            device_map=None,
            use_cache=None,
            output_hidden_states=True,
        )

        freeze = llm_conf.get("freeze", True)
        if freeze:
            for name, param in model.named_parameters():
                param.requires_grad = False
            model.eval()
        if llm_conf.get("activation_checkpoint", False):
            model.gradient_checkpointing_enable()
        self.llm_dtype = llm_conf.get("llm_dtype", "fp32")
        self.llm = model.to(dtype_map[self.llm_dtype])
        llm_dim = model.get_input_embeddings().weight.shape[-1]
        self.tokenizer = AutoTokenizer.from_pretrained(init_param_path)

        # adaptor
        adaptor_class = tables.adaptor_classes.get(audio_adaptor)
        audio_adaptor_conf["encoder_dim"] = audio_encoder_output_size
        audio_adaptor_conf["llm_dim"] = llm_dim
        audio_adaptor = adaptor_class(**audio_adaptor_conf)
        init_param_path = audio_adaptor_conf.get("init_param_path", None)
        if init_param_path is not None:
            src_state = torch.load(init_param_path, map_location="cpu")
            flag = audio_adaptor.load_state_dict(src_state, strict=False)
            logging.info(f"Loading audio_adaptor ckpt: {init_param_path}, status: {flag}")

        self.audio_adaptor = audio_adaptor

        self.error_calculator = None

        self.length_normalized_loss = length_normalized_loss
        self.beam_search = None

        self.eos = kwargs.get("eos", 151645)

        # tts text tokenizer related
        tts_token_type = audio_decoder_conf.get("tts_token_type", "whisper_rich_ttsfrd")
        ttsfrd_res_dir = audio_decoder_conf.get("ttsfrd_res_dir", "./ttsfrd/9.5.5")
        from funasr.models.llm_asr.tts_text_tokenizer.build_tokenizer import build_tokenizer

        self.tts_text_tokenizer = build_tokenizer(
            tts_token_type,
            bpemodel=ttsfrd_res_dir,
            p_word2phn=1.0,
        )
        from funasr.models.llm_asr.tts_models.e2e_model import UCTDXvecSlotModel

        from omegaconf import OmegaConf, DictConfig

        tts_model_conf = kwargs.get("tts_model_conf", {})
        if isinstance(tts_model_conf, DictConfig):
            tts_model_conf = OmegaConf.to_container(tts_model_conf, resolve=True)
        self.tts_model = UCTDXvecSlotModel(**tts_model_conf)
        self.tts_dim_proj = nn.Linear(llm_dim, self.tts_model.output_size)

        # self.codebook_dim = audio_decoder_conf.get("codebook_dim", 1024)
        # self.codebook_size = audio_decoder_conf.get("codebook_size", 4096)
        # self.lm_out_voc_size = self.codebook_size + 1
        # self.audio_decoder = self.build_audio_decoder(name=audio_decoder, conf=audio_decoder_conf)
        # self.concat_emb_hidden = audio_decoder_conf.get("concat_emb_hidden", False)
        # self.concat_emb_hidden_norm = audio_decoder_conf.get("concat_emb_hidden_norm", False)
        # if self.concat_emb_hidden_norm:
        #     self.hidden_norm = LayerNorm(llm_dim)
        #     self.fusion_dropout = nn.Dropout(audio_decoder_conf.get("fusion_drop_rate", 0.0))
        #     self.emb_norm = LayerNorm(llm_dim)
        #     self.fusion_norm = LayerNorm(self.audio_decoder.embed_unit)
        #     self.fusion_act = Swish()
        # audio_decoder_in_proj_dim = llm_dim * 2 if self.concat_emb_hidden else llm_dim
        # self.audio_decoder_in_proj = torch.nn.Linear(
        #     audio_decoder_in_proj_dim, self.audio_decoder.embed_unit
        # )
        # self.codec_embedder = torch.nn.Embedding(self.codebook_size, self.codebook_dim)
        # self.audio_decoder_embedding = torch.nn.Embedding(2, self.audio_decoder.embed_unit)
        # self.ad_sos_eos = 0
        # self.ad_task_id = 1
        # self.ad_ignore_id = -1
        # self.predict_nq = 1
        #
        # from .label_smoothing_loss import LabelSmoothingLoss
        #
        # self.criterion_ce = LabelSmoothingLoss(
        #     size=self.lm_out_voc_size // self.predict_nq,
        #     padding_idx=self.ad_ignore_id,
        #     smoothing=lsm_weight,
        #     normalize_length=length_normalized_loss,
        #     reduction=False,
        # )
        #
        # mel_decoder_name = kwargs.get("mel_decoder", None)
        # mel_decoder_conf = kwargs.get("mel_decoder_conf", None)
        # self.mel_decoder = self.build_mel_decoder(name=mel_decoder_name, conf=mel_decoder_conf)
        vocoder_name = kwargs.get("vocoder", None)
        vocoder_conf = kwargs.get("vocoder_conf", None)
        self.vocoder = self.build_vocoder(name=vocoder_name, conf=vocoder_conf)

    def build_mel_decoder(self, name: str, conf: dict):
        if name is None or conf is None:
            return None
        if name == "MaskedDiffWithXvec":
            from funasr.models.llm_asr.flow_matching import MaskedDiffWithXvec

            return MaskedDiffWithXvec(**conf)
        return None

    def build_vocoder(self, name: str, conf: dict):
        if name is None or conf is None:
            return None
        if name == "HifiGAN":
            from funasr.models.llm_asr.hifigan import HifiGan

            return HifiGan(**conf)
        return None

    def build_audio_decoder(self, name, conf):
        if name == "transformer":
            from funasr.models.llm_asr.transformer_lm import TransformerEmbedLM

            if "text_vocab_size" in conf:
                lm_model = TransformerEmbedLM(vocab_size=self.lm_out_voc_size, **conf)
            else:
                lm_model = TransformerEmbedLM(
                    vocab_size=self.lm_out_voc_size, text_vocab_size=self.lm_out_voc_size, **conf
                )
        else:
            raise TypeError(f"Unknown codec decoder type {name}")

        return lm_model

    def calc_dense_vector(self, codec, codec_lengths):
        """
        Args:
            codec: (B, T, Nq)
            codec_lengths: (B, )
        """
        mask = codec != self.ad_ignore_id
        return self.codec_embedder(codec * mask).sum(dim=-2) * mask

    def prepare_audio_decoder_io(
        self,
        text: torch.Tensor,
        text_lengths: torch.Tensor,
        codec: Optional[torch.Tensor] = None,
        codec_lengths: Optional[torch.Tensor] = None,
        need_targets: bool = True,
    ):
        """build inputs and targets for language model

        Normally, this function is called in batchify_nll.
        Args:
            text: (Batch, Length, Dim)
            text_lengths: (Batch,)
            codec: (Batch, Length)
            codec_lengths: (Batch,)
            need_targets: bool, whether provide targets
        """

        if need_targets:
            assert (
                codec is not None and codec_lengths is not None
            ), "need_target=True, but codec or codec_length is None"

        sos_eos_emb = self.audio_decoder_embedding(
            torch.tensor([self.ad_sos_eos], dtype=torch.int64, device=text.device)
        )
        task_id_emb = self.audio_decoder_embedding(
            torch.tensor([self.ad_task_id], dtype=torch.int64, device=text.device)
        )
        codec_emb = None
        if codec is not None and codec_lengths is not None:
            codec_emb = self.calc_dense_vector(codec, codec_lengths)
        inputs_list = []
        for i, text_len in enumerate(text_lengths):
            one_input = [sos_eos_emb, text[i, :text_len], task_id_emb]
            if codec_emb is not None:
                one_input.append(codec_emb[i, : codec_lengths[i]])
            inputs_list.append(torch.cat(one_input, dim=0))
        llm_inputs = pad_list(inputs_list, 0.0)
        llm_lengths = text_lengths + 2
        if codec_emb is not None:
            llm_lengths = llm_lengths + codec_lengths

        if not need_targets:
            return llm_inputs, llm_lengths

        bb, tt = text.shape[0], codec_lengths.max() + 1
        llm_targets = -1 * torch.ones(
            [bb, tt, self.predict_nq], dtype=torch.int64, device=text.device
        )
        for i, codec_len in enumerate(codec_lengths):
            llm_targets[i, :codec_len] = codec[i, :codec_len]
            llm_targets[i, codec_len] = self.codebook_size + self.ad_sos_eos

        return (llm_inputs, llm_targets), (llm_lengths, codec_lengths + 1)

    def nll(
        self,
        text: torch.Tensor,
        text_lengths: torch.Tensor,
        codec: Optional[torch.Tensor] = None,
        codec_lengths: Optional[torch.Tensor] = None,
    ) -> Tuple[torch.Tensor, torch.Tensor, torch.Tensor, torch.Tensor]:
        """Compute negative log likelihood(nll)

        Normally, this function is called in batchify_nll.
        Args:
            text: (Batch, Length, Dim)
            text_lengths: (Batch,)
            codec: (Batch, Length)
            codec_lengths: (Batch,)
        """
        batch_size = text.size(0)
        # For data parallel
        text = text[:, : text_lengths.max()]
        codec = codec[:, : codec_lengths.max()]
        # text = self.audio_decoder_in_proj(text)

        # build inputs and targets for language model
        with autocast(False):
            (sequence, target), (x_lengths, y_lengths) = self.prepare_audio_decoder_io(
                text, text_lengths, codec, codec_lengths, need_targets=True
            )

        # 2a. Forward Language model
        # x: (Batch, Length) -> y: (Batch, Length, NVocab)
        sequence = sequence[:, : x_lengths.max()]
        target = target[:, : y_lengths.max()]
        y, _ = self.audio_decoder(sequence, x_lengths, text_lengths + 1)
        bb, tt = y.shape[0], y.shape[1]
        y = y.reshape(bb, tt, self.predict_nq, -1)
        # 2b. Extract real logits
        logits_list = []
        for i, (text_len, codec_len) in enumerate(zip(text_lengths, codec_lengths)):
            logits_list.append(y[i, text_len + 1 : text_len + 2 + codec_len])
        logits = pad_list(logits_list, 0.0)

        # 3. Calc negative log likelihood
        tt = logits.shape[1]
        nll = self.criterion_ce(
            logits.reshape(bb, tt * self.predict_nq, -1), target.reshape(bb, tt * self.predict_nq)
        )
        nll = nll.sum(-1)
        # nll: (BxL,) -> (BxL,)
        nll.masked_fill_(make_pad_mask(y_lengths * self.predict_nq).to(nll.device).view(-1), 0.0)
        # nll: (BxL,) -> (B, L)
        nll = nll.reshape(batch_size, -1).reshape(batch_size, tt, self.predict_nq)

        return nll, logits, target, codec_lengths + 1

    def forward(
        self,
        speech: torch.Tensor = None,
        speech_lengths: torch.Tensor = None,
        input_ids: torch.Tensor = None,
        attention_mask: torch.Tensor = None,
        labels_ids: torch.Tensor = None,
        fbank_beg: torch.Tensor = None,
        fbank_mask: torch.Tensor = None,
        **kwargs,
    ) -> Tuple[torch.Tensor, Dict[str, torch.Tensor], torch.Tensor]:
        """Encoder + Decoder + Calc loss
        Args:
                speech: (Batch, Length, ...)
                speech_lengths: (Batch, )
                text: (Batch, Length)
                text_lengths: (Batch,)
        """
        # import pdb
        #
        # pdb.set_trace()
        stats = {}
        input_ids[input_ids < 0] = 0
        inputs_embeds = self.llm.model.get_input_embeddings()(input_ids)
        batch_size, token_num, dims = inputs_embeds.shape
        if speech is not None:
            if len(speech_lengths.size()) > 1:
                speech_lengths = speech_lengths[:, 0]

            batch_size_speech, frames, _ = speech.shape

            # with torch.cuda.amp.autocast(enabled=False):
            # audio encoder
            if self.audio_encoder_activation_checkpoint:
                from torch.utils.checkpoint import checkpoint

                encoder_out, encoder_out_lens = checkpoint(
                    self.encode, speech, speech_lengths, use_reentrant=False
                )
            else:
                encoder_out, encoder_out_lens = self.encode(speech, speech_lengths)

            # audio_adaptor
            encoder_out, encoder_out_lens = self.audio_adaptor(encoder_out, encoder_out_lens)

            fake_token_len = kwargs.get("fake_token_len")
            fake_token_len[fake_token_len < 0] = 0
            fbank_beg[fbank_beg < 0] = 0

            speech_idx = 0
            for batch_idx in range(batch_size):

                for turn_id in range(fbank_beg.shape[1]):
                    fbank_beg_idx = fbank_beg[batch_idx, turn_id].item()
                    if fbank_beg_idx > 0:
                        speech_token_len = fake_token_len[batch_idx, turn_id]
                        speech_token = encoder_out[speech_idx, :speech_token_len, :]

                        try:
                            inputs_embeds[
                                batch_idx, fbank_beg_idx : fbank_beg_idx + speech_token_len, :
                            ] = speech_token
                        except Exception as e:
                            #
                            logging.error(f"{str(e)}, {traceback.format_exc()}")
                            logging.info(
                                f"batch_idx: {batch_idx}, inputs_embeds: {inputs_embeds.shape}, fbank_beg_idx: {fbank_beg_idx}, speech_token_len: {speech_token_len}, encoder_out: {encoder_out.shape}, encoder_out_lens: {encoder_out_lens}, fake_token_len: {fake_token_len}, speech_lengths: {speech_lengths}"
                            )
                            # import pdb;
                            # pdb.set_trace()
                            speech_token_len = encoder_out_lens[speech_idx].item()
                            speech_token = encoder_out[speech_idx, :speech_token_len, :]
                            inputs_embeds[
                                batch_idx, fbank_beg_idx : fbank_beg_idx + speech_token_len, :
                            ] = speech_token

                        speech_idx += 1

            stats["batch_size_speech"] = batch_size_speech
            stats["batch_size_x_frames"] = frames * batch_size_speech
            stats["batch_size_real_frames"] = speech_lengths.sum().item()
            stats["padding_frames"] = stats["batch_size_x_frames"] - stats["batch_size_real_frames"]

        with torch.cuda.amp.autocast(
            enabled=True if self.llm_dtype != "fp32" else False, dtype=dtype_map[self.llm_dtype]
        ):
            labels_ids[labels_ids == -1] = -100
            attention_mask[attention_mask < 0] = 0
            model_outputs = self.llm(
                inputs_embeds=inputs_embeds.to(dtype_map[self.llm_dtype]),
                attention_mask=attention_mask,
                labels=labels_ids,
            )
            loss = model_outputs.loss

        # audio sampling point
        audio = kwargs.get("audio")
        audio_len = kwargs.get("audio_len")

        # codec
        codec = kwargs.get("codec")
        codec_len = (codec > 0).sum(-1)

        input_mask = kwargs.get("input_mask")
        input_mask[input_mask < 0] = 0

        hidden_states = model_outputs.hidden_states[-1].float()
        hidden_states_his_select = []

        # target, str
        target_ids = []
        target_ids_len = []
        turn_id_cum = 0
        for batch_idx in range(labels_ids.shape[0]):

            try:
                for turn_id in range(fbank_beg.shape[1]):

                    fbank_beg_idx = fbank_beg[batch_idx, turn_id].item()
                    if fbank_beg_idx > 0:
                        beg = 0
                        end = input_mask[turn_id_cum].sum(-1)
                        # print(f"beg: {beg}, end: {end}")
                        hidden_states_his_i = hidden_states[batch_idx, beg:end, :]
                        hidden_states_his_select.append(hidden_states_his_i)
                        turn_id_cum += 1
            except:
                import pdb

                pdb.set_trace()
            beg_i = 0
            end_i = 0
            for token_idx in range(labels_ids.shape[1]):
                token_int = labels_ids[batch_idx, token_idx].item()
                if token_int == self.eos:
                    target_ids_i = labels_ids[batch_idx, beg_i:end_i]
                    target_ids_len_i = end_i - beg_i
                    target_ids_len.append(target_ids_len_i)
                    target = self.tokenizer.decode(target_ids_i)
                    target_ids.append(target)

                    end_i += 1
                    beg_i = end_i
                    continue

                end_i += 1
                if token_int <= 0:
                    beg_i += 1

        # hidden_states_his_select
        hidden_states_his_select = torch.nn.utils.rnn.pad_sequence(
            hidden_states_his_select, batch_first=True, padding_value=0.0
        )
        hidden_states_his_select = hidden_states_his_select.to(device=input_ids.device)
        hidden_states_his_select_len = input_mask.sum(-1)

        # import pdb
        #
        # pdb.set_trace()

        # if self.concat_emb_hidden:
        #     if not self.concat_emb_hidden_norm:
        #         hidden_states_select = torch.concat((hidden_states_select, target_emb), dim=-1)
        #         hidden_states_select = self.audio_decoder_in_proj(hidden_states_select)
        #     else:
        #         outs = self.hidden_norm(hidden_states_select)
        #         outs = self.fusion_dropout(self.fusion_act(outs))
        #         # emb = model_outputs.hidden_states[0]
        #         emb = self.fusion_dropout(self.fusion_act(self.emb_norm(target_emb)))
        #         outs = self.audio_decoder_in_proj(torch.cat([outs, emb], dim=-1))
        #         hidden_states_select = self.fusion_act(self.fusion_norm(outs))
        #
        # nll, logits, target, target_lengths = self.nll(
        #     hidden_states_select, target_ids_len, codec[:, :, None], codec_len
        # )
        # output_mask = (
        #     ~make_pad_mask(target_lengths, maxlen=target_lengths.max())
        #     .to(hidden_states_select.device)
        #     .unsqueeze(-1)
        # )
        # total, batch_size = output_mask.sum() * self.predict_nq, nll.shape[0] * self.predict_nq
        # denom = total if self.length_normalized_loss else batch_size
        # loss = (nll * output_mask).sum() / denom
        #
        # with torch.no_grad():
        #     preds = torch.argmax(model_outputs.logits, -1)
        #     acc_att = compute_accuracy(preds[:, :-1], labels_ids[:, 1:], ignore_label=-100)
        #     stats["acc"] = acc_att
        #
        #     cc = logits.shape[-1]
        #     for i in range(self.predict_nq):
        #         acc = th_accuracy(
        #             logits[:, :, i, :].reshape(-1, cc), target[:, :, i], self.ad_ignore_id
        #         )
        #         stats[f"codec_acc_{i + 1}"] = acc

        # nar tts model related
        # import pdb; pdb.set_trace()
        device = hidden_states_his_select.device
        text = [
            torch.tensor(self.tts_text_tokenizer.text2tokens(x), dtype=torch.int64).to(device)
            for x in target_ids
        ]
        text_lengths = [len(x) for x in text]
        text = pad_list(text, pad_value=-1).long().to(device)
        audio_len = torch.tensor(audio_len, dtype=torch.int64).to(device)
        text_lengths = torch.tensor(text_lengths, dtype=torch.int64).to(device)
        # mute the "da" noise.
        # TODO: make sure the sample rate is 22050.
        audio[:, : int(0.02 * 22050)] = 0
        hidden_states_his_select = self.tts_dim_proj(hidden_states_his_select)
        tts_loss, tts_states, tts_weight = self.tts_model.forward(
            text=text,
            text_lengths=text_lengths,
            speech_token=codec,
            speech_token_lengths=codec_len,
            audio=audio,
            audio_lengths=audio_len,
            prompt=hidden_states_his_select,
            prompt_len=hidden_states_his_select_len,
        )
        loss = loss + tts_loss
        for key, value in tts_states.items():
            stats[f"tts_{key}"] = value

        stats["loss"] = torch.clone(loss.detach())
        stats["batch_size"] = batch_size
        stats["batch_size_x_tokens"] = token_num * batch_size
        stats["batch_size_real_tokens"] = attention_mask.sum().item()
        stats["padding_tokens"] = stats["batch_size_x_tokens"] - stats["batch_size_real_tokens"]

        dialog_turns = (fbank_beg > 0).sum(-1)
        dialog_turns_max = torch.max(dialog_turns).int().item()
        dialog_turns_avg = dialog_turns.sum().item() / batch_size
        stats["dialog_turns_max"] = dialog_turns_max
        stats["dialog_turns_avg"] = dialog_turns_avg

        # force_gatherable: to-device and to-tensor if scalar for DataParallel
        if self.length_normalized_loss:
            batch_size = int((labels_ids > 0 + 1).sum())
        loss, stats, weight = force_gatherable((loss, stats, batch_size), loss.device)
        return loss, stats, weight

    def encode(self, speech, speech_lengths):
        # audio encoder
        encoder_out, encoder_out_lens = self.audio_encoder(speech.permute(0, 2, 1), speech_lengths)

        return encoder_out, encoder_out_lens

    def data_template(self, data):
        system, user, assistant = [], [], []
        for i, item in enumerate(data):
            role = item["role"]
            content = item["content"]
            if role == "system":
                system.append(content)
            elif role == "user":
                if "audio" in item:
                    audio = item["audio"]
                    content = [content, audio]
                user.append(content)
            elif role == "assistant":
                assistant.append(content)

        system = system * len(user)

        contents = {
            "system": system,
            "user": user,
            "assistant": assistant,
        }

        return contents

    def data_load_speech(self, contents: dict, tokenizer, frontend, meta_data={}, **kwargs):

        system = contents["system"]
        user = contents["user"]
        assistant = contents["assistant"]
        pattern = re.compile(r"(<\|startofspeech\|>.*?<\|endofspeech\|>)")

        input_ids, labels, fbank, fbank_lens, fbank_mask, fbank_beg, fake_token_len = (
            [],
            [],
            [],
            [],
            [],
            [],
            [],
        )
        input_source_ids = []
        for i, (system_prompt, user_prompt, target_out) in enumerate(zip(system, user, assistant)):
            if i >= kwargs.get("multiturn_num_max", 5):
                break
            if len(input_ids) > kwargs.get("max_token_length", 1500):
                break

            if isinstance(user_prompt, (list, tuple)):
                user_prompt, audio = user_prompt
            if i == 0:
                source_input = f"<|im_start|>system\n{system_prompt}<|im_end|>\n<|im_start|>user\n{user_prompt}<|im_end|>\n<|im_start|>assistant\n"
            else:
                source_input = f"<|im_start|>user\n{user_prompt}<|im_end|>\n<|im_start|>assistant\n"

            splits = pattern.split(source_input)
            source_ids = []
            fbank_i = []
            fbank_mask_i = []
            fake_token_len_i = 0
            fbank_beg_i = -1
            fbank_lens_i = []
            speech, speech_lengths = [], []
            for k, sub_str in enumerate(splits):
                if not sub_str.startswith("<|startofspeech|>"):
                    sub_token = tokenizer.encode(sub_str)
                    source_ids += sub_token
                    fbank_mask_i += [0] * len(sub_token)
                else:
                    sub_str = sub_str.replace("<|startofspeech|>", "").replace(
                        "<|endofspeech|>", ""
                    )
                    if sub_str.startswith("!"):
                        sub_str = sub_str[1:]
                        if sub_str.startswith("!"):  # !!: audio sample point
                            sub_str = audio
                        try:
                            time1 = time.perf_counter()
                            data_src = load_audio_text_image_video(sub_str, fs=frontend.fs)
                            time2 = time.perf_counter()
                            meta_data["load_data"] = f"{time2 - time1:0.3f}"
                        except Exception as e:
                            logging.error(f"Loading wav failed! {str(e)}, {traceback.format_exc()}")

                        speech, speech_lengths = extract_fbank(
                            data_src,
                            data_type=kwargs.get("data_type", "sound"),
                            frontend=frontend,
                            is_final=True,
                        )  # speech: [b, T, d]

                        time3 = time.perf_counter()
                        meta_data["extract_feat"] = f"{time3 - time2:0.3f}"
                        meta_data["batch_data_time"] = (
                            speech_lengths.sum().item()
                            * frontend.frame_shift
                            * frontend.lfr_n
                            / 1000
                        )

                        if kwargs.get("permute", True):
                            speech = speech.permute(0, 2, 1)
                        if speech_lengths > kwargs.get("max_source_length", 5500):
                            # logging.info(
                            #     f"speech_lengths > max_source_length: {speech_lengths}>{self.max_source_length}, {item}"
                            # )
                            badcase_flag = True

                        olens = 1 + (speech_lengths[0].item() - 3 + 2 * 1) // 2
                        olens = 1 + (olens - 3 + 2 * 1) // 2
                        fake_token_len_i = (olens - 1) // 2 + 1
                        fake_token = [0] * fake_token_len_i
                        fbank_beg_i = len(source_ids)
                        source_ids += fake_token
                        fbank_mask_i += [1] * len(fake_token)

            fbank_beg += [fbank_beg_i + len(input_ids)]
            fake_token_len += [fake_token_len_i]
            source_mask = [-100] * len(source_ids)
            splits = pattern.split(target_out)
            for k, sub_str in enumerate(splits):
                if len(sub_str) < 1:
                    continue
                if not sub_str.startswith("<|startofspeech|>"):
                    sub_str = f"{sub_str}<|im_end|>"
                    sub_token = tokenizer.encode(sub_str)
            target_ids = sub_token
            # target_out = f"{target_out}<|im_end|>"
            # target_ids = tokenizer.encode(target_out)
            input_source_ids = input_ids + source_ids
            input_ids += source_ids + target_ids
            labels += source_mask + target_ids
            fbank_mask += fbank_mask_i
            if len(speech) > 0:
                fbank.append(speech[0, :, :])
                fbank_lens.append(speech_lengths)

        input_ids = torch.tensor(input_ids, dtype=torch.int64)  # [: self.max_token_length]
        attention_mask = torch.tensor([1] * len(input_ids), dtype=torch.int32)
        labels = torch.tensor(labels, dtype=torch.int64)  # [: self.max_token_length]

        # fbank = speech[0, :, :]
        # fbank_lens = torch.tensor(fbank_lens, dtype=torch.int32)
        fbank_mask = torch.tensor(fbank_mask, dtype=torch.float32)
        fbank_beg = torch.tensor(fbank_beg, dtype=torch.int32)
        fake_token_len = torch.tensor(fake_token_len, dtype=torch.int32)
        source_ids = torch.tensor(input_source_ids, dtype=torch.int64)
        target_ids = torch.tensor(target_ids, dtype=torch.int64)

        if len(fbank) > 0:
            speech = torch.nn.utils.rnn.pad_sequence(fbank, batch_first=True, padding_value=0.0)
            speech_lengths = torch.nn.utils.rnn.pad_sequence(
                fbank_lens, batch_first=True, padding_value=-1
            )
        else:
            speech = []
            speech_lengths = []
        output = {
            "speech": speech,
            "speech_lengths": speech_lengths,
            "fbank_mask": fbank_mask[None, :],
            "fbank_beg": fbank_beg[None,],
            "fake_token_len": fake_token_len[None, :],
            "input_ids": input_ids[None,],
            "attention_mask": attention_mask[None,],
            "labels_ids": labels,
            "source_ids": source_ids[None, :],
            "target_ids": target_ids[None, :],
        }

        return output

    def inference_prepare(
        self,
        data_in,
        data_lengths=None,
        key: list = None,
        tokenizer=None,
        frontend=None,
        **kwargs,
    ):

        meta_data = {}
        prompt = kwargs.get("prompt", None)

        if kwargs.get("batch_size", 1) > 1:
            raise NotImplementedError("batch decoding is not implemented")

        contents = self.data_template(data_in[0])
        output = self.data_load_speech(contents, tokenizer, frontend, meta_data=meta_data, **kwargs)
        batch = to_device(output, kwargs["device"])

        # audio encoder
        speech = batch["speech"]
        if len(speech) > 0:
            speech_lengths = batch["speech_lengths"][:, 0]
            # fp16
            if kwargs.get("fp16", False):
                speech = speech.to(torch.float16)
            elif kwargs.get("bf16", False):
                speech = speech.to(torch.bfloat16)
            # audio encoder
            encoder_out, encoder_out_lens = self.encode(speech, speech_lengths)

            # audio_adaptor
            encoder_out, encoder_out_lens = self.audio_adaptor(encoder_out, encoder_out_lens)

        input_ids = batch["input_ids"]
        source_ids = batch["source_ids"]
        fbank_beg = batch["fbank_beg"]
        fake_token_len = batch["fake_token_len"]

        if not kwargs.get("tearchforing", False):
            input_ids = source_ids

        input_ids[input_ids < 0] = 0
        inputs_embeds = self.llm.model.get_input_embeddings()(input_ids)

        batch_size, token_num, dims = inputs_embeds.shape

        fake_token_len[fake_token_len < 0] = 0
        fbank_beg[fbank_beg < 0] = 0

        speech_idx = 0
        for batch_idx in range(batch_size):

            for turn_id in range(fbank_beg.shape[1]):
                fbank_beg_idx = fbank_beg[batch_idx, turn_id].item()
                if fbank_beg_idx > 0:
                    speech_token_len = fake_token_len[batch_idx, turn_id]
                    speech_token = encoder_out[speech_idx, :speech_token_len, :]

                    try:
                        inputs_embeds[
                            batch_idx, fbank_beg_idx : fbank_beg_idx + speech_token_len, :
                        ] = speech_token
                    except Exception as e:
                        #
                        logging.error(f"{str(e)}, {traceback.format_exc()}")
                        logging.info(
                            f"batch_idx: {batch_idx}, inputs_embeds: {inputs_embeds.shape}, fbank_beg_idx: {fbank_beg_idx}, speech_token_len: {speech_token_len}, encoder_out: {encoder_out.shape}, encoder_out_lens: {encoder_out_lens}, fake_token_len: {fake_token_len}, speech_lengths: {speech_lengths}"
                        )
                        # import pdb;
                        # pdb.set_trace()
                        speech_token_len = encoder_out_lens[speech_idx].item()
                        speech_token = encoder_out[speech_idx, :speech_token_len, :]
                        inputs_embeds[
                            batch_idx, fbank_beg_idx : fbank_beg_idx + speech_token_len, :
                        ] = speech_token

                    speech_idx += 1
        return inputs_embeds, contents, batch, source_ids, meta_data

    def inference(
        self,
        data_in,
        data_lengths=None,
        key: list = None,
        tokenizer=None,
        frontend=None,
        **kwargs,
    ):

        inputs_embeds, contents, batch, source_ids, meta_data = self.inference_prepare(
            data_in, data_lengths, key, tokenizer, frontend, **kwargs
        )
        rand_seed = kwargs.get("rand_seed", 0)

        llm_dtype = kwargs.get("llm_dtype", "fp32")
        if llm_dtype == "fp32":
            llm_dtype = "fp16" if kwargs.get("fp16", False) else llm_dtype
            llm_dtype = "bf16" if kwargs.get("bf16", False) else llm_dtype

        with torch.cuda.amp.autocast(
            enabled=True if llm_dtype != "fp32" else False, dtype=dtype_map[llm_dtype]
        ):
            label = contents["assistant"][-1]
            self.llm = self.llm.to(dtype_map[llm_dtype])
            inputs_embeds = inputs_embeds.to(dtype_map[llm_dtype])

            # set random seed for reproduce
            set_all_random_seed(rand_seed)
            generated_ids = self.llm.generate(
                inputs_embeds=inputs_embeds,
                max_new_tokens=kwargs.get("max_length", 512),
                output_hidden_states=True,
                return_dict_in_generate=True,
                output_scores=True,
            )
            hidden_states = generated_ids[
                "hidden_states"
            ]  # hidden_states: (t1, t2, ..., tn, ..., tN), tn=(l1, l2, ..., ln, ..., lN), ln: shape: 1x1x3584

            token_num = len(hidden_states)
            hidden_states_select = torch.zeros((1, token_num, 3584), dtype=torch.float32).to(
                inputs_embeds.device
            )
            hidden_states_out_len = torch.tensor(
                [
                    token_num,
                ],
                dtype=torch.int32,
            ).to(inputs_embeds.device)
            for i in range(token_num):
                hidden_states_select[0, i, :] = hidden_states[i][-1][0, 0, :].to(torch.float32)

            target_ids = generated_ids["sequences"]
            target_emb = self.llm.model.get_input_embeddings()(target_ids)
            if self.concat_emb_hidden:
                if not self.concat_emb_hidden_norm:
                    hidden_states_select = torch.concat((hidden_states_select, target_emb), dim=-1)
                    hidden_states_select = self.audio_decoder_in_proj(hidden_states_select)
                else:
                    outs = self.hidden_norm(hidden_states_select)
                    outs = self.fusion_dropout(self.fusion_act(outs))
                    # emb = model_outputs.hidden_states[0]
                    emb = self.fusion_dropout(self.fusion_act(self.emb_norm(target_emb)))
                    outs = self.audio_decoder_in_proj(torch.cat([outs, emb], dim=-1))
                    hidden_states_select = self.fusion_act(self.fusion_norm(outs))

            # set random seed for reproduce
            set_all_random_seed(rand_seed)
            speech_tokens = self.audio_decode(hidden_states_select, hidden_states_out_len)[
                :, :, 0
            ]  # 1xlx1: 2,10,1023

            # generated_ids = [
            #     output_ids[len(input_id) :]
            #     for input_id, output_ids in zip(input_ids, generated_ids)
            # ]
            response = tokenizer.batch_decode(
                target_ids, skip_special_tokens=kwargs.get("skip_special_tokens", True)
            )[0]

            loss = None

        # synthesize waveforms
        spk_emb = kwargs.get("spk_emb", None)
        feat, wav = self.synthesize_waveform(speech_tokens, spk_emb, inputs_embeds.device)

        ibest_writer = None
        if kwargs.get("output_dir") is not None:
            if not hasattr(self, "writer"):
                self.writer = DatadirWriter(kwargs.get("output_dir"))
            ibest_writer = self.writer[f"{0 + 1}best_recog"]

            self.write_mel_wav(kwargs.get("output_dir"), feat, wav, key[0])

        results = []
        response_clean = re.sub(r"[^\w\s\u3000\u4e00-\u9fff]+", "", response)
        result_i = {
            "key": key[0],
            "text": response,
            "text_tn": response_clean,
            "label": label,
            "speech_tokens": speech_tokens,
            "wav": wav,
        }
        if loss is not None:
            result_i["loss"] = loss
        results.append(result_i)

        speech_tokens_out = "<|startofspeech|>"
        for i in range(speech_tokens.shape[-1]):
            tmp = speech_tokens[0, i].item()
            speech_tokens_out += f"<|c{tmp}|>"
        speech_tokens_out += "<|endofspeech|><|im_end|>"
        if ibest_writer is not None:
            ibest_writer["text"][key[0]] = response.replace("\n", " ")
            ibest_writer["label"][key[0]] = label.replace("\n", " ")
            ibest_writer["text_tn"][key[0]] = response_clean
            ibest_writer["speech_tokens"][key[0]] = speech_tokens_out

        return results, meta_data

    def write_mel_wav(self, output_dir, feat, wav, key):
        out_dir = os.path.join(output_dir, "1best_recog", "mels")
        os.makedirs(out_dir, exist_ok=True)
        if feat is not None:
            feat = feat.cpu().numpy()[0]
            np.save(os.path.join(out_dir, f"{key}.npy"), feat)

        out_dir = os.path.join(output_dir, "1best_recog", "wavs")
        os.makedirs(out_dir, exist_ok=True)
        if wav is not None:
            path = os.path.join(out_dir, f"{key}.wav")
            torchaudio.save(
                path,
                wav.cpu(),
                sample_rate=self.vocoder.sample_rate,
                encoding="PCM_S",
                bits_per_sample=16,
            )

    def synthesize_waveform(self, speech_tokens, spk_emb, device):
        mel_feat, wav = None, None
        if self.mel_decoder is not None and spk_emb is not None:
            # mel_feat in BxCxT
            mel_feat = self.token2mel(speech_tokens, spk_emb, device)
            if self.vocoder is not None:
                wav = self.vocoder.inference(mel_feat.transpose(1, 2))

        return mel_feat, wav

    def token2mel(self, tokens: torch.Tensor, xvec: torch.Tensor, device: torch.device):
        xvec = torch.tensor(xvec).to(device).unsqueeze(0)
        xvec_lens = torch.tensor([xvec.shape[1]], device=device, dtype=torch.int64)
        token_lens = torch.tensor([tokens.shape[1]], device=device, dtype=torch.int64)
        feat = self.mel_decoder.inference(
            tokens,
            token_lens,
            xvec,
            xvec_lens,
            diff_steps=10,
            temperature=1.0,
            prompt=dict(prompt_text=(None, None), prompt_audio=(None, None)),
        )
        return feat

    def audio_decode(
        self,
        text: torch.Tensor,
        text_lengths: torch.Tensor,
        min_length=None,
        max_length: int = 30 * 25,
        infer_cfg_ratio=None,
        decoding_length=None,
    ):
        # 1. encode text
        # text = self.audio_decoder_in_proj(text)
        device = text.device
        sos_eos_emb = self.audio_decoder_embedding(
            torch.tensor([[self.ad_sos_eos]], dtype=torch.int64, device=device)
        )
        task_id_emb = self.audio_decoder_embedding(
            torch.tensor([[self.ad_task_id]], dtype=torch.int64, device=device)
        )
        prompt = torch.cat([sos_eos_emb, text, task_id_emb], dim=1)
        seq_input = torch.zeros(
            [1, prompt.shape[1] + max_length, prompt.shape[2]], dtype=torch.float32, device=device
        )
        seq_input[:, : prompt.shape[1], :] = prompt
        out_tokens = torch.zeros([1, max_length, 1], dtype=torch.int64, device=device)
        out_token_len = 0
        prompt_len = prompt.shape[1]
        state, hit_eos = None, False
        for i in range(max_length):
            # use state for speedup
            pred, (state, _) = self.audio_decoder.score(
                seq_input[0, : prompt_len + out_token_len], state, prompt[0]
            )

            # sampling all `nq` token ids
            pred = pred.reshape(self.predict_nq, -1)
            # normalize scores
            pred = torch.log_softmax(pred, dim=-1)
            if min_length is not None and i < min_length:
                pred[:, self.codebook_size + self.ad_sos_eos] = float(np.finfo(np.float32).min)
            top_ids = self.ras_sampling(pred[0], out_tokens[0, :out_token_len, 0])

            if torch.any(top_ids == (self.codebook_size + self.ad_sos_eos)):
                hit_eos = True
                out_tokens = out_tokens[:, :out_token_len, :]
                break

            out_tokens[0, out_token_len, 0] = top_ids[0]
            seq_input[0, prompt_len + out_token_len, :] = self.codec_embedder(top_ids)[0]
            out_token_len += 1

        if decoding_length is None:
            return out_tokens
        else:
            return out_tokens, hit_eos

    # Repetition Aware Sampling in VALL-E 2
    def ras_sampling(
        self, weighted_scores, decoded_tokens, *, top_p=0.8, top_k=25, win_size=10, tau_r=0.1
    ):
        top_ids = self.nucleus_sampling(weighted_scores, top_p=top_p, top_k=top_k)
        rep_num = torch.sum(decoded_tokens[-win_size:] == top_ids).item()
        if rep_num >= win_size * tau_r:
            top_ids = self.random_sampling(weighted_scores)

        return top_ids

    def nucleus_sampling(self, weighted_scores, top_p=0.8, top_k=25):
        cum_prob = 0.0
        sorted_value, sorted_idx = weighted_scores.softmax(dim=0).sort(descending=True, stable=True)
        i = len(sorted_idx)
        for i in range(len(sorted_idx)):
            # sampling both top-p and numbers.
            if cum_prob < top_p and i < top_k:
                cum_prob += sorted_value[i]
            else:
                break
        prob = sorted_value[:i]
        indices = sorted_idx[:i]
        sampling_ids = prob.multinomial(1, replacement=True)
        top_ids = indices[sampling_ids]
        return top_ids

    def random_sampling(self, weighted_scores):
        top_ids = weighted_scores.softmax(dim=0).multinomial(1, replacement=True)
        return top_ids


@tables.register("model_classes", "LLMASR7")
class LLMASR7(nn.Module):
    """ """

    def __init__(
        self,
        audio_encoder: str = None,
        audio_encoder_conf: dict = None,
        audio_adaptor: str = None,
        audio_adaptor_conf: dict = None,
        llm: str = None,
        llm_conf: dict = None,
        input_size: int = 80,
        lsm_weight: float = 0.0,
        length_normalized_loss: bool = False,
        audio_decoder: str = None,
        audio_decoder_conf: dict = None,
        **kwargs,
    ):

        super().__init__()

        # audio encoder
        hub = audio_encoder_conf.get("hub", None)
        if hub == "ms":
            from funasr import AutoModel

            model = AutoModel(model=audio_encoder, model_revision="master")
            # frontend = model.kwargs.get("frontend")
            audio_encoder_output_size = model.model.encoder_output_size

            audio_encoder = (
                model.model.model.encoder if hasattr(model.model, "model") else model.model.encoder
            )

            # self.frontend = frontend

        elif hub == "hf":
            pass
        else:
            encoder_class = tables.encoder_classes.get(audio_encoder)
            audio_encoder = encoder_class(input_size=input_size, **audio_encoder_conf)
            audio_encoder_output_size = audio_encoder.output_size()
        freeze = audio_encoder_conf.get("freeze", True)
        freeze_layer_num = int(audio_encoder_conf.get("freeze_layer_num", -1))
        # if freeze_layer_num > 0:
        #     freeze_layer_num = range(freeze_layer_num)

        if freeze:
            for name, param in audio_encoder.named_parameters():
                if freeze_layer_num > 0:
                    idx = re.search(r"\.\d+\.", name)
                    if idx is not None:
                        beg, end = idx.regs[0]
                        layer_id = int(name[beg + 1 : end - 1])
                        if layer_id < freeze_layer_num:
                            param.requires_grad = False
                    elif "ln_post." not in name:
                        param.requires_grad = False
                else:
                    param.requires_grad = False

            audio_encoder.eval()

        self.audio_encoder = audio_encoder
        self.audio_encoder_activation_checkpoint = audio_encoder_conf.get(
            "activation_checkpoint", False
        )

        # llm
        self.llm = None

        from transformers import AutoModelForCausalLM, AutoTokenizer, AutoConfig

        init_param_path = llm_conf.get("init_param_path", "vicuna-7b-v1.5")

        model = AutoModelForCausalLM.from_pretrained(
            init_param_path,
            load_in_8bit=None,
            device_map=None,
            use_cache=None,
            output_hidden_states=True,
        )

        freeze = llm_conf.get("freeze", True)
        if freeze:
            for name, param in model.named_parameters():
                param.requires_grad = False
            model.eval()
        if llm_conf.get("activation_checkpoint", False):
            model.gradient_checkpointing_enable()
        self.llm_dtype = llm_conf.get("llm_dtype", "fp32")
        self.llm = model.to(dtype_map[self.llm_dtype])
        llm_dim = model.get_input_embeddings().weight.shape[-1]
        self.tokenizer = AutoTokenizer.from_pretrained(init_param_path)

        # adaptor
        adaptor_class = tables.adaptor_classes.get(audio_adaptor)
        audio_adaptor_conf["encoder_dim"] = audio_encoder_output_size
        audio_adaptor_conf["llm_dim"] = llm_dim
        audio_adaptor = adaptor_class(**audio_adaptor_conf)
        init_param_path = audio_adaptor_conf.get("init_param_path", None)
        if init_param_path is not None:
            src_state = torch.load(init_param_path, map_location="cpu")
            flag = audio_adaptor.load_state_dict(src_state, strict=False)
            logging.info(f"Loading audio_adaptor ckpt: {init_param_path}, status: {flag}")

        self.audio_adaptor = audio_adaptor

        self.error_calculator = None

        self.length_normalized_loss = length_normalized_loss
        self.beam_search = None

        self.eos = kwargs.get("eos", 151645)

        # tts text tokenizer related
        tts_token_type = audio_decoder_conf.get("tts_token_type", "whisper_rich_ttsfrd")
        ttsfrd_res_dir = audio_decoder_conf.get("ttsfrd_res_dir", "./ttsfrd/9.5.5")
        from funasr.models.llm_asr.tts_text_tokenizer.build_tokenizer import build_tokenizer

        self.tts_text_tokenizer = build_tokenizer(
            tts_token_type,
            bpemodel=ttsfrd_res_dir,
            p_word2phn=1.0,
        )
        from funasr.models.llm_asr.tts_models.e2e_model import UCTDXvecSlotModel

        from omegaconf import OmegaConf, DictConfig

        tts_model_conf = kwargs.get("tts_model_conf", {})
        if isinstance(tts_model_conf, DictConfig):
            tts_model_conf = OmegaConf.to_container(tts_model_conf, resolve=True)
        self.tts_model = UCTDXvecSlotModel(**tts_model_conf)
        self.tts_dim_proj = nn.Linear(llm_dim, self.tts_model.output_size)

        # self.codebook_dim = audio_decoder_conf.get("codebook_dim", 1024)
        # self.codebook_size = audio_decoder_conf.get("codebook_size", 4096)
        # self.lm_out_voc_size = self.codebook_size + 1
        # self.audio_decoder = self.build_audio_decoder(name=audio_decoder, conf=audio_decoder_conf)
        # self.concat_emb_hidden = audio_decoder_conf.get("concat_emb_hidden", False)
        # self.concat_emb_hidden_norm = audio_decoder_conf.get("concat_emb_hidden_norm", False)
        # if self.concat_emb_hidden_norm:
        #     self.hidden_norm = LayerNorm(llm_dim)
        #     self.fusion_dropout = nn.Dropout(audio_decoder_conf.get("fusion_drop_rate", 0.0))
        #     self.emb_norm = LayerNorm(llm_dim)
        #     self.fusion_norm = LayerNorm(self.audio_decoder.embed_unit)
        #     self.fusion_act = Swish()
        # audio_decoder_in_proj_dim = llm_dim * 2 if self.concat_emb_hidden else llm_dim
        # self.audio_decoder_in_proj = torch.nn.Linear(
        #     audio_decoder_in_proj_dim, self.audio_decoder.embed_unit
        # )
        # self.codec_embedder = torch.nn.Embedding(self.codebook_size, self.codebook_dim)
        # self.audio_decoder_embedding = torch.nn.Embedding(2, self.audio_decoder.embed_unit)
        # self.ad_sos_eos = 0
        # self.ad_task_id = 1
        # self.ad_ignore_id = -1
        # self.predict_nq = 1
        #
        # from .label_smoothing_loss import LabelSmoothingLoss
        #
        # self.criterion_ce = LabelSmoothingLoss(
        #     size=self.lm_out_voc_size // self.predict_nq,
        #     padding_idx=self.ad_ignore_id,
        #     smoothing=lsm_weight,
        #     normalize_length=length_normalized_loss,
        #     reduction=False,
        # )
        #
        # mel_decoder_name = kwargs.get("mel_decoder", None)
        # mel_decoder_conf = kwargs.get("mel_decoder_conf", None)
        # self.mel_decoder = self.build_mel_decoder(name=mel_decoder_name, conf=mel_decoder_conf)
        vocoder_name = kwargs.get("vocoder", None)
        vocoder_conf = kwargs.get("vocoder_conf", None)
        self.vocoder = self.build_vocoder(name=vocoder_name, conf=vocoder_conf)

    def build_mel_decoder(self, name: str, conf: dict):
        if name is None or conf is None:
            return None
        if name == "MaskedDiffWithXvec":
            from funasr.models.llm_asr.flow_matching import MaskedDiffWithXvec

            return MaskedDiffWithXvec(**conf)
        return None

    def build_vocoder(self, name: str, conf: dict):
        if name is None or conf is None:
            return None
        if name == "HifiGAN":
            from funasr.models.llm_asr.hifigan import HifiGan

            return HifiGan(**conf)
        return None

    def build_audio_decoder(self, name, conf):
        if name == "transformer":
            from funasr.models.llm_asr.transformer_lm import TransformerEmbedLM

            if "text_vocab_size" in conf:
                lm_model = TransformerEmbedLM(vocab_size=self.lm_out_voc_size, **conf)
            else:
                lm_model = TransformerEmbedLM(
                    vocab_size=self.lm_out_voc_size, text_vocab_size=self.lm_out_voc_size, **conf
                )
        else:
            raise TypeError(f"Unknown codec decoder type {name}")

        return lm_model

    def calc_dense_vector(self, codec, codec_lengths):
        """
        Args:
            codec: (B, T, Nq)
            codec_lengths: (B, )
        """
        mask = codec != self.ad_ignore_id
        return self.codec_embedder(codec * mask).sum(dim=-2) * mask

    def prepare_audio_decoder_io(
        self,
        text: torch.Tensor,
        text_lengths: torch.Tensor,
        codec: Optional[torch.Tensor] = None,
        codec_lengths: Optional[torch.Tensor] = None,
        need_targets: bool = True,
    ):
        """build inputs and targets for language model

        Normally, this function is called in batchify_nll.
        Args:
            text: (Batch, Length, Dim)
            text_lengths: (Batch,)
            codec: (Batch, Length)
            codec_lengths: (Batch,)
            need_targets: bool, whether provide targets
        """

        if need_targets:
            assert (
                codec is not None and codec_lengths is not None
            ), "need_target=True, but codec or codec_length is None"

        sos_eos_emb = self.audio_decoder_embedding(
            torch.tensor([self.ad_sos_eos], dtype=torch.int64, device=text.device)
        )
        task_id_emb = self.audio_decoder_embedding(
            torch.tensor([self.ad_task_id], dtype=torch.int64, device=text.device)
        )
        codec_emb = None
        if codec is not None and codec_lengths is not None:
            codec_emb = self.calc_dense_vector(codec, codec_lengths)
        inputs_list = []
        for i, text_len in enumerate(text_lengths):
            one_input = [sos_eos_emb, text[i, :text_len], task_id_emb]
            if codec_emb is not None:
                one_input.append(codec_emb[i, : codec_lengths[i]])
            inputs_list.append(torch.cat(one_input, dim=0))
        llm_inputs = pad_list(inputs_list, 0.0)
        llm_lengths = text_lengths + 2
        if codec_emb is not None:
            llm_lengths = llm_lengths + codec_lengths

        if not need_targets:
            return llm_inputs, llm_lengths

        bb, tt = text.shape[0], codec_lengths.max() + 1
        llm_targets = -1 * torch.ones(
            [bb, tt, self.predict_nq], dtype=torch.int64, device=text.device
        )
        for i, codec_len in enumerate(codec_lengths):
            llm_targets[i, :codec_len] = codec[i, :codec_len]
            llm_targets[i, codec_len] = self.codebook_size + self.ad_sos_eos

        return (llm_inputs, llm_targets), (llm_lengths, codec_lengths + 1)

    def nll(
        self,
        text: torch.Tensor,
        text_lengths: torch.Tensor,
        codec: Optional[torch.Tensor] = None,
        codec_lengths: Optional[torch.Tensor] = None,
    ) -> Tuple[torch.Tensor, torch.Tensor, torch.Tensor, torch.Tensor]:
        """Compute negative log likelihood(nll)

        Normally, this function is called in batchify_nll.
        Args:
            text: (Batch, Length, Dim)
            text_lengths: (Batch,)
            codec: (Batch, Length)
            codec_lengths: (Batch,)
        """
        batch_size = text.size(0)
        # For data parallel
        text = text[:, : text_lengths.max()]
        codec = codec[:, : codec_lengths.max()]
        # text = self.audio_decoder_in_proj(text)

        # build inputs and targets for language model
        with autocast(False):
            (sequence, target), (x_lengths, y_lengths) = self.prepare_audio_decoder_io(
                text, text_lengths, codec, codec_lengths, need_targets=True
            )

        # 2a. Forward Language model
        # x: (Batch, Length) -> y: (Batch, Length, NVocab)
        sequence = sequence[:, : x_lengths.max()]
        target = target[:, : y_lengths.max()]
        y, _ = self.audio_decoder(sequence, x_lengths, text_lengths + 1)
        bb, tt = y.shape[0], y.shape[1]
        y = y.reshape(bb, tt, self.predict_nq, -1)
        # 2b. Extract real logits
        logits_list = []
        for i, (text_len, codec_len) in enumerate(zip(text_lengths, codec_lengths)):
            logits_list.append(y[i, text_len + 1 : text_len + 2 + codec_len])
        logits = pad_list(logits_list, 0.0)

        # 3. Calc negative log likelihood
        tt = logits.shape[1]
        nll = self.criterion_ce(
            logits.reshape(bb, tt * self.predict_nq, -1), target.reshape(bb, tt * self.predict_nq)
        )
        nll = nll.sum(-1)
        # nll: (BxL,) -> (BxL,)
        nll.masked_fill_(make_pad_mask(y_lengths * self.predict_nq).to(nll.device).view(-1), 0.0)
        # nll: (BxL,) -> (B, L)
        nll = nll.reshape(batch_size, -1).reshape(batch_size, tt, self.predict_nq)

        return nll, logits, target, codec_lengths + 1

    def forward(
        self,
        speech: torch.Tensor = None,
        speech_lengths: torch.Tensor = None,
        input_ids: torch.Tensor = None,
        attention_mask: torch.Tensor = None,
        labels_ids: torch.Tensor = None,
        fbank_beg: torch.Tensor = None,
        fbank_mask: torch.Tensor = None,
        **kwargs,
    ) -> Tuple[torch.Tensor, Dict[str, torch.Tensor], torch.Tensor]:
        """Encoder + Decoder + Calc loss
        Args:
                speech: (Batch, Length, ...)
                speech_lengths: (Batch, )
                text: (Batch, Length)
                text_lengths: (Batch,)
        """
        # import pdb
        #
        # pdb.set_trace()
        stats = {}
        input_ids[input_ids < 0] = 0
        inputs_embeds = self.llm.model.get_input_embeddings()(input_ids)
        batch_size, token_num, dims = inputs_embeds.shape
        if speech is not None:
            if len(speech_lengths.size()) > 1:
                speech_lengths = speech_lengths[:, 0]

            batch_size_speech, frames, _ = speech.shape

            # with torch.cuda.amp.autocast(enabled=False):
            # audio encoder
            if self.audio_encoder_activation_checkpoint:
                from torch.utils.checkpoint import checkpoint

                encoder_out, encoder_out_lens = checkpoint(
                    self.encode, speech, speech_lengths, use_reentrant=False
                )
            else:
                encoder_out, encoder_out_lens = self.encode(speech, speech_lengths)

            # audio_adaptor
            encoder_out, encoder_out_lens = self.audio_adaptor(encoder_out, encoder_out_lens)

            fake_token_len = kwargs.get("fake_token_len")
            fake_token_len[fake_token_len < 0] = 0
            fbank_beg[fbank_beg < 0] = 0

            speech_idx = 0
            for batch_idx in range(batch_size):

                for turn_id in range(fbank_beg.shape[1]):
                    fbank_beg_idx = fbank_beg[batch_idx, turn_id].item()
                    if fbank_beg_idx > 0:
                        speech_token_len = fake_token_len[batch_idx, turn_id]
                        speech_token = encoder_out[speech_idx, :speech_token_len, :]

                        try:
                            inputs_embeds[
                                batch_idx, fbank_beg_idx : fbank_beg_idx + speech_token_len, :
                            ] = speech_token
                        except Exception as e:
                            #
                            logging.error(f"{str(e)}, {traceback.format_exc()}")
                            logging.info(
                                f"batch_idx: {batch_idx}, inputs_embeds: {inputs_embeds.shape}, fbank_beg_idx: {fbank_beg_idx}, speech_token_len: {speech_token_len}, encoder_out: {encoder_out.shape}, encoder_out_lens: {encoder_out_lens}, fake_token_len: {fake_token_len}, speech_lengths: {speech_lengths}"
                            )
                            # import pdb;
                            # pdb.set_trace()
                            speech_token_len = encoder_out_lens[speech_idx].item()
                            speech_token = encoder_out[speech_idx, :speech_token_len, :]
                            inputs_embeds[
                                batch_idx, fbank_beg_idx : fbank_beg_idx + speech_token_len, :
                            ] = speech_token

                        speech_idx += 1

            stats["batch_size_speech"] = batch_size_speech
            stats["batch_size_x_frames"] = frames * batch_size_speech
            stats["batch_size_real_frames"] = speech_lengths.sum().item()
            stats["padding_frames"] = stats["batch_size_x_frames"] - stats["batch_size_real_frames"]

        with torch.cuda.amp.autocast(
            enabled=True if self.llm_dtype != "fp32" else False, dtype=dtype_map[self.llm_dtype]
        ):
            labels_ids[labels_ids == -1] = -100
            attention_mask[attention_mask < 0] = 0
            model_outputs = self.llm(
                inputs_embeds=inputs_embeds.to(dtype_map[self.llm_dtype]),
                attention_mask=attention_mask,
                labels=labels_ids,
            )
            loss = model_outputs.loss

        # audio sampling point
        audio = kwargs.get("audio")
        audio_len = kwargs.get("audio_len")
        audio_len = audio_len[-1:]
        audio = audio[-1:, : audio_len[0]]

        # codec
        codec = kwargs.get("codec")
        codec_len = (codec > 0).sum(-1)
        codec_len = codec_len[-1:]
        codec = codec[-1:, : codec_len[0]]

        input_mask = kwargs.get("input_mask")
        input_mask[input_mask < 0] = 0

        hidden_states = model_outputs.hidden_states[-1].float()
        hidden_states_his_select = []

        # target, str
        # target_ids = []
        # target_ids_len = []
        turn_id_cum = 0
        for batch_idx in range(labels_ids.shape[0]):

            for turn_id in range(fbank_beg.shape[1]):

                fbank_beg_idx = fbank_beg[batch_idx, turn_id].item()
                if fbank_beg_idx > 0:
                    beg = 0
                    end = input_mask[turn_id_cum].sum(-1)
                    # print(f"beg: {beg}, end: {end}")
                    hidden_states_his_i = hidden_states[batch_idx, beg:end, :]
                    hidden_states_his_select.append(hidden_states_his_i)
                    turn_id_cum += 1

        target = kwargs.get("turn_targets")
        target_ids = target[-1:]

        # hidden_states_his_select
        hidden_states_his_select = torch.nn.utils.rnn.pad_sequence(
            hidden_states_his_select[-1:], batch_first=True, padding_value=0.0
        )
        hidden_states_his_select = hidden_states_his_select.to(device=input_ids.device)
        hidden_states_his_select_len = torch.tensor(
            [hidden_states_his_select.shape[1]], dtype=torch.int64
        ).to(hidden_states_his_select.device)

        device = hidden_states_his_select.device
        text = [
            torch.tensor(self.tts_text_tokenizer.text2tokens(x), dtype=torch.int64).to(device)
            for x in target_ids
        ]
        text_lengths = [len(x) for x in text]
        text = pad_list(text, pad_value=-1).long().to(device)
        audio_len = torch.tensor(audio_len, dtype=torch.int64).to(device)
        text_lengths = torch.tensor(text_lengths, dtype=torch.int64).to(device)
        # mute the "da" noise.
        # TODO: make sure the sample rate is 22050.
        audio[:, : int(0.02 * 22050)] = 0
        hidden_states_his_select = self.tts_dim_proj(hidden_states_his_select)
        tts_loss, tts_states, tts_weight = self.tts_model.forward(
            text=text,
            text_lengths=text_lengths,
            speech_token=codec,
            speech_token_lengths=codec_len,
            audio=audio,
            audio_lengths=audio_len,
            prompt=hidden_states_his_select,
            prompt_len=hidden_states_his_select_len,
        )
        loss = tts_loss  # loss + tts_loss
        for key, value in tts_states.items():
            stats[f"tts_{key}"] = value

        stats["loss"] = torch.clone(loss.detach())
        stats["batch_size"] = batch_size
        stats["batch_size_x_tokens"] = token_num * batch_size
        stats["batch_size_real_tokens"] = attention_mask.sum().item()
        stats["padding_tokens"] = stats["batch_size_x_tokens"] - stats["batch_size_real_tokens"]

        dialog_turns = (fbank_beg > 0).sum(-1)
        dialog_turns_max = torch.max(dialog_turns).int().item()
        dialog_turns_avg = dialog_turns.sum().item() / batch_size
        stats["dialog_turns_max"] = dialog_turns_max
        stats["dialog_turns_avg"] = dialog_turns_avg

        # force_gatherable: to-device and to-tensor if scalar for DataParallel
        if self.length_normalized_loss:
            batch_size = int((labels_ids > 0 + 1).sum())
        loss, stats, weight = force_gatherable((loss, stats, batch_size), loss.device)
        return loss, stats, weight

    def encode(self, speech, speech_lengths):
        # audio encoder
        encoder_out, encoder_out_lens = self.audio_encoder(speech.permute(0, 2, 1), speech_lengths)

        return encoder_out, encoder_out_lens

    def data_template(self, data):
        system, user, assistant = [], [], []
        for i, item in enumerate(data):
            role = item["role"]
            content = item["content"]
            if role == "system":
                system.append(content)
            elif role == "user":
                if "audio" in item:
                    audio = item["audio"]
                    content = [content, audio]
                user.append(content)
            elif role == "assistant":
                assistant.append(content)

        system = system * len(user)

        contents = {
            "system": system,
            "user": user,
            "assistant": assistant,
        }

        return contents

    def data_load_speech(self, contents: dict, tokenizer, frontend, meta_data={}, **kwargs):

        system = contents["system"]
        user = contents["user"]
        assistant = contents["assistant"]
        pattern = re.compile(r"(<\|startofspeech\|>.*?<\|endofspeech\|>)")

        input_ids, labels, fbank, fbank_lens, fbank_mask, fbank_beg, fake_token_len = (
            [],
            [],
            [],
            [],
            [],
            [],
            [],
        )
        input_source_ids = []
        for i, (system_prompt, user_prompt, target_out) in enumerate(zip(system, user, assistant)):
            if i >= kwargs.get("multiturn_num_max", 5):
                break
            if len(input_ids) > kwargs.get("max_token_length", 1500):
                break

            if isinstance(user_prompt, (list, tuple)):
                user_prompt, audio = user_prompt
            if i == 0:
                source_input = f"<|im_start|>system\n{system_prompt}<|im_end|>\n<|im_start|>user\n{user_prompt}<|im_end|>\n<|im_start|>assistant\n"
            else:
                source_input = f"<|im_start|>user\n{user_prompt}<|im_end|>\n<|im_start|>assistant\n"

            splits = pattern.split(source_input)
            source_ids = []
            fbank_i = []
            fbank_mask_i = []
            fake_token_len_i = 0
            fbank_beg_i = -1
            fbank_lens_i = []
            speech, speech_lengths = [], []
            for k, sub_str in enumerate(splits):
                if not sub_str.startswith("<|startofspeech|>"):
                    sub_token = tokenizer.encode(sub_str)
                    source_ids += sub_token
                    fbank_mask_i += [0] * len(sub_token)
                else:
                    sub_str = sub_str.replace("<|startofspeech|>", "").replace(
                        "<|endofspeech|>", ""
                    )
                    if sub_str.startswith("!"):
                        sub_str = sub_str[1:]
                        if sub_str.startswith("!"):  # !!: audio sample point
                            sub_str = audio
                        try:
                            time1 = time.perf_counter()
                            data_src = load_audio_text_image_video(sub_str, fs=frontend.fs)
                            time2 = time.perf_counter()
                            meta_data["load_data"] = f"{time2 - time1:0.3f}"
                        except Exception as e:
                            logging.error(f"Loading wav failed! {str(e)}, {traceback.format_exc()}")

                        speech, speech_lengths = extract_fbank(
                            data_src,
                            data_type=kwargs.get("data_type", "sound"),
                            frontend=frontend,
                            is_final=True,
                        )  # speech: [b, T, d]

                        time3 = time.perf_counter()
                        meta_data["extract_feat"] = f"{time3 - time2:0.3f}"
                        meta_data["batch_data_time"] = (
                            speech_lengths.sum().item()
                            * frontend.frame_shift
                            * frontend.lfr_n
                            / 1000
                        )

                        if kwargs.get("permute", True):
                            speech = speech.permute(0, 2, 1)
                        if speech_lengths > kwargs.get("max_source_length", 5500):
                            # logging.info(
                            #     f"speech_lengths > max_source_length: {speech_lengths}>{self.max_source_length}, {item}"
                            # )
                            badcase_flag = True

                        olens = 1 + (speech_lengths[0].item() - 3 + 2 * 1) // 2
                        olens = 1 + (olens - 3 + 2 * 1) // 2
                        fake_token_len_i = (olens - 1) // 2 + 1
                        fake_token = [0] * fake_token_len_i
                        fbank_beg_i = len(source_ids)
                        source_ids += fake_token
                        fbank_mask_i += [1] * len(fake_token)

            fbank_beg += [fbank_beg_i + len(input_ids)]
            fake_token_len += [fake_token_len_i]
            source_mask = [-100] * len(source_ids)
            splits = pattern.split(target_out)
            for k, sub_str in enumerate(splits):
                if len(sub_str) < 1:
                    continue
                if not sub_str.startswith("<|startofspeech|>"):
                    sub_str = f"{sub_str}<|im_end|>"
                    sub_token = tokenizer.encode(sub_str)
            target_ids = sub_token
            # target_out = f"{target_out}<|im_end|>"
            # target_ids = tokenizer.encode(target_out)
            input_source_ids = input_ids + source_ids
            input_ids += source_ids + target_ids
            labels += source_mask + target_ids
            fbank_mask += fbank_mask_i
            if len(speech) > 0:
                fbank.append(speech[0, :, :])
                fbank_lens.append(speech_lengths)

        input_ids = torch.tensor(input_ids, dtype=torch.int64)  # [: self.max_token_length]
        attention_mask = torch.tensor([1] * len(input_ids), dtype=torch.int32)
        labels = torch.tensor(labels, dtype=torch.int64)  # [: self.max_token_length]

        # fbank = speech[0, :, :]
        # fbank_lens = torch.tensor(fbank_lens, dtype=torch.int32)
        fbank_mask = torch.tensor(fbank_mask, dtype=torch.float32)
        fbank_beg = torch.tensor(fbank_beg, dtype=torch.int32)
        fake_token_len = torch.tensor(fake_token_len, dtype=torch.int32)
        source_ids = torch.tensor(input_source_ids, dtype=torch.int64)
        target_ids = torch.tensor(target_ids, dtype=torch.int64)

        if len(fbank) > 0:
            speech = torch.nn.utils.rnn.pad_sequence(fbank, batch_first=True, padding_value=0.0)
            speech_lengths = torch.nn.utils.rnn.pad_sequence(
                fbank_lens, batch_first=True, padding_value=-1
            )
        else:
            speech = []
            speech_lengths = []
        output = {
            "speech": speech,
            "speech_lengths": speech_lengths,
            "fbank_mask": fbank_mask[None, :],
            "fbank_beg": fbank_beg[None,],
            "fake_token_len": fake_token_len[None, :],
            "input_ids": input_ids[None,],
            "attention_mask": attention_mask[None,],
            "labels_ids": labels,
            "source_ids": source_ids[None, :],
            "target_ids": target_ids[None, :],
        }

        return output

    def inference_prepare(
        self,
        data_in,
        data_lengths=None,
        key: list = None,
        tokenizer=None,
        frontend=None,
        **kwargs,
    ):

        meta_data = {}
        prompt = kwargs.get("prompt", None)

        if kwargs.get("batch_size", 1) > 1:
            raise NotImplementedError("batch decoding is not implemented")

        contents = self.data_template(data_in[0])
        output = self.data_load_speech(contents, tokenizer, frontend, meta_data=meta_data, **kwargs)
        batch = to_device(output, kwargs["device"])

        # audio encoder
        speech = batch["speech"]
        if len(speech) > 0:
            speech_lengths = batch["speech_lengths"][:, 0]
            # fp16
            if kwargs.get("fp16", False):
                speech = speech.to(torch.float16)
            elif kwargs.get("bf16", False):
                speech = speech.to(torch.bfloat16)
            # audio encoder
            encoder_out, encoder_out_lens = self.encode(speech, speech_lengths)

            # audio_adaptor
            encoder_out, encoder_out_lens = self.audio_adaptor(encoder_out, encoder_out_lens)

        input_ids = batch["input_ids"]
        source_ids = batch["source_ids"]
        fbank_beg = batch["fbank_beg"]
        fake_token_len = batch["fake_token_len"]

        if not kwargs.get("tearchforing", False):
            input_ids = source_ids

        input_ids[input_ids < 0] = 0
        inputs_embeds = self.llm.model.get_input_embeddings()(input_ids)

        batch_size, token_num, dims = inputs_embeds.shape

        fake_token_len[fake_token_len < 0] = 0
        fbank_beg[fbank_beg < 0] = 0

        speech_idx = 0
        for batch_idx in range(batch_size):

            for turn_id in range(fbank_beg.shape[1]):
                fbank_beg_idx = fbank_beg[batch_idx, turn_id].item()
                if fbank_beg_idx > 0:
                    speech_token_len = fake_token_len[batch_idx, turn_id]
                    speech_token = encoder_out[speech_idx, :speech_token_len, :]

                    try:
                        inputs_embeds[
                            batch_idx, fbank_beg_idx : fbank_beg_idx + speech_token_len, :
                        ] = speech_token
                    except Exception as e:
                        #
                        logging.error(f"{str(e)}, {traceback.format_exc()}")
                        logging.info(
                            f"batch_idx: {batch_idx}, inputs_embeds: {inputs_embeds.shape}, fbank_beg_idx: {fbank_beg_idx}, speech_token_len: {speech_token_len}, encoder_out: {encoder_out.shape}, encoder_out_lens: {encoder_out_lens}, fake_token_len: {fake_token_len}, speech_lengths: {speech_lengths}"
                        )
                        # import pdb;
                        # pdb.set_trace()
                        speech_token_len = encoder_out_lens[speech_idx].item()
                        speech_token = encoder_out[speech_idx, :speech_token_len, :]
                        inputs_embeds[
                            batch_idx, fbank_beg_idx : fbank_beg_idx + speech_token_len, :
                        ] = speech_token

                    speech_idx += 1
        return inputs_embeds, contents, batch, source_ids, meta_data

    def inference(
        self,
        data_in,
        data_lengths=None,
        key: list = None,
        tokenizer=None,
        frontend=None,
        **kwargs,
    ):

        inputs_embeds, contents, batch, source_ids, meta_data = self.inference_prepare(
            data_in, data_lengths, key, tokenizer, frontend, **kwargs
        )
        rand_seed = kwargs.get("rand_seed", 0)

        llm_dtype = kwargs.get("llm_dtype", "fp32")
        if llm_dtype == "fp32":
            llm_dtype = "fp16" if kwargs.get("fp16", False) else llm_dtype
            llm_dtype = "bf16" if kwargs.get("bf16", False) else llm_dtype

        with torch.cuda.amp.autocast(
            enabled=True if llm_dtype != "fp32" else False, dtype=dtype_map[llm_dtype]
        ):
            label = contents["assistant"][-1]
            self.llm = self.llm.to(dtype_map[llm_dtype])
            inputs_embeds = inputs_embeds.to(dtype_map[llm_dtype])

            # set random seed for reproduce
            set_all_random_seed(rand_seed)
            generated_ids = self.llm.generate(
                inputs_embeds=inputs_embeds,
                max_new_tokens=kwargs.get("max_length", 512),
                output_hidden_states=True,
                return_dict_in_generate=True,
                output_scores=True,
            )
            hidden_states = generated_ids[
                "hidden_states"
            ]  # hidden_states: (t1, t2, ..., tn, ..., tN), tn=(l1, l2, ..., ln, ..., lN), ln: shape: 1x1x3584

            token_num = len(hidden_states)
            hidden_states_select = torch.zeros((1, token_num, 3584), dtype=torch.float32).to(
                inputs_embeds.device
            )
            hidden_states_out_len = torch.tensor(
                [
                    token_num,
                ],
                dtype=torch.int32,
            ).to(inputs_embeds.device)
            for i in range(token_num):
                hidden_states_select[0, i, :] = hidden_states[i][-1][0, 0, :].to(torch.float32)

            target_ids = generated_ids["sequences"]
            target_emb = self.llm.model.get_input_embeddings()(target_ids)
            if self.concat_emb_hidden:
                if not self.concat_emb_hidden_norm:
                    hidden_states_select = torch.concat((hidden_states_select, target_emb), dim=-1)
                    hidden_states_select = self.audio_decoder_in_proj(hidden_states_select)
                else:
                    outs = self.hidden_norm(hidden_states_select)
                    outs = self.fusion_dropout(self.fusion_act(outs))
                    # emb = model_outputs.hidden_states[0]
                    emb = self.fusion_dropout(self.fusion_act(self.emb_norm(target_emb)))
                    outs = self.audio_decoder_in_proj(torch.cat([outs, emb], dim=-1))
                    hidden_states_select = self.fusion_act(self.fusion_norm(outs))

            # set random seed for reproduce
            set_all_random_seed(rand_seed)
            speech_tokens = self.audio_decode(hidden_states_select, hidden_states_out_len)[
                :, :, 0
            ]  # 1xlx1: 2,10,1023

            # generated_ids = [
            #     output_ids[len(input_id) :]
            #     for input_id, output_ids in zip(input_ids, generated_ids)
            # ]
            response = tokenizer.batch_decode(
                target_ids, skip_special_tokens=kwargs.get("skip_special_tokens", True)
            )[0]

            loss = None

        # synthesize waveforms
        spk_emb = kwargs.get("spk_emb", None)
        feat, wav = self.synthesize_waveform(speech_tokens, spk_emb, inputs_embeds.device)

        ibest_writer = None
        if kwargs.get("output_dir") is not None:
            if not hasattr(self, "writer"):
                self.writer = DatadirWriter(kwargs.get("output_dir"))
            ibest_writer = self.writer[f"{0 + 1}best_recog"]

            self.write_mel_wav(kwargs.get("output_dir"), feat, wav, key[0])

        results = []
        response_clean = re.sub(r"[^\w\s\u3000\u4e00-\u9fff]+", "", response)
        result_i = {
            "key": key[0],
            "text": response,
            "text_tn": response_clean,
            "label": label,
            "speech_tokens": speech_tokens,
            "wav": wav,
        }
        if loss is not None:
            result_i["loss"] = loss
        results.append(result_i)

        speech_tokens_out = "<|startofspeech|>"
        for i in range(speech_tokens.shape[-1]):
            tmp = speech_tokens[0, i].item()
            speech_tokens_out += f"<|c{tmp}|>"
        speech_tokens_out += "<|endofspeech|><|im_end|>"
        if ibest_writer is not None:
            ibest_writer["text"][key[0]] = response.replace("\n", " ")
            ibest_writer["label"][key[0]] = label.replace("\n", " ")
            ibest_writer["text_tn"][key[0]] = response_clean
            ibest_writer["speech_tokens"][key[0]] = speech_tokens_out

        return results, meta_data

    def write_mel_wav(self, output_dir, feat, wav, key):
        out_dir = os.path.join(output_dir, "1best_recog", "mels")
        os.makedirs(out_dir, exist_ok=True)
        if feat is not None:
            feat = feat.cpu().numpy()[0]
            np.save(os.path.join(out_dir, f"{key}.npy"), feat)

        out_dir = os.path.join(output_dir, "1best_recog", "wavs")
        os.makedirs(out_dir, exist_ok=True)
        if wav is not None:
            path = os.path.join(out_dir, f"{key}.wav")
            torchaudio.save(
                path,
                wav.cpu(),
                sample_rate=self.vocoder.sample_rate,
                encoding="PCM_S",
                bits_per_sample=16,
            )

    def synthesize_waveform(self, speech_tokens, spk_emb, device):
        mel_feat, wav = None, None
        if self.mel_decoder is not None and spk_emb is not None:
            # mel_feat in BxCxT
            mel_feat = self.token2mel(speech_tokens, spk_emb, device)
            if self.vocoder is not None:
                wav = self.vocoder.inference(mel_feat.transpose(1, 2))

        return mel_feat, wav

    def token2mel(self, tokens: torch.Tensor, xvec: torch.Tensor, device: torch.device):
        xvec = torch.tensor(xvec).to(device).unsqueeze(0)
        xvec_lens = torch.tensor([xvec.shape[1]], device=device, dtype=torch.int64)
        token_lens = torch.tensor([tokens.shape[1]], device=device, dtype=torch.int64)
        feat = self.mel_decoder.inference(
            tokens,
            token_lens,
            xvec,
            xvec_lens,
            diff_steps=10,
            temperature=1.0,
            prompt=dict(prompt_text=(None, None), prompt_audio=(None, None)),
        )
        return feat

    def audio_decode(
        self,
        text: torch.Tensor,
        text_lengths: torch.Tensor,
        min_length=None,
        max_length: int = 30 * 25,
        infer_cfg_ratio=None,
        decoding_length=None,
    ):
        # 1. encode text
        # text = self.audio_decoder_in_proj(text)
        device = text.device
        sos_eos_emb = self.audio_decoder_embedding(
            torch.tensor([[self.ad_sos_eos]], dtype=torch.int64, device=device)
        )
        task_id_emb = self.audio_decoder_embedding(
            torch.tensor([[self.ad_task_id]], dtype=torch.int64, device=device)
        )
        prompt = torch.cat([sos_eos_emb, text, task_id_emb], dim=1)
        seq_input = torch.zeros(
            [1, prompt.shape[1] + max_length, prompt.shape[2]], dtype=torch.float32, device=device
        )
        seq_input[:, : prompt.shape[1], :] = prompt
        out_tokens = torch.zeros([1, max_length, 1], dtype=torch.int64, device=device)
        out_token_len = 0
        prompt_len = prompt.shape[1]
        state, hit_eos = None, False
        for i in range(max_length):
            # use state for speedup
            pred, (state, _) = self.audio_decoder.score(
                seq_input[0, : prompt_len + out_token_len], state, prompt[0]
            )

            # sampling all `nq` token ids
            pred = pred.reshape(self.predict_nq, -1)
            # normalize scores
            pred = torch.log_softmax(pred, dim=-1)
            if min_length is not None and i < min_length:
                pred[:, self.codebook_size + self.ad_sos_eos] = float(np.finfo(np.float32).min)
            top_ids = self.ras_sampling(pred[0], out_tokens[0, :out_token_len, 0])

            if torch.any(top_ids == (self.codebook_size + self.ad_sos_eos)):
                hit_eos = True
                out_tokens = out_tokens[:, :out_token_len, :]
                break

            out_tokens[0, out_token_len, 0] = top_ids[0]
            seq_input[0, prompt_len + out_token_len, :] = self.codec_embedder(top_ids)[0]
            out_token_len += 1

        if decoding_length is None:
            return out_tokens
        else:
            return out_tokens, hit_eos

    # Repetition Aware Sampling in VALL-E 2
    def ras_sampling(
        self, weighted_scores, decoded_tokens, *, top_p=0.8, top_k=25, win_size=10, tau_r=0.1
    ):
        top_ids = self.nucleus_sampling(weighted_scores, top_p=top_p, top_k=top_k)
        rep_num = torch.sum(decoded_tokens[-win_size:] == top_ids).item()
        if rep_num >= win_size * tau_r:
            top_ids = self.random_sampling(weighted_scores)

        return top_ids

    def nucleus_sampling(self, weighted_scores, top_p=0.8, top_k=25):
        cum_prob = 0.0
        sorted_value, sorted_idx = weighted_scores.softmax(dim=0).sort(descending=True, stable=True)
        i = len(sorted_idx)
        for i in range(len(sorted_idx)):
            # sampling both top-p and numbers.
            if cum_prob < top_p and i < top_k:
                cum_prob += sorted_value[i]
            else:
                break
        prob = sorted_value[:i]
        indices = sorted_idx[:i]
        sampling_ids = prob.multinomial(1, replacement=True)
        top_ids = indices[sampling_ids]
        return top_ids

    def random_sampling(self, weighted_scores):
        top_ids = weighted_scores.softmax(dim=0).multinomial(1, replacement=True)
        return top_ids


@tables.register("model_classes", "LLMVAD")
class LLMVAD(nn.Module):
    """ """

    def __init__(
        self,
        audio_encoder: str = None,
        audio_encoder_conf: dict = None,
        audio_adaptor: str = None,
        audio_adaptor_conf: dict = None,
        llm: str = None,
        llm_conf: dict = None,
        input_size: int = 80,
        length_normalized_loss: bool = False,
        **kwargs,
    ):

        super().__init__()

        # audio encoder
        hub = audio_encoder_conf.get("hub", None)
        self.audio_encoder_activation_checkpoint = audio_encoder_conf.get(
            "activation_checkpoint", False
        )
        if hub == "ms":
            from funasr import AutoModel

            model = AutoModel(model=audio_encoder, model_revision="master")
            # frontend = model.kwargs.get("frontend")
            audio_encoder_output_size = model.model.encoder_output_size

            audio_encoder = (
                model.model.model.encoder if hasattr(model.model, "model") else model.model.encoder
            )

            # self.frontend = frontend

        elif hub == "hf":
            pass
        else:
            encoder_class = tables.encoder_classes.get(audio_encoder)
            audio_encoder = encoder_class(input_size=input_size, **audio_encoder_conf)
            audio_encoder_output_size = audio_encoder.output_size()
        freeze = audio_encoder_conf.get("freeze", True)
        freeze_layer_num = int(audio_encoder_conf.get("freeze_layer_num", -1))
        # if freeze_layer_num > 0:
        #     freeze_layer_num = range(freeze_layer_num)

        if freeze:
            for name, param in audio_encoder.named_parameters():
                if freeze_layer_num > 0:
                    idx = re.search(r"\.\d+\.", name)
                    if idx is not None:
                        beg, end = idx.regs[0]
                        layer_id = int(name[beg + 1 : end - 1])
                        if layer_id < freeze_layer_num:
                            param.requires_grad = False
                    elif "ln_post." not in name:
                        param.requires_grad = False
                else:
                    param.requires_grad = False

            audio_encoder.eval()

        self.audio_encoder = audio_encoder

        # llm
        self.llm = None

        from transformers import AutoModelForCausalLM, AutoTokenizer, AutoConfig

        init_param_path = llm_conf.get("init_param_path", "vicuna-7b-v1.5")
        logging.info(f"Loading llm ckpt: {init_param_path}")
        model = AutoModelForCausalLM.from_pretrained(
            init_param_path,
            load_in_8bit=None,
            device_map=None,
            use_cache=None,
        )
        logging.info(f"llm ckpt loaded: {init_param_path}")

        freeze = llm_conf.get("freeze", True)
        if freeze:
            for name, param in model.named_parameters():
                param.requires_grad = False
            model.eval()

        logging.info(f"use_lora: {llm_conf.get('use_lora', False)}")
        if llm_conf.get("use_lora", False):
            from omegaconf import OmegaConf, DictConfig

            lora_conf = llm_conf.get("lora_conf", {})
            if isinstance(lora_conf, (OmegaConf, DictConfig)):
                lora_conf = OmegaConf.to_container(lora_conf, resolve=True)
            from peft import get_peft_model, LoraConfig, TaskType, PeftConfig, PeftModel

            lora_init_param_path = lora_conf.get("init_param_path", None)
            if lora_init_param_path is not None:
                model = PeftModel.from_pretrained(model, lora_init_param_path)
            else:
                peft_config = LoraConfig(**lora_conf)
                model = get_peft_model(model, peft_config)
                model.print_trainable_parameters()

        if llm_conf.get("activation_checkpoint", False):
            model.gradient_checkpointing_enable()

        self.llm_dtype = llm_conf.get("llm_dtype", "fp32")
        self.llm = model.to(dtype_map[self.llm_dtype])
        llm_dim = model.get_input_embeddings().weight.shape[-1]

        # adaptor
        adaptor_class = tables.adaptor_classes.get(audio_adaptor)
        audio_adaptor_conf["encoder_dim"] = audio_encoder_output_size
        audio_adaptor_conf["llm_dim"] = llm_dim
        audio_adaptor = adaptor_class(**audio_adaptor_conf)
        init_param_path = audio_adaptor_conf.get("init_param_path", None)
        if init_param_path is not None:
            src_state = torch.load(init_param_path, map_location="cpu")
            flag = audio_adaptor.load_state_dict(src_state, strict=False)
            logging.info(f"Loading audio_adaptor ckpt: {init_param_path}, status: {flag}")
        freeze = audio_adaptor_conf.get("freeze", False)
        if freeze:
            for name, param in audio_adaptor.named_parameters():
                param.requires_grad = False
            audio_adaptor.eval()

        self.audio_adaptor = audio_adaptor

        self.error_calculator = None

        self.length_normalized_loss = length_normalized_loss
        self.beam_search = None

        self.loss_fct = CrossEntropyLoss()

        print("self.llm.config:", self.llm.config)
        from transformers.models.qwen2.modeling_qwen2 import Qwen2DecoderLayer
        from copy import deepcopy

        self.task_decoder_layer_config = deepcopy(self.llm.config)
        self.task_decoder_layer_config.hidden_size = self.llm.config.hidden_size // 4
        self.task_decoder_layer_config.intermediate_size = self.llm.config.intermediate_size // 4
        self.task_decoder_layer_config.num_attention_heads = (
            self.llm.config.num_attention_heads // 4
        )
        self.task_decoder_layer_config.num_key_value_heads = (
            self.llm.config.num_key_value_heads // 4
        )
        print("self.task_decoder_layer_config:", self.task_decoder_layer_config)
        self.down_proj = nn.Linear(
            self.llm.config.hidden_size, self.task_decoder_layer_config.hidden_size, bias=False
        ).to(dtype_map[self.llm_dtype])
        self.task_decoder_layer = Qwen2DecoderLayer(
            self.task_decoder_layer_config, self.llm.config.num_hidden_layers
        ).to(dtype_map[self.llm_dtype])
        if getattr(self.llm.config, "classifier_dropout", None) is not None:
            classifier_dropout = self.llm.config.classifier_dropout
        elif getattr(self.llm.config, "hidden_dropout", None) is not None:
            classifier_dropout = self.llm.config.hidden_dropout
        else:
            classifier_dropout = 0.1
        self.dropout = nn.Dropout(classifier_dropout)
        self.barge_in_num_labels = 2
        self.turn_taking_num_labels = 2
        self.barge_in_score = nn.Linear(
            self.task_decoder_layer_config.hidden_size, self.barge_in_num_labels
        ).to(dtype_map[self.llm_dtype])
        self.turn_taking_score = nn.Linear(
            self.task_decoder_layer_config.hidden_size, self.turn_taking_num_labels
        ).to(dtype_map[self.llm_dtype])

    def forward(
        self,
        speech: torch.Tensor = None,
        speech_lengths: torch.Tensor = None,
        input_ids: torch.Tensor = None,
        attention_mask: torch.Tensor = None,
        labels_ids: torch.Tensor = None,
        fbank_beg: torch.Tensor = None,
        fbank_mask: torch.Tensor = None,
        turn_taking_labels: torch.Tensor = None,
        barge_in_labels: torch.Tensor = None,
        **kwargs,
    ):
        """Encoder + Decoder + Calc loss
        Args:
                speech: (Batch, Length, ...)
                speech_lengths: (Batch, )
                text: (Batch, Length)
                text_lengths: (Batch,)
        """
        # import pdb
        #
        # pdb.set_trace()
        input_ids[input_ids < 0] = 0
        inputs_embeds = self.llm.model.get_input_embeddings()(input_ids)

        if speech is not None:
            if len(speech_lengths.size()) > 1:
                speech_lengths = speech_lengths[:, 0]

            batch_size_speech, frames, _ = speech.shape
            batch_size, token_num = input_ids.shape

            # with torch.cuda.amp.autocast(enabled=False):
            # audio encoder
            if self.audio_encoder_activation_checkpoint:
                from torch.utils.checkpoint import checkpoint

                encoder_out, encoder_out_lens = checkpoint(
                    self.encode, speech, speech_lengths, use_reentrant=False
                )
            else:
                encoder_out, encoder_out_lens = self.encode(speech, speech_lengths)

            # audio_adaptor
            encoder_out, encoder_out_lens = self.audio_adaptor(encoder_out, encoder_out_lens)

            batch_size, token_num, dims = inputs_embeds.shape
            fake_token_len = kwargs.get("fake_token_len")
            fake_token_len[fake_token_len < 0] = 0
            fbank_beg[fbank_beg < 0] = 0

            speech_idx = 0
            for batch_idx in range(batch_size):

                for turn_id in range(fbank_beg.shape[1]):
                    fbank_beg_idx = fbank_beg[batch_idx, turn_id].item()
                    if fbank_beg_idx > 0:
                        speech_token_len = fake_token_len[batch_idx, turn_id]
                        speech_token = encoder_out[speech_idx, :speech_token_len, :]

                        try:
                            inputs_embeds[
                                batch_idx, fbank_beg_idx : fbank_beg_idx + speech_token_len, :
                            ] = speech_token
                        except Exception as e:
                            #
                            logging.error(f"{str(e)}, {traceback.format_exc()}")
                            logging.info(
                                f"batch_idx: {batch_idx}, inputs_embeds: {inputs_embeds.shape}, fbank_beg_idx: {fbank_beg_idx}, speech_token_len: {speech_token_len}, encoder_out: {encoder_out.shape}, encoder_out_lens: {encoder_out_lens}, fake_token_len: {fake_token_len}, speech_lengths: {speech_lengths}"
                            )
                            # import pdb;
                            # pdb.set_trace()
                            speech_token_len = encoder_out_lens[speech_idx].item()
                            speech_token = encoder_out[speech_idx, :speech_token_len, :]
                            inputs_embeds[
                                batch_idx, fbank_beg_idx : fbank_beg_idx + speech_token_len, :
                            ] = speech_token

                        speech_idx += 1

        with torch.cuda.amp.autocast(
            enabled=True if self.llm_dtype != "fp32" else False, dtype=dtype_map[self.llm_dtype]
        ):
            labels_ids[labels_ids == -1] = -100
            attention_mask[attention_mask < 0] = 0
            model_outputs = self.llm(
                inputs_embeds=inputs_embeds.to(dtype_map[self.llm_dtype]),
                attention_mask=attention_mask,
                labels=labels_ids,
                output_hidden_states=True,
            )
            output_attentions = kwargs.get("output_attentions", None)
            past_key_values = kwargs.get("past_key_values", None)
            past_key_values_length = kwargs.get("past_key_values_length", 0)
            position_ids = kwargs.get("position_ids", None)
            use_cache = kwargs.get("use_cache", None)
            seq_length = token_num
            if position_ids is None:
                device = input_ids.device if input_ids is not None else inputs_embeds.device
                position_ids = torch.arange(
                    past_key_values_length,
                    seq_length + past_key_values_length,
                    dtype=torch.long,
                    device=device,
                )
                position_ids = position_ids.unsqueeze(0).view(-1, seq_length)
            else:
                position_ids = position_ids.view(-1, seq_length).long()
            from transformers.modeling_attn_mask_utils import (
                _prepare_4d_causal_attention_mask,
                _prepare_4d_causal_attention_mask_for_sdpa,
            )

            if self.llm.config._attn_implementation == "flash_attention_2":
                # 2d mask is passed through the layers
                causal_attention_mask = (
                    attention_mask if (attention_mask is not None and 0 in attention_mask) else None
                )
            elif self.llm.config._attn_implementation == "sdpa" and not output_attentions:
                # output_attentions=True can not be supported when using SDPA, and we fall back on
                # the manual implementation that requires a 4D causal mask in all cases.
                causal_attention_mask = _prepare_4d_causal_attention_mask_for_sdpa(
                    attention_mask,
                    (batch_size, seq_length),
                    inputs_embeds,
                    past_key_values_length,
                    sliding_window=self.llm.config.sliding_window,
                )
            else:
                # 4d mask is passed through the layers
                causal_attention_mask = _prepare_4d_causal_attention_mask(
                    attention_mask,
                    (batch_size, seq_length),
                    inputs_embeds,
                    past_key_values_length,
                    sliding_window=self.llm.config.sliding_window,
                )

            sequence_output = model_outputs.hidden_states[-1]
            sequence_output = self.down_proj(sequence_output)
            if self.llm.model.gradient_checkpointing and self.llm.model.training:
                layer_outputs = self.llm._gradient_checkpointing_func(
                    self.task_decoder_layer.__call__,
                    sequence_output,
                    causal_attention_mask,
                    position_ids,
                    past_key_values,
                    output_attentions,
                    use_cache,
                )
            else:
                layer_outputs = self.task_decoder_layer(
                    sequence_output,
                    attention_mask=causal_attention_mask,
                    position_ids=position_ids,
                    past_key_value=past_key_values,
                    output_attentions=output_attentions,
                    use_cache=use_cache,
                )

            sequence_output = layer_outputs[0]

            sequence_output = self.dropout(sequence_output)
            turn_taking_logits = self.turn_taking_score(sequence_output)
            barge_in_logits = self.barge_in_score(sequence_output)

        loss = None
        if barge_in_labels is not None:
            barge_in_labels[barge_in_labels == -1] = -100
            barge_in_loss = self.loss_fct(
                barge_in_logits.view(-1, self.barge_in_num_labels), barge_in_labels.view(-1)
            )
            loss = barge_in_loss
        if turn_taking_labels is not None:
            turn_taking_labels[turn_taking_labels == -1] = -100
            turn_taking_loss = self.loss_fct(
                turn_taking_logits.view(-1, self.turn_taking_num_labels),
                turn_taking_labels.view(-1),
            )
            loss = turn_taking_loss if loss is None else loss + turn_taking_loss

        stats = {}
        # with torch.no_grad():
        #     preds = torch.argmax(model_outputs.logits, -1)
        #     acc_att = compute_accuracy(preds[:, :-1], labels_ids[:, 1:], ignore_label=-100)
        #     stats["acc"] = acc_att
        if turn_taking_labels is not None:
            stats["turn_taking_loss"] = torch.clone(turn_taking_loss.detach())
            with torch.no_grad():
                turn_taking_preds = torch.argmax(turn_taking_logits, -1)
                turn_taking_acc = compute_accuracy(
                    turn_taking_preds, turn_taking_labels, ignore_label=-100
                )
                stats["turn_taking_acc"] = turn_taking_acc
        if barge_in_labels is not None:
            stats["barge_in_loss"] = torch.clone(barge_in_loss.detach())
            with torch.no_grad():
                barge_in_preds = torch.argmax(barge_in_logits, -1)
                barge_in_acc = compute_accuracy(barge_in_preds, barge_in_labels, ignore_label=-100)
                stats["barge_in_acc"] = barge_in_acc
        stats["loss"] = torch.clone(loss.detach())
        stats["batch_size"] = batch_size
        stats["batch_size_speech"] = batch_size_speech
        stats["batch_size_x_frames"] = frames * batch_size_speech
        stats["batch_size_real_frames"] = speech_lengths.sum().item()
        stats["padding_frames"] = stats["batch_size_x_frames"] - stats["batch_size_real_frames"]
        stats["batch_size_x_tokens"] = token_num * batch_size
        stats["batch_size_real_tokens"] = attention_mask.sum().item()
        stats["padding_tokens"] = stats["batch_size_x_tokens"] - stats["batch_size_real_tokens"]

        dialog_turns = (fbank_beg > 0).sum(-1)
        dialog_turns_max = torch.max(dialog_turns).int().item()
        dialog_turns_avg = dialog_turns.sum().item() / batch_size
        stats["dialog_turns_max"] = dialog_turns_max
        stats["dialog_turns_avg"] = dialog_turns_avg

        # force_gatherable: to-device and to-tensor if scalar for DataParallel
        if self.length_normalized_loss:
            batch_size = int((labels_ids > 0 + 1).sum())
        loss, stats, weight = force_gatherable((loss, stats, batch_size), loss.device)
        return loss, stats, weight

    def vad_inference(
        self,
        data_in,
        data_lengths=None,
        key: list = None,
        tokenizer=None,
        frontend=None,
        **kwargs,
    ):

        inputs_embeds, contents, batch, source_ids, meta_data = self.vad_inference_prepare(
            data_in, data_lengths, key, tokenizer, frontend, **kwargs
        )
        task = contents.get("task", "vad")
        fbank_beg = batch["fbank_beg"]
        fake_token_len = batch["fake_token_len"]
        fbank_mask = batch["fbank_mask"]
        batch_size, token_num, dims = inputs_embeds.shape
        fake_token_len[fake_token_len < 0] = 0
        fbank_beg[fbank_beg < 0] = 0

        llm_dtype = kwargs.get("llm_dtype", "fp32")
        if llm_dtype == "fp32":
            llm_dtype = "fp16" if kwargs.get("fp16", False) else llm_dtype
            llm_dtype = "bf16" if kwargs.get("bf16", False) else llm_dtype

        stats = {
            "turn_taking_preds": [],
            "barge_in_preds": [],
            "turn_taking_labels": [],
            "barge_in_labels": [],
            "task": task,
        }
        with torch.cuda.amp.autocast(
            enabled=True if llm_dtype != "fp32" else False, dtype=dtype_map[llm_dtype]
        ):
            self.llm = self.llm.to(dtype_map[llm_dtype])
            self.down_proj = self.down_proj.to(dtype_map[llm_dtype])
            self.task_decoder_layer = self.task_decoder_layer.to(dtype_map[llm_dtype])
            self.turn_taking_score = self.turn_taking_score.to(dtype_map[llm_dtype])
            self.barge_in_score = self.barge_in_score.to(dtype_map[llm_dtype])

            inputs_embeds = inputs_embeds.to(dtype_map[llm_dtype])
            llm_kwargs = kwargs.get("llm_kwargs", {})

            attention_mask = batch.get("attention_mask", None)
            # attention_mask = attention_mask.to(dtype_map[llm_dtype])
            model_outputs = self.llm(
                inputs_embeds=inputs_embeds,
                attention_mask=attention_mask,
                labels=None,
                output_hidden_states=True,
                **llm_kwargs,
            )
            output_attentions = llm_kwargs.get("output_attentions", None)
            past_key_values = llm_kwargs.get("past_key_values", None)
            past_key_values_length = llm_kwargs.get("past_key_values_length", 0)
            position_ids = llm_kwargs.get("position_ids", None)
            use_cache = llm_kwargs.get("use_cache", None)
            seq_length = token_num
            if position_ids is None:
                device = inputs_embeds.device
                position_ids = torch.arange(
                    past_key_values_length,
                    seq_length + past_key_values_length,
                    dtype=torch.long,
                    device=device,
                )
                position_ids = position_ids.unsqueeze(0).view(-1, seq_length)
            else:
                position_ids = position_ids.view(-1, seq_length).long()

            from transformers.modeling_attn_mask_utils import (
                _prepare_4d_causal_attention_mask,
                _prepare_4d_causal_attention_mask_for_sdpa,
            )

            if self.llm.config._attn_implementation == "flash_attention_2":
                # 2d mask is passed through the layers
                attention_mask = (
                    attention_mask if (attention_mask is not None and 0 in attention_mask) else None
                )
            elif self.llm.config._attn_implementation == "sdpa" and not output_attentions:
                # output_attentions=True can not be supported when using SDPA, and we fall back on
                # the manual implementation that requires a 4D causal mask in all cases.
                attention_mask = _prepare_4d_causal_attention_mask_for_sdpa(
                    attention_mask,
                    (batch_size, seq_length),
                    inputs_embeds,
                    past_key_values_length,
                    sliding_window=self.llm.config.sliding_window,
                )
            else:
                # 4d mask is passed through the layers
                attention_mask = _prepare_4d_causal_attention_mask(
                    attention_mask,
                    (batch_size, seq_length),
                    inputs_embeds,
                    past_key_values_length,
                    sliding_window=self.llm.config.sliding_window,
                )

            sequence_output = model_outputs.hidden_states[-1]
            sequence_output = self.down_proj(sequence_output)

            layer_outputs = self.task_decoder_layer(
                sequence_output,
                attention_mask=attention_mask,
                position_ids=position_ids,
                past_key_value=past_key_values,
                output_attentions=output_attentions,
                use_cache=use_cache,
            )

            sequence_output = layer_outputs[0]

            sequence_output = self.dropout(sequence_output)
            turn_taking_logits = self.turn_taking_score(sequence_output)
            barge_in_logits = self.barge_in_score(sequence_output)

            turn_taking_labels = batch.get("turn_taking_labels", None)
            barge_in_labels = batch.get("barge_in_labels", None)
            # print(f'batch: {batch}')
            # print(f"fake_token_len: {fake_token_len}")
            # print(f"turn taking labels: {turn_taking_labels}")
            # print(f"barge in labels: {barge_in_labels}")
            turn_taking_preds_res = []
            barge_in_preds_res = []
            turn_taking_labels_res = []
            barge_in_labels_res = []
            with torch.no_grad():
                turn_taking_preds = torch.argmax(turn_taking_logits, -1)
                barge_in_preds = torch.argmax(barge_in_logits, -1)
                for batch_idx in range(batch_size):
                    fbank_begin_index = fbank_beg[batch_idx, -1].item()
                    fbank_end_index = fbank_begin_index + fake_token_len[batch_idx, -1].item()
                    turn_taking_preds_last = (
                        turn_taking_preds[batch_idx, fbank_begin_index:fbank_end_index]
                        .cpu()
                        .numpy()
                        .tolist()
                    )
                    turn_taking_preds_res.append(turn_taking_preds_last)
                    # print(f"turn_taking_labels: {turn_taking_labels}")
                    turn_taking_labels_last = (
                        turn_taking_labels[batch_idx, fbank_begin_index:fbank_end_index]
                        .cpu()
                        .numpy()
                        .tolist()
                    )
                    turn_taking_labels_res.append(turn_taking_labels_last)
                    # print(f"turn_taking_preds: {turn_taking_preds_last}")
                    barge_in_preds_last = (
                        barge_in_preds[batch_idx, fbank_begin_index:fbank_end_index]
                        .cpu()
                        .numpy()
                        .tolist()
                    )
                    barge_in_preds_res.append(barge_in_preds_last)
                    # print(f"barge_in_labels: {barge_in_labels}")
                    barge_in_labels_last = (
                        barge_in_labels[batch_idx, fbank_begin_index:fbank_end_index]
                        .cpu()
                        .numpy()
                        .tolist()
                    )
                    barge_in_labels_res.append(barge_in_labels_last)

                turn_taking_acc = compute_accuracy(
                    turn_taking_preds, turn_taking_labels, ignore_label=-100
                )
                stats["turn_taking_acc"] = turn_taking_acc.item()

                barge_in_acc = compute_accuracy(barge_in_preds, barge_in_labels, ignore_label=-100)
                stats["barge_in_acc"] = barge_in_acc.item()
            stats["turn_taking_preds"].append(turn_taking_preds_res)
            stats["barge_in_preds"].append(barge_in_preds_res)
            stats["turn_taking_labels"].append(turn_taking_labels_res)
            stats["barge_in_labels"].append(barge_in_labels_res)
        return turn_taking_logits, barge_in_logits, meta_data, stats

    def encode(self, speech, speech_lengths):
        # audio encoder
        encoder_out, encoder_out_lens = self.audio_encoder(speech.permute(0, 2, 1), speech_lengths)

        return encoder_out, encoder_out_lens

    def vad_data_template(self, sample):
        data = sample["messages"]
        system, user, assistant = [], [], []
        for i, item in enumerate(data):
            role = item["role"]
            content = item["content"]
            if role == "system":
                system.append(content)
            elif role == "user":
                if "audio" in item:
                    audio = item["audio"]
                    content = [content, audio]
                user.append(content)
            elif role == "assistant":
                assistant.append(content)

        system = system * len(user)
        assistant.append("")
        contents = {
            "system": system,
            "user": user,
            "assistant": assistant,
        }

        if "task" in sample:
            task = sample["task"]
            last_total_time = data[-1]["end_time"] - data[-1]["start_time"]
            if task == "turn-taking":
                true_time_span = data[-1]["turn-taking-gap_time-added"]
            elif task == "barge-in":
                true_time_span = last_total_time - data[-1]["barge-in-0"]
            else:
                raise ValueError("task must be turn-taking or barge-in")
            contents["true_time_span"] = true_time_span
            contents["last_total_time"] = last_total_time
            contents["task"] = sample["task"]
        return contents

    def data_template(self, data):
        system, user, assistant = [], [], []
        for i, item in enumerate(data):
            role = item["role"]
            content = item["content"]
            if role == "system":
                system.append(content)
            elif role == "user":
                if "audio" in item:
                    audio = item["audio"]
                    content = [content, audio]
                user.append(content)
            elif role == "assistant":
                assistant.append(content)

        system = system * len(user)

        contents = {
            "system": system,
            "user": user,
            "assistant": assistant,
        }

        return contents

    def vad_data_load_speech(self, contents: dict, tokenizer, frontend, meta_data={}, **kwargs):

        system = contents["system"]
        user = contents["user"]
        assistant = contents["assistant"]
        pattern = re.compile(r"(<\|startofspeech\|>.*?<\|endofspeech\|>)")

        input_ids, labels, fbank, fbank_lens, fbank_mask, fbank_beg, fake_token_len = (
            [],
            [],
            [],
            [],
            [],
            [],
            [],
        )
        input_source_ids = []
        for i, (system_prompt, user_prompt, target_out) in enumerate(zip(system, user, assistant)):
            if isinstance(user_prompt, (list, tuple)):
                user_prompt, audio = user_prompt
            if i == 0:
                source_input = f"<|im_start|>system\n{system_prompt}<|im_end|>\n<|im_start|>user\n{user_prompt}<|im_end|>\n<|im_start|>assistant\n"
            elif i == len(system) - 1:
                source_input = f"<|im_start|>user\n{user_prompt}"
            else:
                source_input = f"<|im_start|>user\n{user_prompt}<|im_end|>\n<|im_start|>assistant\n"

            splits = pattern.split(source_input)
            source_ids = []
            fbank_i = []
            fbank_mask_i = []
            fake_token_len_i = 0
            fbank_beg_i = -1
            fbank_lens_i = []
            speech, speech_lengths = [], []
            for k, sub_str in enumerate(splits):
                if not sub_str.startswith("<|startofspeech|>"):
                    sub_token = tokenizer.encode(sub_str)
                    source_ids += sub_token
                    fbank_mask_i += [0] * len(sub_token)
                else:
                    sub_str = sub_str.replace("<|startofspeech|>", "").replace(
                        "<|endofspeech|>", ""
                    )
                    if sub_str.startswith("!"):
                        sub_str = sub_str[1:]
                        if sub_str.startswith("!"):  # !!: audio sample point
                            sub_str = audio
                        try:
                            time1 = time.perf_counter()
                            data_src = load_audio_text_image_video(sub_str, fs=frontend.fs)
                            time2 = time.perf_counter()
                            meta_data["load_data"] = f"{time2 - time1:0.3f}"
                        except Exception as e:
                            logging.error(f"Loading wav failed! {str(e)}, {traceback.format_exc()}")

                        speech, speech_lengths = extract_fbank(
                            data_src,
                            data_type=kwargs.get("data_type", "sound"),
                            frontend=frontend,
                            is_final=True,
                        )  # speech: [b, T, d]

                        time3 = time.perf_counter()
                        meta_data["extract_feat"] = f"{time3 - time2:0.3f}"
                        meta_data["batch_data_time"] = (
                            speech_lengths.sum().item()
                            * frontend.frame_shift
                            * frontend.lfr_n
                            / 1000
                        )

                        if kwargs.get("permute", True):
                            speech = speech.permute(0, 2, 1)
                        if speech_lengths > kwargs.get("max_source_length", 5500):
                            # logging.info(
                            #     f"speech_lengths > max_source_length: {speech_lengths}>{self.max_source_length}, {item}"
                            # )
                            badcase_flag = True

                        olens = 1 + (speech_lengths[0].item() - 3 + 2 * 1) // 2
                        olens = 1 + (olens - 3 + 2 * 1) // 2
                        fake_token_len_i = (olens - 1) // 2 + 1
                        fake_token = [0] * fake_token_len_i
                        fbank_beg_i = len(source_ids)
                        source_ids += fake_token
                        fbank_mask_i += [1] * len(fake_token)

            fbank_beg += [fbank_beg_i + len(input_ids)]
            fake_token_len += [fake_token_len_i]
            source_mask = [-100] * len(source_ids)
            # target_out = f"{target_out}<|im_end|>"
            # target_ids = tokenizer.encode(target_out)
            target_ids = []
            input_source_ids = input_ids + source_ids
            input_ids += source_ids + target_ids
            labels += source_mask + target_ids
            fbank_mask += fbank_mask_i
            if len(speech) > 0:
                fbank.append(speech[0, :, :])
                fbank_lens.append(speech_lengths)

        turn_taking_labels = [-100] * len(labels)
        barge_in_labels = [-100] * len(labels)
        last_vad = [0] * fake_token_len[-1]
        if "true_time_span" in contents:
            true_time_span = contents["true_time_span"]
            last_time_span = contents["last_total_time"]
            pos_vad = math.ceil(fake_token_len[-1] * (true_time_span / last_time_span))
            assert pos_vad <= fake_token_len[-1]
            if pos_vad > 0:
                last_vad[-pos_vad:] = [1] * pos_vad
        turn_taking_labels[-fake_token_len[-1] :] = last_vad
        barge_in_labels[-fake_token_len[-1] :] = last_vad

        input_ids = torch.tensor(input_ids, dtype=torch.int64)  # [: self.max_token_length]
        attention_mask = torch.tensor([1] * len(input_ids), dtype=torch.int32)
        labels = torch.tensor(labels, dtype=torch.int64)  # [: self.max_token_length]
        turn_taking_labels = torch.tensor(
            [turn_taking_labels], dtype=torch.int64
        )  # [: self.max_token_length]
        barge_in_labels = torch.tensor(
            [barge_in_labels], dtype=torch.int64
        )  # [: self.max_token_length]

        # fbank = speech[0, :, :]
        # fbank_lens = torch.tensor(fbank_lens, dtype=torch.int32)
        fbank_mask = torch.tensor(fbank_mask, dtype=torch.float32)
        fbank_beg = torch.tensor(fbank_beg, dtype=torch.int32)
        fake_token_len = torch.tensor(fake_token_len, dtype=torch.int32)
        source_ids = torch.tensor(input_source_ids, dtype=torch.int64)
        target_ids = torch.tensor(target_ids, dtype=torch.int64)

        if len(fbank) > 0:
            speech = torch.nn.utils.rnn.pad_sequence(fbank, batch_first=True, padding_value=0.0)
            speech_lengths = torch.nn.utils.rnn.pad_sequence(
                fbank_lens, batch_first=True, padding_value=-1
            )
        else:
            speech = []
            speech_lengths = []
        output = {
            "speech": speech,
            "speech_lengths": speech_lengths,
            "fbank_mask": fbank_mask[None, :],
            "fbank_beg": fbank_beg[None,],
            "fake_token_len": fake_token_len[None, :],
            "input_ids": input_ids[None,],
            "attention_mask": attention_mask[None,],
            "labels_ids": labels,
            "source_ids": source_ids[None, :],
            "target_ids": target_ids[None, :],
            "turn_taking_labels": turn_taking_labels,
            "barge_in_labels": barge_in_labels,
        }

        return output

    def vad_inference_prepare(
        self,
        data_in,
        data_lengths=None,
        key: list = None,
        tokenizer=None,
        frontend=None,
        **kwargs,
    ):

        meta_data = {}
        prompt = kwargs.get("prompt", None)

        if kwargs.get("batch_size", 1) > 1:
            raise NotImplementedError("batch decoding is not implemented")

        contents = self.vad_data_template(data_in[0])
        output = self.vad_data_load_speech(
            contents, tokenizer, frontend, meta_data=meta_data, **kwargs
        )
        batch = to_device(output, kwargs["device"])

        # audio encoder
        speech = batch["speech"]
        if len(speech) > 0:
            speech_lengths = batch["speech_lengths"][:, 0]
            # fp16
            if kwargs.get("fp16", False):
                speech = speech.to(torch.float16)
            elif kwargs.get("bf16", False):
                speech = speech.to(torch.bfloat16)
            # audio encoder
            encoder_out, encoder_out_lens = self.encode(speech, speech_lengths)

            # audio_adaptor
            encoder_out, encoder_out_lens = self.audio_adaptor(encoder_out, encoder_out_lens)

        input_ids = batch["input_ids"]
        source_ids = batch["source_ids"]
        fbank_beg = batch["fbank_beg"]
        fake_token_len = batch["fake_token_len"]

        if not kwargs.get("tearchforing", False):
            input_ids = source_ids

        input_ids[input_ids < 0] = 0
        inputs_embeds = self.llm.model.get_input_embeddings()(input_ids)

        batch_size, token_num, dims = inputs_embeds.shape

        fake_token_len[fake_token_len < 0] = 0
        fbank_beg[fbank_beg < 0] = 0

        speech_idx = 0
        for batch_idx in range(batch_size):

            for turn_id in range(fbank_beg.shape[1]):
                fbank_beg_idx = fbank_beg[batch_idx, turn_id].item()
                if fbank_beg_idx > 0:
                    speech_token_len = fake_token_len[batch_idx, turn_id]
                    speech_token = encoder_out[speech_idx, :speech_token_len, :]

                    try:
                        inputs_embeds[
                            batch_idx, fbank_beg_idx : fbank_beg_idx + speech_token_len, :
                        ] = speech_token
                    except Exception as e:
                        #
                        logging.error(f"{str(e)}, {traceback.format_exc()}")
                        logging.info(
                            f"batch_idx: {batch_idx}, inputs_embeds: {inputs_embeds.shape}, fbank_beg_idx: {fbank_beg_idx}, speech_token_len: {speech_token_len}, encoder_out: {encoder_out.shape}, encoder_out_lens: {encoder_out_lens}, fake_token_len: {fake_token_len}, speech_lengths: {speech_lengths}"
                        )
                        # import pdb;
                        # pdb.set_trace()
                        speech_token_len = encoder_out_lens[speech_idx].item()
                        speech_token = encoder_out[speech_idx, :speech_token_len, :]
                        inputs_embeds[
                            batch_idx, fbank_beg_idx : fbank_beg_idx + speech_token_len, :
                        ] = speech_token

                    speech_idx += 1
        return inputs_embeds, contents, batch, source_ids, meta_data

    def inference(
        self,
        data_in,
        data_lengths=None,
        key: list = None,
        tokenizer=None,
        frontend=None,
        **kwargs,
    ):

        inputs_embeds, contents, batch, source_ids, meta_data = self.inference_prepare(
            data_in, data_lengths, key, tokenizer, frontend, **kwargs
        )

        llm_dtype = kwargs.get("llm_dtype", "fp32")
        if llm_dtype == "fp32":
            llm_dtype = "fp16" if kwargs.get("fp16", False) else llm_dtype
            llm_dtype = "bf16" if kwargs.get("bf16", False) else llm_dtype

        with torch.cuda.amp.autocast(
            enabled=True if llm_dtype != "fp32" else False, dtype=dtype_map[llm_dtype]
        ):
            label = contents["assistant"][-1]
            self.llm = self.llm.to(dtype_map[llm_dtype])
            inputs_embeds = inputs_embeds.to(dtype_map[llm_dtype])
            llm_kwargs = kwargs.get("llm_kwargs", {})
            if not kwargs.get("tearchforing", False):

                generated_ids = self.llm.generate(
                    inputs_embeds=inputs_embeds,
                    max_new_tokens=kwargs.get("max_length", 512),
                    **llm_kwargs,
                )
                # generated_ids = [
                #     output_ids[len(input_id) :]
                #     for input_id, output_ids in zip(input_ids, generated_ids)
                # ]
                response = tokenizer.batch_decode(
                    generated_ids, skip_special_tokens=kwargs.get("skip_special_tokens", True)
                )[0]

                loss = None
            else:

                labels_ids = batch["labels_ids"]
                labels_ids[labels_ids == -1] = -100
                attention_mask = batch.get("attention_mask", None)
                # attention_mask = attention_mask.to(dtype_map[llm_dtype])
                model_outputs = self.llm(
                    inputs_embeds=inputs_embeds,
                    attention_mask=attention_mask,
                    labels=labels_ids,
                    **llm_kwargs,
                )

                preds = torch.argmax(model_outputs.logits, -1)[:, source_ids.shape[1] :]
                response = tokenizer.batch_decode(
                    preds,
                    add_special_tokens=False,
                    skip_special_tokens=kwargs.get("skip_special_tokens", True),
                )[0]
                loss = model_outputs.loss.item()

        ibest_writer = None
        if kwargs.get("output_dir") is not None:
            if not hasattr(self, "writer"):
                self.writer = DatadirWriter(kwargs.get("output_dir"))
            ibest_writer = self.writer[f"{0 + 1}best_recog"]

        results = []
        response_clean = re.sub(r"[^\w\s\u3000\u4e00-\u9fff]+", "", response)
        result_i = {"key": key[0], "text": response, "text_tn": response_clean, "label": label}
        if loss is not None:
            result_i["loss"] = loss
        results.append(result_i)

        if ibest_writer is not None:
            ibest_writer["text"][key[0]] = response.replace("\n", " ")
            ibest_writer["label"][key[0]] = label.replace("\n", " ")
            ibest_writer["text_tn"][key[0]] = response_clean

        return results, meta_data<|MERGE_RESOLUTION|>--- conflicted
+++ resolved
@@ -3081,10 +3081,7 @@
                 outside_prompt_lengths=llm_cur_kv_cache_len,
                 sampling="threshold_6e-1",
                 chunk_idx=chunk_idx,
-<<<<<<< HEAD
-=======
                 vocoder=self.vocoder,
->>>>>>> f0da9da3
                 diff_steps=5,
             )
             if cur_token is not None and cur_token.shape[1] > 0 and feat.shape[2] > 0:
@@ -3181,15 +3178,6 @@
         mp3_data = self.mp3_encoder.encode(wav.tobytes())
         if is_last:
             mp3_data += self.mp3_encoder.flush()
-<<<<<<< HEAD
-            import lameenc
-            self.mp3_encoder = lameenc.Encoder()
-            self.mp3_encoder.set_bit_rate(128)
-            self.mp3_encoder.set_in_sample_rate(22050)
-            self.mp3_encoder.set_channels(1)
-            self.mp3_encoder.set_quality(2)
-=======
->>>>>>> f0da9da3
 
         return mp3_data
 
