import os
import torch
import functools

try:
    import torch_blade
except Exception as e:
    print(
        f"Warning, if you want to use bladedisc, please install it and try it again: pip install -U torch_blade\n"
    )


def export(
    model, data_in=None, quantize: bool = False, opset_version: int = 14, type="onnx", **kwargs
):

<<<<<<< HEAD
=======
def export(
    model, data_in=None, quantize: bool = False, opset_version: int = 14, type="onnx", **kwargs
):
>>>>>>> 8f5576c3
    model_scripts = model.export(**kwargs)
    export_dir = kwargs.get("output_dir", os.path.dirname(kwargs.get("init_param")))
    os.makedirs(export_dir, exist_ok=True)

    if not isinstance(model_scripts, (list, tuple)):
        model_scripts = (model_scripts,)
    for m in model_scripts:
        m.eval()
        if type == "onnx":
            _onnx(
                m,
                data_in=data_in,
                quantize=quantize,
                opset_version=opset_version,
                export_dir=export_dir,
                **kwargs,
            )
        elif type == "torchscripts":
            device = "cuda" if torch.cuda.is_available() else "cpu"
            print("Exporting torchscripts on device {}".format(device))
            _torchscripts(m, path=export_dir, device=device)
        elif type == "bladedisc":
            assert (
                torch.cuda.is_available()
            ), "Currently bladedisc optimization for FunASR only supports GPU"
            # bladedisc only optimizes encoder/decoder modules
            if hasattr(m, "encoder") and hasattr(m, "decoder"):
                _bladedisc_opt_for_encdec(m, path=export_dir, enable_fp16=True)
            else:
                _torchscripts(m, path=export_dir, device="cuda")
        print("output dir: {}".format(export_dir))

    return export_dir


def _onnx(
    model,
    data_in=None,
    quantize: bool = False,
    opset_version: int = 14,
    export_dir: str = None,
    **kwargs,
):

    dummy_input = model.export_dummy_inputs()

    verbose = kwargs.get("verbose", False)

    export_name = model.export_name + ".onnx"
    model_path = os.path.join(export_dir, export_name)
    torch.onnx.export(
        model,
        dummy_input,
        model_path,
        verbose=verbose,
        opset_version=opset_version,
        input_names=model.export_input_names(),
        output_names=model.export_output_names(),
        dynamic_axes=model.export_dynamic_axes(),
    )

    if quantize:
        from onnxruntime.quantization import QuantType, quantize_dynamic
        import onnx

        quant_model_path = model_path.replace(".onnx", "_quant.onnx")
        if not os.path.exists(quant_model_path):
            onnx_model = onnx.load(model_path)
            nodes = [n.name for n in onnx_model.graph.node]
            nodes_to_exclude = [
                m for m in nodes if "output" in m or "bias_encoder" in m or "bias_decoder" in m
            ]
            quantize_dynamic(
                model_input=model_path,
                model_output=quant_model_path,
                op_types_to_quantize=["MatMul"],
                per_channel=True,
                reduce_range=False,
                weight_type=QuantType.QUInt8,
                nodes_to_exclude=nodes_to_exclude,
            )


def _torchscripts(model, path, device="cuda"):
    dummy_input = model.export_dummy_inputs()

    if device == "cuda":
        model = model.cuda()
        if isinstance(dummy_input, torch.Tensor):
            dummy_input = dummy_input.cuda()
        else:
            dummy_input = tuple([i.cuda() for i in dummy_input])

    model_script = torch.jit.trace(model, dummy_input)
    model_script.save(os.path.join(path, f"{model.export_name}.torchscripts"))


def _bladedisc_opt(model, model_inputs, enable_fp16=True):
    model = model.eval()
<<<<<<< HEAD
=======
    try:
        import torch_blade
    except Exception as e:
        print(
            f"Warning, if you are exporting bladedisc, please install it and try it again: pip install -U torch_blade\n"
        )
>>>>>>> 8f5576c3
    torch_config = torch_blade.config.Config()
    torch_config.enable_fp16 = enable_fp16
    with torch.no_grad(), torch_config:
        opt_model = torch_blade.optimize(
            model,
            allow_tracing=True,
            model_inputs=model_inputs,
        )
    return opt_model


def _rescale_input_hook(m, x, scale):
    if len(x) > 1:
        return (x[0] / scale, *x[1:])
    else:
        return (x[0] / scale,)


def _rescale_output_hook(m, x, y, scale):
    if isinstance(y, tuple):
        return (y[0] / scale, *y[1:])
    else:
        return y / scale


def _rescale_encoder_model(model, input_data):
    # Calculate absmax
    absmax = torch.tensor(0).cuda()

    def stat_input_hook(m, x, y):
        val = x[0] if isinstance(x, tuple) else x
        absmax.copy_(torch.max(absmax, val.detach().abs().max()))

    encoders = model.encoder.model.encoders
    hooks = [m.register_forward_hook(stat_input_hook) for m in encoders]
    model = model.cuda()
    model(*input_data)
    for h in hooks:
        h.remove()

    # Rescale encoder modules
    fp16_scale = int(2 * absmax // 65536)
    print(f"rescale encoder modules with factor={fp16_scale}")
    model.encoder.model.encoders0.register_forward_pre_hook(
        functools.partial(_rescale_input_hook, scale=fp16_scale),
    )
    for name, m in model.encoder.model.named_modules():
        if name.endswith("self_attn"):
            m.register_forward_hook(functools.partial(_rescale_output_hook, scale=fp16_scale))
        if name.endswith("feed_forward.w_2"):
            state_dict = {k: v / fp16_scale for k, v in m.state_dict().items()}
            m.load_state_dict(state_dict)


def _bladedisc_opt_for_encdec(model, path, enable_fp16):
    # Get input data
    # TODO: better to use real data
    input_data = model.export_dummy_inputs()
    if isinstance(input_data, torch.Tensor):
        input_data = input_data.cuda()
    else:
        input_data = tuple([i.cuda() for i in input_data])

    # Get input data for decoder module
    decoder_inputs = list()

    def get_input_hook(m, x):
        decoder_inputs.extend(list(x))

    hook = model.decoder.register_forward_pre_hook(get_input_hook)
    model = model.cuda()
    model(*input_data)
    hook.remove()

    # Prevent FP16 overflow
    if enable_fp16:
        _rescale_encoder_model(model, input_data)

    # Export and optimize encoder/decoder modules
    model.encoder = _bladedisc_opt(model.encoder, input_data[:2])
    model.decoder = _bladedisc_opt(model.decoder, tuple(decoder_inputs))
    model_script = torch.jit.trace(model, input_data)
    model_script.save(os.path.join(path, f"{model.export_name}_blade.torchscripts"))<|MERGE_RESOLUTION|>--- conflicted
+++ resolved
@@ -1,25 +1,11 @@
 import os
 import torch
 import functools
-
-try:
-    import torch_blade
-except Exception as e:
-    print(
-        f"Warning, if you want to use bladedisc, please install it and try it again: pip install -U torch_blade\n"
-    )
 
 
 def export(
     model, data_in=None, quantize: bool = False, opset_version: int = 14, type="onnx", **kwargs
 ):
-
-<<<<<<< HEAD
-=======
-def export(
-    model, data_in=None, quantize: bool = False, opset_version: int = 14, type="onnx", **kwargs
-):
->>>>>>> 8f5576c3
     model_scripts = model.export(**kwargs)
     export_dir = kwargs.get("output_dir", os.path.dirname(kwargs.get("init_param")))
     os.makedirs(export_dir, exist_ok=True)
@@ -119,15 +105,12 @@
 
 def _bladedisc_opt(model, model_inputs, enable_fp16=True):
     model = model.eval()
-<<<<<<< HEAD
-=======
     try:
         import torch_blade
     except Exception as e:
         print(
             f"Warning, if you are exporting bladedisc, please install it and try it again: pip install -U torch_blade\n"
         )
->>>>>>> 8f5576c3
     torch_config = torch_blade.config.Config()
     torch_config.enable_fp16 = enable_fp16
     with torch.no_grad(), torch_config:
