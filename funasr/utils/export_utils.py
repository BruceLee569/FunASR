--- conflicted
+++ resolved
@@ -7,14 +7,9 @@
 except Exception as e:
     print(f"failed to load torch_blade: {e}")
 
-<<<<<<< HEAD
-
-def export(model, data_in=None, quantize: bool = False, opset_version: int = 14, type='onnx', **kwargs):
-=======
 def export(
     model, data_in=None, quantize: bool = False, opset_version: int = 14, type="onnx", **kwargs
 ):
->>>>>>> abb33d6b
     model_scripts = model.export(**kwargs)
     export_dir = kwargs.get("output_dir", os.path.dirname(kwargs.get("init_param")))
     os.makedirs(export_dir, exist_ok=True)
@@ -23,36 +18,19 @@
         model_scripts = (model_scripts,)
     for m in model_scripts:
         m.eval()
-<<<<<<< HEAD
-        if type == 'onnx':
-=======
         if type == "onnx":
->>>>>>> abb33d6b
             _onnx(
                 m,
                 data_in=data_in,
                 quantize=quantize,
                 opset_version=opset_version,
                 export_dir=export_dir,
-<<<<<<< HEAD
-                **kwargs
-            )
-        elif type == 'torchscript':
-            device = 'cuda' if torch.cuda.is_available() else 'cpu'
-            print("Exporting torchscript on device {}".format(device))
-            _torchscripts(
-                m,
-                path=export_dir,
-                device=device
-            )
-=======
                 **kwargs,
             )
-        elif type == "torchscripts":
+        elif type == "torchscript":
             device = "cuda" if torch.cuda.is_available() else "cpu"
             print("Exporting torchscripts on device {}".format(device))
             _torchscripts(m, path=export_dir, device=device)
->>>>>>> abb33d6b
         elif type == "bladedisc":
             assert (
                 torch.cuda.is_available()
@@ -80,11 +58,7 @@
 
     verbose = kwargs.get("verbose", False)
 
-<<<<<<< HEAD
-    export_name = model.export_name + '.onnx'
-=======
     export_name = model.export_name + ".onnx"
->>>>>>> abb33d6b
     model_path = os.path.join(export_dir, export_name)
     torch.onnx.export(
         model,
@@ -119,17 +93,10 @@
             )
 
 
-<<<<<<< HEAD
-def _torchscripts(model, path, device='cuda'):
-    dummy_input = model.export_dummy_inputs()
-
-    if device == 'cuda':
-=======
 def _torchscripts(model, path, device="cuda"):
     dummy_input = model.export_dummy_inputs()
 
     if device == "cuda":
->>>>>>> abb33d6b
         model = model.cuda()
         if isinstance(dummy_input, torch.Tensor):
             dummy_input = dummy_input.cuda()
@@ -137,24 +104,17 @@
             dummy_input = tuple([i.cuda() for i in dummy_input])
 
     model_script = torch.jit.trace(model, dummy_input)
-<<<<<<< HEAD
-    model_script.save(os.path.join(path, f'{model.export_name}.torchscript'))
-=======
-    model_script.save(os.path.join(path, f"{model.export_name}.torchscripts"))
->>>>>>> abb33d6b
+    model_script.save(os.path.join(path, f"{model.export_name}.torchscript"))
 
 
 def _bladedisc_opt(model, model_inputs, enable_fp16=True):
     model = model.eval()
-<<<<<<< HEAD
-=======
     try:
         import torch_blade
     except Exception as e:
         print(
             f"Warning, if you are exporting bladedisc, please install it and try it again: pip install -U torch_blade\n"
         )
->>>>>>> abb33d6b
     torch_config = torch_blade.config.Config()
     torch_config.enable_fp16 = enable_fp16
     with torch.no_grad(), torch_config:
@@ -203,13 +163,7 @@
     )
     for name, m in model.encoder.model.named_modules():
         if name.endswith("self_attn"):
-<<<<<<< HEAD
-            m.register_forward_hook(
-                functools.partial(_rescale_output_hook, scale=fp16_scale)
-            )
-=======
             m.register_forward_hook(functools.partial(_rescale_output_hook, scale=fp16_scale))
->>>>>>> abb33d6b
         if name.endswith("feed_forward.w_2"):
             state_dict = {k: v / fp16_scale for k, v in m.state_dict().items()}
             m.load_state_dict(state_dict)
@@ -243,8 +197,4 @@
     model.encoder = _bladedisc_opt(model.encoder, input_data[:2])
     model.decoder = _bladedisc_opt(model.decoder, tuple(decoder_inputs))
     model_script = torch.jit.trace(model, input_data)
-<<<<<<< HEAD
-    model_script.save(os.path.join(path, f"{model.export_name}_blade.torchscript"))
-=======
-    model_script.save(os.path.join(path, f"{model.export_name}_blade.torchscripts"))
->>>>>>> abb33d6b
+    model_script.save(os.path.join(path, f"{model.export_name}_blade.torchscript"))