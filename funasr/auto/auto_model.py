#!/usr/bin/env python3
# -*- encoding: utf-8 -*-
# Copyright FunASR (https://github.com/alibaba-damo-academy/FunASR). All Rights Reserved.
#  MIT License  (https://opensource.org/licenses/MIT)

import json
import time
import copy
import torch
import random
import string
import logging
import os.path
import numpy as np
from tqdm import tqdm

from funasr.utils.misc import deep_update
from funasr.register import tables
from funasr.utils.load_utils import load_bytes
from funasr.download.file import download_from_url
from funasr.utils.timestamp_tools import timestamp_sentence
from funasr.utils.timestamp_tools import timestamp_sentence_en
from funasr.download.download_from_hub import download_model
from funasr.utils.vad_utils import slice_padding_audio_samples
from funasr.utils.vad_utils import merge_vad
from funasr.utils.load_utils import load_audio_text_image_video
from funasr.train_utils.set_all_random_seed import set_all_random_seed
from funasr.train_utils.load_pretrained_model import load_pretrained_model
from funasr.utils import export_utils
from funasr.utils import misc

try:
    from funasr.models.campplus.utils import sv_chunk, postprocess, distribute_spk
    from funasr.models.campplus.cluster_backend import ClusterBackend
except:
    pass


def prepare_data_iterator(data_in, input_len=None, data_type=None, key=None):
    """ """
    data_list = []
    key_list = []
    filelist = [".scp", ".txt", ".json", ".jsonl", ".text"]

    chars = string.ascii_letters + string.digits
    if isinstance(data_in, str):
        if data_in.startswith("http://") or data_in.startswith("https://"):  # url
            data_in = download_from_url(data_in)

    if isinstance(data_in, str) and os.path.exists(
        data_in
    ):  # wav_path; filelist: wav.scp, file.jsonl;text.txt;
        _, file_extension = os.path.splitext(data_in)
        file_extension = file_extension.lower()
        if file_extension in filelist:  # filelist: wav.scp, file.jsonl;text.txt;
            with open(data_in, encoding="utf-8") as fin:
                for line in fin:
                    key = "rand_key_" + "".join(random.choice(chars) for _ in range(13))
                    if data_in.endswith(".jsonl"):  # file.jsonl: json.dumps({"source": data})
                        lines = json.loads(line.strip())
                        data = lines["source"]
                        key = data["key"] if "key" in data else key
                    else:  # filelist, wav.scp, text.txt: id \t data or data
                        lines = line.strip().split(maxsplit=1)
                        data = lines[1] if len(lines) > 1 else lines[0]
                        key = lines[0] if len(lines) > 1 else key

                    data_list.append(data)
                    key_list.append(key)
        else:
            if key is None:
                # key = "rand_key_" + "".join(random.choice(chars) for _ in range(13))
                key = misc.extract_filename_without_extension(data_in)
            data_list = [data_in]
            key_list = [key]
    elif isinstance(data_in, (list, tuple)):
        if data_type is not None and isinstance(data_type, (list, tuple)):  # mutiple inputs
            data_list_tmp = []
            for data_in_i, data_type_i in zip(data_in, data_type):
                key_list, data_list_i = prepare_data_iterator(
                    data_in=data_in_i, data_type=data_type_i
                )
                data_list_tmp.append(data_list_i)
            data_list = []
            for item in zip(*data_list_tmp):
                data_list.append(item)
        else:
            # [audio sample point, fbank, text]
            data_list = data_in
            key_list = []
            for data_i in data_in:
                if isinstance(data_i, str) and os.path.exists(data_i):
                    key = misc.extract_filename_without_extension(data_i)
                else:
                    if key is None:
                        key = "rand_key_" + "".join(random.choice(chars) for _ in range(13))
                key_list.append(key)

    else:  # raw text; audio sample point, fbank; bytes
        if isinstance(data_in, bytes):  # audio bytes
            data_in = load_bytes(data_in)
        if key is None:
            key = "rand_key_" + "".join(random.choice(chars) for _ in range(13))
        data_list = [data_in]
        key_list = [key]

    return key_list, data_list


class AutoModel:

    def __init__(self, **kwargs):

        try:
            from funasr.utils.version_checker import check_for_update

            check_for_update()
        except:
            pass

        log_level = getattr(logging, kwargs.get("log_level", "INFO").upper())
        logging.basicConfig(level=log_level)

        if not kwargs.get("disable_log", True):
            tables.print()

        model, kwargs = self.build_model(**kwargs)

        # if vad_model is not None, build vad model else None
        vad_model = kwargs.get("vad_model", None)
        vad_kwargs = {} if kwargs.get("vad_kwargs", {}) is None else kwargs.get("vad_kwargs", {})
        if vad_model is not None:
            logging.info("Building VAD model.")
            vad_kwargs["model"] = vad_model
            vad_kwargs["model_revision"] = kwargs.get("vad_model_revision", "master")
            vad_kwargs["device"] = kwargs["device"]
            vad_model, vad_kwargs = self.build_model(**vad_kwargs)

        # if punc_model is not None, build punc model else None
        punc_model = kwargs.get("punc_model", None)
        punc_kwargs = {} if kwargs.get("punc_kwargs", {}) is None else kwargs.get("punc_kwargs", {})
        if punc_model is not None:
            logging.info("Building punc model.")
            punc_kwargs["model"] = punc_model
            punc_kwargs["model_revision"] = kwargs.get("punc_model_revision", "master")
            punc_kwargs["device"] = kwargs["device"]
            punc_model, punc_kwargs = self.build_model(**punc_kwargs)

        # if spk_model is not None, build spk model else None
        spk_model = kwargs.get("spk_model", None)
        spk_kwargs = {} if kwargs.get("spk_kwargs", {}) is None else kwargs.get("spk_kwargs", {})
        if spk_model is not None:
            logging.info("Building SPK model.")
            spk_kwargs["model"] = spk_model
            spk_kwargs["model_revision"] = kwargs.get("spk_model_revision", "master")
            spk_kwargs["device"] = kwargs["device"]
            spk_model, spk_kwargs = self.build_model(**spk_kwargs)
            self.cb_model = ClusterBackend().to(kwargs["device"])
            spk_mode = kwargs.get("spk_mode", "punc_segment")
            if spk_mode not in ["default", "vad_segment", "punc_segment"]:
                logging.error("spk_mode should be one of default, vad_segment and punc_segment.")
            self.spk_mode = spk_mode

        self.kwargs = kwargs
        self.model = model
        self.vad_model = vad_model
        self.vad_kwargs = vad_kwargs
        self.punc_model = punc_model
        self.punc_kwargs = punc_kwargs
        self.spk_model = spk_model
        self.spk_kwargs = spk_kwargs
        self.model_path = kwargs.get("model_path")

    def build_model(self, **kwargs):
        assert "model" in kwargs
        if "model_conf" not in kwargs:
            logging.info("download models from model hub: {}".format(kwargs.get("hub", "ms")))
            kwargs = download_model(**kwargs)

        set_all_random_seed(kwargs.get("seed", 0))

        device = kwargs.get("device", "cuda")
        if not torch.cuda.is_available() or kwargs.get("ngpu", 1) == 0:
            device = "cpu"
            kwargs["batch_size"] = 1
        kwargs["device"] = device

        torch.set_num_threads(kwargs.get("ncpu", 4))

        # build tokenizer
        tokenizer = kwargs.get("tokenizer", None)
        if tokenizer is not None:
            tokenizer_class = tables.tokenizer_classes.get(tokenizer)
            tokenizer = tokenizer_class(**kwargs.get("tokenizer_conf", {}))
            kwargs["token_list"] = (
                tokenizer.token_list if hasattr(tokenizer, "token_list") else None
            )
            kwargs["token_list"] = (
                tokenizer.get_vocab() if hasattr(tokenizer, "get_vocab") else kwargs["token_list"]
            )
            vocab_size = len(kwargs["token_list"]) if kwargs["token_list"] is not None else -1
            if vocab_size == -1 and hasattr(tokenizer, "get_vocab_size"):
                vocab_size = tokenizer.get_vocab_size()
        else:
            vocab_size = -1
        kwargs["tokenizer"] = tokenizer

        # build frontend
        frontend = kwargs.get("frontend", None)
        kwargs["input_size"] = None
        if frontend is not None:
            frontend_class = tables.frontend_classes.get(frontend)
            frontend = frontend_class(**kwargs.get("frontend_conf", {}))
            kwargs["input_size"] = (
                frontend.output_size() if hasattr(frontend, "output_size") else None
            )
        kwargs["frontend"] = frontend
        # build model
        model_class = tables.model_classes.get(kwargs["model"])
        model_conf = {}
        deep_update(model_conf, kwargs.get("model_conf", {}))
        deep_update(model_conf, kwargs)
        model = model_class(**model_conf, vocab_size=vocab_size)

        # init_param
        init_param = kwargs.get("init_param", None)
        if init_param is not None:
            if os.path.exists(init_param):
                logging.info(f"Loading pretrained params from {init_param}")
                load_pretrained_model(
                    model=model,
                    path=init_param,
                    ignore_init_mismatch=kwargs.get("ignore_init_mismatch", True),
                    oss_bucket=kwargs.get("oss_bucket", None),
                    scope_map=kwargs.get("scope_map", []),
                    excludes=kwargs.get("excludes", None),
                )
            else:
                print(f"error, init_param does not exist!: {init_param}")

        # fp16
        if kwargs.get("fp16", False):
            model.to(torch.float16)
        elif kwargs.get("bf16", False):
            model.to(torch.bfloat16)
<<<<<<< HEAD
=======
        model.to(device)
>>>>>>> abb33d6b
        return model, kwargs

    def __call__(self, *args, **cfg):
        kwargs = self.kwargs
        deep_update(kwargs, cfg)
        res = self.model(*args, kwargs)
        return res

    def generate(self, input, input_len=None, **cfg):
        if self.vad_model is None:
            return self.inference(input, input_len=input_len, **cfg)

        else:
            return self.inference_with_vad(input, input_len=input_len, **cfg)

    def inference(self, input, input_len=None, model=None, kwargs=None, key=None, **cfg):
        kwargs = self.kwargs if kwargs is None else kwargs
        deep_update(kwargs, cfg)
        model = self.model if model is None else model
        model.eval()

        batch_size = kwargs.get("batch_size", 1)
        # if kwargs.get("device", "cpu") == "cpu":
        #     batch_size = 1

        key_list, data_list = prepare_data_iterator(
            input, input_len=input_len, data_type=kwargs.get("data_type", None), key=key
        )

        speed_stats = {}
        asr_result_list = []
        num_samples = len(data_list)
        disable_pbar = self.kwargs.get("disable_pbar", False)
        pbar = (
            tqdm(colour="blue", total=num_samples, dynamic_ncols=True) if not disable_pbar else None
        )
        time_speech_total = 0.0
        time_escape_total = 0.0
        for beg_idx in range(0, num_samples, batch_size):
            end_idx = min(num_samples, beg_idx + batch_size)
            data_batch = data_list[beg_idx:end_idx]
            key_batch = key_list[beg_idx:end_idx]
            batch = {"data_in": data_batch, "key": key_batch}

            if (end_idx - beg_idx) == 1 and kwargs.get("data_type", None) == "fbank":  # fbank
                batch["data_in"] = data_batch[0]
                batch["data_lengths"] = input_len

            time1 = time.perf_counter()
            with torch.no_grad():
                res = model.inference(**batch, **kwargs)
                if isinstance(res, (list, tuple)):
                    results = res[0] if len(res) > 0 else [{"text": ""}]
                    meta_data = res[1] if len(res) > 1 else {}
            time2 = time.perf_counter()

            asr_result_list.extend(results)

            # batch_data_time = time_per_frame_s * data_batch_i["speech_lengths"].sum().item()
            batch_data_time = meta_data.get("batch_data_time", -1)
            time_escape = time2 - time1
            speed_stats["load_data"] = meta_data.get("load_data", 0.0)
            speed_stats["extract_feat"] = meta_data.get("extract_feat", 0.0)
            speed_stats["forward"] = f"{time_escape:0.3f}"
            speed_stats["batch_size"] = f"{len(results)}"
            speed_stats["rtf"] = f"{(time_escape) / batch_data_time:0.3f}"
            description = f"{speed_stats}, "
            if pbar:
                pbar.update(1)
                pbar.set_description(description)
            time_speech_total += batch_data_time
            time_escape_total += time_escape

        if pbar:
            # pbar.update(1)
            pbar.set_description(f"rtf_avg: {time_escape_total/time_speech_total:0.3f}")
        torch.cuda.empty_cache()
        return asr_result_list

    def inference_with_vad(self, input, input_len=None, **cfg):
        kwargs = self.kwargs
        # step.1: compute the vad model
        deep_update(self.vad_kwargs, cfg)
        beg_vad = time.time()
        res = self.inference(
            input, input_len=input_len, model=self.vad_model, kwargs=self.vad_kwargs, **cfg
        )
        end_vad = time.time()
            
        #  FIX(gcf): concat the vad clips for sense vocie model for better aed
        if kwargs.get("merge_vad", False):
            for i in range(len(res)):
                res[i]["value"] = merge_vad(res[i]["value"], kwargs.get("merge_length", 15000))

        # step.2 compute asr model
        model = self.model
        deep_update(kwargs, cfg)
        batch_size = max(int(kwargs.get("batch_size_s", 300)) * 1000, 1)
        batch_size_threshold_ms = int(kwargs.get("batch_size_threshold_s", 60)) * 1000
        kwargs["batch_size"] = batch_size

        key_list, data_list = prepare_data_iterator(
            input, input_len=input_len, data_type=kwargs.get("data_type", None)
        )
        results_ret_list = []
        time_speech_total_all_samples = 1e-6

        beg_total = time.time()
        pbar_total = (
            tqdm(colour="red", total=len(res), dynamic_ncols=True)
            if not kwargs.get("disable_pbar", False)
            else None
        )
        for i in range(len(res)):
            key = res[i]["key"]
            vadsegments = res[i]["value"]
            input_i = data_list[i]
            fs = kwargs["frontend"].fs if hasattr(kwargs["frontend"], "fs") else 16000
            speech = load_audio_text_image_video(input_i, fs=fs, audio_fs=kwargs.get("fs", 16000))
            speech_lengths = len(speech)
            n = len(vadsegments)
            data_with_index = [(vadsegments[i], i) for i in range(n)]
            sorted_data = sorted(data_with_index, key=lambda x: x[0][1] - x[0][0])
            results_sorted = []

            if not len(sorted_data):
                results_ret_list.append({"key": key, "text": "", "timestamp": []})
                logging.info("decoding, utt: {}, empty speech".format(key))
                continue

            if len(sorted_data) > 0 and len(sorted_data[0]) > 0:
                batch_size = max(batch_size, sorted_data[0][0][1] - sorted_data[0][0][0])

            beg_idx = 0
            beg_asr_total = time.time()
            time_speech_total_per_sample = speech_lengths / 16000
            time_speech_total_all_samples += time_speech_total_per_sample

            # pbar_sample = tqdm(colour="blue", total=n, dynamic_ncols=True)

            all_segments = []
            max_len_in_batch = 0
            end_idx = 1
            for j, _ in enumerate(range(0, n)):
                # pbar_sample.update(1)
                sample_length = sorted_data[j][0][1] - sorted_data[j][0][0]
                potential_batch_length = max(max_len_in_batch, sample_length) * (j + 1 - beg_idx)
                # batch_size_ms_cum += sorted_data[j][0][1] - sorted_data[j][0][0]
                if (
                    j < n - 1
                    and sample_length < batch_size_threshold_ms
                    and potential_batch_length < batch_size
                ):
                    max_len_in_batch = max(max_len_in_batch, sample_length)
                    end_idx += 1
                    continue

                speech_j, speech_lengths_j = slice_padding_audio_samples(
                    speech, speech_lengths, sorted_data[beg_idx:end_idx]
                )
                results = self.inference(
                    speech_j, input_len=None, model=model, kwargs=kwargs, **cfg
                )
                if self.spk_model is not None:
                    # compose vad segments: [[start_time_sec, end_time_sec, speech], [...]]
                    for _b in range(len(speech_j)):
                        vad_segments = [
                            [
                                sorted_data[beg_idx:end_idx][_b][0][0] / 1000.0,
                                sorted_data[beg_idx:end_idx][_b][0][1] / 1000.0,
                                np.array(speech_j[_b]),
                            ]
                        ]
                        segments = sv_chunk(vad_segments)
                        all_segments.extend(segments)
                        speech_b = [i[2] for i in segments]
                        spk_res = self.inference(
                            speech_b, input_len=None, model=self.spk_model, kwargs=kwargs, **cfg
                        )
                        results[_b]["spk_embedding"] = spk_res[0]["spk_embedding"]
                beg_idx = end_idx
                end_idx += 1
                max_len_in_batch = sample_length
                if len(results) < 1:
                    continue
                results_sorted.extend(results)

            # end_asr_total = time.time()
            # time_escape_total_per_sample = end_asr_total - beg_asr_total
            # pbar_sample.update(1)
            # pbar_sample.set_description(f"rtf_avg_per_sample: {time_escape_total_per_sample / time_speech_total_per_sample:0.3f}, "
            #                      f"time_speech_total_per_sample: {time_speech_total_per_sample: 0.3f}, "
            #                      f"time_escape_total_per_sample: {time_escape_total_per_sample:0.3f}")

            if len(results_sorted) != n:
                results_ret_list.append({"key": key, "text": "", "timestamp": []})
                logging.info("decoding, utt: {}, empty result".format(key))
                continue
            restored_data = [0] * n
            for j in range(n):
                index = sorted_data[j][1]
                restored_data[index] = results_sorted[j]
            result = {}

            # results combine for texts, timestamps, speaker embeddings and others
            # TODO: rewrite for clean code
            for j in range(n):
                for k, v in restored_data[j].items():
                    if k.startswith("timestamp"):
                        if k not in result:
                            result[k] = []
                        for t in restored_data[j][k]:
                            t[0] += vadsegments[j][0]
                            t[1] += vadsegments[j][0]
                        result[k].extend(restored_data[j][k])
                    elif k == "spk_embedding":
                        if k not in result:
                            result[k] = restored_data[j][k]
                        else:
                            result[k] = torch.cat([result[k], restored_data[j][k]], dim=0)
                    elif "text" in k:
                        if k not in result:
                            result[k] = restored_data[j][k]
                        else:
                            result[k] += " " + restored_data[j][k]
                    else:
                        if k not in result:
                            result[k] = restored_data[j][k]
                        else:
                            result[k] += restored_data[j][k]
<<<<<<< HEAD
                            
=======

>>>>>>> abb33d6b
            if not len(result["text"].strip()):
                continue
            return_raw_text = kwargs.get("return_raw_text", False)
            # step.3 compute punc model
            raw_text = None
            if self.punc_model is not None:
                deep_update(self.punc_kwargs, cfg)
                punc_res = self.inference(
                    result["text"], model=self.punc_model, kwargs=self.punc_kwargs, **cfg
                )
                raw_text = copy.copy(result["text"])
                if return_raw_text:
                    result["raw_text"] = raw_text
                result["text"] = punc_res[0]["text"]
<<<<<<< HEAD
                
=======

>>>>>>> abb33d6b
            # speaker embedding cluster after resorted
            if self.spk_model is not None and kwargs.get("return_spk_res", True):
                if raw_text is None:
                    logging.error("Missing punc_model, which is required by spk_model.")
                all_segments = sorted(all_segments, key=lambda x: x[0])
                spk_embedding = result["spk_embedding"]
                labels = self.cb_model(
                    spk_embedding.cpu(), oracle_num=kwargs.get("preset_spk_num", None)
                )
                # del result['spk_embedding']
                sv_output = postprocess(all_segments, None, labels, spk_embedding.cpu())
                if self.spk_mode == "vad_segment":  # recover sentence_list
                    sentence_list = []
                    for res, vadsegment in zip(restored_data, vadsegments):
                        if "timestamp" not in res:
                            logging.error(
                                "Only 'iic/speech_paraformer-large-vad-punc_asr_nat-zh-cn-16k-common-vocab8404-pytorch' \
                                           and 'iic/speech_seaco_paraformer_large_asr_nat-zh-cn-16k-common-vocab8404-pytorch'\
                                           can predict timestamp, and speaker diarization relies on timestamps."
                            )
                        sentence_list.append(
                            {
                                "start": vadsegment[0],
                                "end": vadsegment[1],
                                "sentence": res["text"],
                                "timestamp": res["timestamp"],
                            }
                        )
                elif self.spk_mode == "punc_segment":
                    if "timestamp" not in result:
                        logging.error(
                            "Only 'iic/speech_paraformer-large-vad-punc_asr_nat-zh-cn-16k-common-vocab8404-pytorch' \
                                       and 'iic/speech_seaco_paraformer_large_asr_nat-zh-cn-16k-common-vocab8404-pytorch'\
                                       can predict timestamp, and speaker diarization relies on timestamps."
                        )
                    if kwargs.get("en_post_proc", False):
                        sentence_list = timestamp_sentence_en(
                            punc_res[0]["punc_array"],
                            result["timestamp"],
                            raw_text,
                            return_raw_text=return_raw_text,
                        )
                    else:
                        sentence_list = timestamp_sentence(
                            punc_res[0]["punc_array"],
                            result["timestamp"],
                            raw_text,
                            return_raw_text=return_raw_text,
                        )
                distribute_spk(sentence_list, sv_output)
                result["sentence_info"] = sentence_list
            elif kwargs.get("sentence_timestamp", False):
                if not len(result["text"].strip()):
                    sentence_list = []
                else:
                    if kwargs.get("en_post_proc", False):
                        sentence_list = timestamp_sentence_en(
                            punc_res[0]["punc_array"],
                            result["timestamp"],
                            raw_text,
                            return_raw_text=return_raw_text,
                        )
                    else:
                        sentence_list = timestamp_sentence(
                            punc_res[0]["punc_array"],
                            result["timestamp"],
                            raw_text,
                            return_raw_text=return_raw_text,
                        )
                result["sentence_info"] = sentence_list
            if "spk_embedding" in result:
                del result["spk_embedding"]

            result["key"] = key
            results_ret_list.append(result)
            end_asr_total = time.time()
            time_escape_total_per_sample = end_asr_total - beg_asr_total
            if pbar_total:
                pbar_total.update(1)
                pbar_total.set_description(
                    f"rtf_avg: {time_escape_total_per_sample / time_speech_total_per_sample:0.3f}, "
                    f"time_speech: {time_speech_total_per_sample: 0.3f}, "
                    f"time_escape: {time_escape_total_per_sample:0.3f}"
                )

        # end_total = time.time()
        # time_escape_total_all_samples = end_total - beg_total
        # print(f"rtf_avg_all: {time_escape_total_all_samples / time_speech_total_all_samples:0.3f}, "
        #                      f"time_speech_all: {time_speech_total_all_samples: 0.3f}, "
        #                      f"time_escape_all: {time_escape_total_all_samples:0.3f}")
        return results_ret_list

    def export(self, input=None, **cfg):
        """

        :param input:
        :param type:
        :param quantize:
        :param fallback_num:
        :param calib_num:
        :param opset_version:
        :param cfg:
        :return:
        """

        device = cfg.get("device", "cpu")
        model = self.model.to(device=device)
        kwargs = self.kwargs
        deep_update(kwargs, cfg)
        kwargs["device"] = device
        del kwargs["model"]
        model.eval()

        type = kwargs.get("type", "onnx")

        key_list, data_list = prepare_data_iterator(
            input, input_len=None, data_type=kwargs.get("data_type", None), key=None
        )

        with torch.no_grad():
<<<<<<< HEAD
            export_dir = export_utils.export(model=model, data_in=data_list,  **kwargs)
=======
            export_dir = export_utils.export(model=model, data_in=data_list, **kwargs)
>>>>>>> abb33d6b

        return export_dir<|MERGE_RESOLUTION|>--- conflicted
+++ resolved
@@ -243,10 +243,7 @@
             model.to(torch.float16)
         elif kwargs.get("bf16", False):
             model.to(torch.bfloat16)
-<<<<<<< HEAD
-=======
         model.to(device)
->>>>>>> abb33d6b
         return model, kwargs
 
     def __call__(self, *args, **cfg):
@@ -477,11 +474,7 @@
                             result[k] = restored_data[j][k]
                         else:
                             result[k] += restored_data[j][k]
-<<<<<<< HEAD
-                            
-=======
-
->>>>>>> abb33d6b
+
             if not len(result["text"].strip()):
                 continue
             return_raw_text = kwargs.get("return_raw_text", False)
@@ -496,11 +489,7 @@
                 if return_raw_text:
                     result["raw_text"] = raw_text
                 result["text"] = punc_res[0]["text"]
-<<<<<<< HEAD
-                
-=======
-
->>>>>>> abb33d6b
+
             # speaker embedding cluster after resorted
             if self.spk_model is not None and kwargs.get("return_spk_res", True):
                 if raw_text is None:
@@ -621,10 +610,6 @@
         )
 
         with torch.no_grad():
-<<<<<<< HEAD
-            export_dir = export_utils.export(model=model, data_in=data_list,  **kwargs)
-=======
             export_dir = export_utils.export(model=model, data_in=data_list, **kwargs)
->>>>>>> abb33d6b
 
         return export_dir